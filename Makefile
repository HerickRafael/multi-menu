SHELL := /bin/bash
OS := $(shell uname)
DOCKER_COMPOSE_SCRIPT := $(CURDIR)/scripts/docker_compose.sh
COMPOSER_BIN := $(shell command -v composer 2>/dev/null)
NPM_BIN := $(shell command -v npm 2>/dev/null)
PHP_BIN := $(shell command -v php 2>/dev/null)

.PHONY: setup brew docker-env env composer-install npm-install docker-up migrate seed hooks down logs xampp

setup: brew docker-env env composer-install npm-install docker-up migrate seed hooks

brew:
	@if [ "$(OS)" = "Darwin" ]; then \
		bash $(CURDIR)/scripts/brew_setup.sh; \
	else \
		echo 'Homebrew não é necessário neste sistema. Pulando etapa.'; \
	fi

docker-env:
	@if ! command -v docker >/dev/null 2>&1; then \
		echo 'Docker CLI não encontrado. Instale Docker Desktop ou use brew install docker.'; \
		exit 1; \
	fi; \
	if ! docker info >/dev/null 2>&1; then \
		if command -v colima >/dev/null 2>&1; then \
			echo 'Inicializando Colima...'; \
			colima start --cpu 4 --memory 4 --disk 40; \
		else \
			echo 'Docker não está em execução. Inicie o Docker Desktop e rode make setup novamente.'; \
			exit 1; \
		fi; \
	else \
		echo 'Docker engine disponível.'; \
	fi; \
	$(DOCKER_COMPOSE_SCRIPT) version >/dev/null 2>&1 && echo 'Docker Compose disponível.'

env:
	@if [ ! -f .env ]; then \
		echo 'Copiando .env.example para .env'; \
		cp .env.example .env; \
	fi; \
	if [ -n "$(PHP_BIN)" ]; then \
<<<<<<< HEAD
		php bin/generate-key; \
	elif $(DOCKER_COMPOSE_SCRIPT) version >/dev/null 2>&1; then \
		echo 'Gerando APP_KEY dentro do container...'; \
		$(DOCKER_COMPOSE_SCRIPT) run --rm --no-deps app php /var/www/html/bin/generate-key; \
=======
		if [ -f bin/generate-key ]; then \
			php bin/generate-key; \
		elif [ -f artisan ]; then \
			php artisan key:generate --force; \
		else \
			echo 'Nenhuma rotina de geração de chave encontrada (bin/generate-key ou artisan).'; \
		fi; \
	elif $(DOCKER_COMPOSE_SCRIPT) version >/dev/null 2>&1; then \
		echo 'Gerando APP_KEY dentro do container...'; \
		$(DOCKER_COMPOSE_SCRIPT) run --rm --no-deps app sh -lc '\
			if [ -f bin/generate-key ]; then php bin/generate-key; \
			elif [ -f artisan ]; then php artisan key:generate --force; \
			else echo "Nenhuma rotina de geração de chave encontrada (bin/generate-key ou artisan)."; exit 1; fi'; \
>>>>>>> fb3d6f63
	else \
		echo 'PHP não encontrado para gerar APP_KEY.'; \
		exit 1; \
	fi

composer-install:
	@if [ -f composer.json ]; then \
		if [ -n "$(COMPOSER_BIN)" ]; then \
			$(COMPOSER_BIN) install --no-interaction --prefer-dist; \
		elif $(DOCKER_COMPOSE_SCRIPT) version >/dev/null 2>&1; then \
			echo 'Executando composer install via container...'; \
			$(DOCKER_COMPOSE_SCRIPT) run --rm --no-deps app composer install --no-interaction --prefer-dist; \
		else \
			echo 'Composer não encontrado.'; \
			exit 1; \
		fi; \
	fi

npm-install:
	@if [ -f package.json ]; then \
		if [ -n "$(NPM_BIN)" ]; then \
			$(NPM_BIN) install; \
		elif $(DOCKER_COMPOSE_SCRIPT) version >/dev/null 2>&1; then \
			echo 'Executando npm install via container Node...'; \
			$(DOCKER_COMPOSE_SCRIPT) run --rm --no-deps node npm install; \
		else \
			echo 'npm não encontrado. Instale Node.js ou utilize Docker.'; \
			exit 1; \
		fi; \
	else \
		echo 'package.json não encontrado. Pulando npm install.'; \
	fi

docker-up:
	$(DOCKER_COMPOSE_SCRIPT) up -d --build
<<<<<<< HEAD

define run_app_task
	cmd=''; \
	if $(DOCKER_COMPOSE_SCRIPT) exec -T app test -f /var/www/html/bin/$(1); then \
		cmd='php /var/www/html/bin/$(1)'; \
	elif $(DOCKER_COMPOSE_SCRIPT) exec -T app test -f /var/www/html/artisan; then \
		if [ "$(1)" = "migrate" ]; then \
			cmd='php /var/www/html/artisan migrate --force'; \
		else \
			cmd='php /var/www/html/artisan db:seed --force'; \
		fi; \
	elif $(DOCKER_COMPOSE_SCRIPT) exec -T app test -x /var/www/html/vendor/bin/phinx; then \
		if [ "$(1)" = "migrate" ]; then \
			cmd='php /var/www/html/vendor/bin/phinx migrate'; \
		else \
			cmd='php /var/www/html/vendor/bin/phinx seed:run'; \
		fi; \
	elif $(DOCKER_COMPOSE_SCRIPT) exec -T app test -f /var/www/html/bin/console; then \
		if [ "$(1)" = "migrate" ]; then \
			cmd='php /var/www/html/bin/console doctrine:migrations:migrate --no-interaction'; \
		else \
			cmd='php /var/www/html/bin/console doctrine:fixtures:load --no-interaction'; \
		fi; \
	fi; \
	if [ -z "$$cmd" ]; then \
		echo '❌ Nenhuma rotina de $(1) encontrada (bin/$(1), artisan, phinx, doctrine).'; \
		exit 1; \
	fi; \
	if ! $(DOCKER_COMPOSE_SCRIPT) exec -T app bash -lc "$$cmd"; then \
		echo 'Fallback: executando $(1) em um container temporário...'; \
		$(DOCKER_COMPOSE_SCRIPT) run --rm --no-deps app bash -lc "$$cmd"; \
	fi
endef

migrate:
	@$(call run_app_task,migrate)

seed:
	@$(call run_app_task,seed)
=======

migrate:
	@$(DOCKER_COMPOSE_SCRIPT) run --rm --no-deps app sh -lc '\
		set -e; \
		if [ -f bin/migrate ]; then \
			echo "▶ Executando php bin/migrate"; php bin/migrate; \
		elif [ -f artisan ]; then \
			echo "▶ Executando php artisan migrate --force"; php artisan migrate --force; \
		elif [ -x vendor/bin/phinx ] || [ -f vendor/bin/phinx ]; then \
			echo "▶ Executando vendor/bin/phinx migrate"; vendor/bin/phinx migrate || vendor/bin/phinx migrate -e production; \
		elif [ -x vendor/bin/doctrine-migrations ] || [ -f vendor/bin/doctrine-migrations ]; then \
			echo "▶ Executando doctrine-migrations"; vendor/bin/doctrine-migrations migrate --no-interaction; \
		else \
			echo "❌ Nenhuma rotina de migração encontrada (bin/migrate, artisan, phinx, doctrine)."; \
			exit 1; \
		fi'

seed:
	@$(DOCKER_COMPOSE_SCRIPT) run --rm --no-deps app sh -lc '\
		set -e; \
		if [ -f bin/seed ]; then \
			echo "▶ Executando php bin/seed"; php bin/seed; \
		elif [ -f artisan ]; then \
			echo "▶ Executando php artisan db:seed --force"; php artisan db:seed --force; \
		elif [ -x vendor/bin/phinx ] || [ -f vendor/bin/phinx ]; then \
			echo "▶ Executando phinx seed:run"; vendor/bin/phinx seed:run; \
		else \
			echo "❌ Nenhuma rotina de seed encontrada (bin/seed, artisan, phinx)."; \
			exit 1; \
		fi'
>>>>>>> fb3d6f63

hooks:
	@if [ -f vendor/bin/grumphp ]; then \
		vendor/bin/grumphp git:init; \
	else \
		echo 'GrumPHP não encontrado. Certifique-se de que o composer install foi executado.'; \
		exit 1; \
	fi

down:
	$(DOCKER_COMPOSE_SCRIPT) down

logs:
	$(DOCKER_COMPOSE_SCRIPT) logs -f

xampp: env composer-install
	@if [ -n "$(PHP_BIN)" ]; then \
		php -S 127.0.0.1:8000 -t public; \
	else \
		echo 'PHP CLI não encontrado. Instale PHP para executar make xampp.'; \
		exit 1; \
	fi<|MERGE_RESOLUTION|>--- conflicted
+++ resolved
@@ -40,12 +40,6 @@
 		cp .env.example .env; \
 	fi; \
 	if [ -n "$(PHP_BIN)" ]; then \
-<<<<<<< HEAD
-		php bin/generate-key; \
-	elif $(DOCKER_COMPOSE_SCRIPT) version >/dev/null 2>&1; then \
-		echo 'Gerando APP_KEY dentro do container...'; \
-		$(DOCKER_COMPOSE_SCRIPT) run --rm --no-deps app php /var/www/html/bin/generate-key; \
-=======
 		if [ -f bin/generate-key ]; then \
 			php bin/generate-key; \
 		elif [ -f artisan ]; then \
@@ -59,7 +53,6 @@
 			if [ -f bin/generate-key ]; then php bin/generate-key; \
 			elif [ -f artisan ]; then php artisan key:generate --force; \
 			else echo "Nenhuma rotina de geração de chave encontrada (bin/generate-key ou artisan)."; exit 1; fi'; \
->>>>>>> fb3d6f63
 	else \
 		echo 'PHP não encontrado para gerar APP_KEY.'; \
 		exit 1; \
@@ -95,24 +88,28 @@
 
 docker-up:
 	$(DOCKER_COMPOSE_SCRIPT) up -d --build
-<<<<<<< HEAD
 
+# ---------- Macro para migrar/semear com auto-detecção no container ----------
 define run_app_task
 	cmd=''; \
+	# 1) Scripts próprios
 	if $(DOCKER_COMPOSE_SCRIPT) exec -T app test -f /var/www/html/bin/$(1); then \
 		cmd='php /var/www/html/bin/$(1)'; \
+	# 2) Laravel (artisan)
 	elif $(DOCKER_COMPOSE_SCRIPT) exec -T app test -f /var/www/html/artisan; then \
 		if [ "$(1)" = "migrate" ]; then \
 			cmd='php /var/www/html/artisan migrate --force'; \
 		else \
 			cmd='php /var/www/html/artisan db:seed --force'; \
 		fi; \
-	elif $(DOCKER_COMPOSE_SCRIPT) exec -T app test -x /var/www/html/vendor/bin/phinx; then \
+	# 3) Phinx
+	elif $(DOCKER_COMPOSE_SCRIPT) exec -T app test -x /var/www/html/vendor/bin/phinx || $(DOCKER_COMPOSE_SCRIPT) exec -T app test -f /var/www/html/vendor/bin/phinx; then \
 		if [ "$(1)" = "migrate" ]; then \
-			cmd='php /var/www/html/vendor/bin/phinx migrate'; \
+			cmd='/var/www/html/vendor/bin/phinx migrate || /var/www/html/vendor/bin/phinx migrate -e production'; \
 		else \
-			cmd='php /var/www/html/vendor/bin/phinx seed:run'; \
+			cmd='/var/www/html/vendor/bin/phinx seed:run'; \
 		fi; \
+	# 4) Symfony/Doctrine via bin/console
 	elif $(DOCKER_COMPOSE_SCRIPT) exec -T app test -f /var/www/html/bin/console; then \
 		if [ "$(1)" = "migrate" ]; then \
 			cmd='php /var/www/html/bin/console doctrine:migrations:migrate --no-interaction'; \
@@ -124,49 +121,19 @@
 		echo '❌ Nenhuma rotina de $(1) encontrada (bin/$(1), artisan, phinx, doctrine).'; \
 		exit 1; \
 	fi; \
-	if ! $(DOCKER_COMPOSE_SCRIPT) exec -T app bash -lc "$$cmd"; then \
+	# Tenta em container já rodando; se falhar, roda em container temporário
+	if ! $(DOCKER_COMPOSE_SCRIPT) exec -T app sh -lc "$$cmd"; then \
 		echo 'Fallback: executando $(1) em um container temporário...'; \
-		$(DOCKER_COMPOSE_SCRIPT) run --rm --no-deps app bash -lc "$$cmd"; \
+		$(DOCKER_COMPOSE_SCRIPT) run --rm --no-deps app sh -lc "$$cmd"; \
 	fi
 endef
+# ---------------------------------------------------------------------------
 
 migrate:
 	@$(call run_app_task,migrate)
 
 seed:
 	@$(call run_app_task,seed)
-=======
-
-migrate:
-	@$(DOCKER_COMPOSE_SCRIPT) run --rm --no-deps app sh -lc '\
-		set -e; \
-		if [ -f bin/migrate ]; then \
-			echo "▶ Executando php bin/migrate"; php bin/migrate; \
-		elif [ -f artisan ]; then \
-			echo "▶ Executando php artisan migrate --force"; php artisan migrate --force; \
-		elif [ -x vendor/bin/phinx ] || [ -f vendor/bin/phinx ]; then \
-			echo "▶ Executando vendor/bin/phinx migrate"; vendor/bin/phinx migrate || vendor/bin/phinx migrate -e production; \
-		elif [ -x vendor/bin/doctrine-migrations ] || [ -f vendor/bin/doctrine-migrations ]; then \
-			echo "▶ Executando doctrine-migrations"; vendor/bin/doctrine-migrations migrate --no-interaction; \
-		else \
-			echo "❌ Nenhuma rotina de migração encontrada (bin/migrate, artisan, phinx, doctrine)."; \
-			exit 1; \
-		fi'
-
-seed:
-	@$(DOCKER_COMPOSE_SCRIPT) run --rm --no-deps app sh -lc '\
-		set -e; \
-		if [ -f bin/seed ]; then \
-			echo "▶ Executando php bin/seed"; php bin/seed; \
-		elif [ -f artisan ]; then \
-			echo "▶ Executando php artisan db:seed --force"; php artisan db:seed --force; \
-		elif [ -x vendor/bin/phinx ] || [ -f vendor/bin/phinx ]; then \
-			echo "▶ Executando phinx seed:run"; vendor/bin/phinx seed:run; \
-		else \
-			echo "❌ Nenhuma rotina de seed encontrada (bin/seed, artisan, phinx)."; \
-			exit 1; \
-		fi'
->>>>>>> fb3d6f63
 
 hooks:
 	@if [ -f vendor/bin/grumphp ]; then \
