--- conflicted
+++ resolved
@@ -40,14 +40,19 @@
 		cp .env.example .env; \
 	fi; \
 	if [ -n "$(PHP_BIN)" ]; then \
-		php bin/generate-key; \
+		if [ -f bin/generate-key ]; then \
+			php bin/generate-key; \
+		elif [ -f artisan ]; then \
+			php artisan key:generate --force; \
+		else \
+			echo 'Nenhuma rotina de geração de chave encontrada (bin/generate-key ou artisan).'; \
+		fi; \
 	elif $(DOCKER_COMPOSE_SCRIPT) version >/dev/null 2>&1; then \
 		echo 'Gerando APP_KEY dentro do container...'; \
-<<<<<<< HEAD
-		$(DOCKER_COMPOSE_SCRIPT) run --rm --no-deps app php /var/www/html/bin/generate-key; \
-=======
-		$(DOCKER_COMPOSE_SCRIPT) run --rm --no-deps app php bin/generate-key; \
->>>>>>> d02b8651
+		$(DOCKER_COMPOSE_SCRIPT) run --rm --no-deps app sh -lc '\
+			if [ -f bin/generate-key ]; then php bin/generate-key; \
+			elif [ -f artisan ]; then php artisan key:generate --force; \
+			else echo "Nenhuma rotina de geração de chave encontrada (bin/generate-key ou artisan)."; exit 1; fi'; \
 	else \
 		echo 'PHP não encontrado para gerar APP_KEY.'; \
 		exit 1; \
@@ -83,30 +88,36 @@
 
 docker-up:
 	$(DOCKER_COMPOSE_SCRIPT) up -d --build
-<<<<<<< HEAD
-
-MIGRATE_CMD := php /var/www/html/bin/migrate
-SEED_CMD := php /var/www/html/bin/seed
 
 migrate:
-        @if ! $(DOCKER_COMPOSE_SCRIPT) exec -T app $(MIGRATE_CMD); then \
-                echo 'Fallback: executando migrações em um container temporário...'; \
-                $(DOCKER_COMPOSE_SCRIPT) run --rm --no-deps app $(MIGRATE_CMD); \
-        fi
+	@$(DOCKER_COMPOSE_SCRIPT) run --rm --no-deps app sh -lc '\
+		set -e; \
+		if [ -f bin/migrate ]; then \
+			echo "▶ Executando php bin/migrate"; php bin/migrate; \
+		elif [ -f artisan ]; then \
+			echo "▶ Executando php artisan migrate --force"; php artisan migrate --force; \
+		elif [ -x vendor/bin/phinx ] || [ -f vendor/bin/phinx ]; then \
+			echo "▶ Executando vendor/bin/phinx migrate"; vendor/bin/phinx migrate || vendor/bin/phinx migrate -e production; \
+		elif [ -x vendor/bin/doctrine-migrations ] || [ -f vendor/bin/doctrine-migrations ]; then \
+			echo "▶ Executando doctrine-migrations"; vendor/bin/doctrine-migrations migrate --no-interaction; \
+		else \
+			echo "❌ Nenhuma rotina de migração encontrada (bin/migrate, artisan, phinx, doctrine)."; \
+			exit 1; \
+		fi'
 
 seed:
-        @if ! $(DOCKER_COMPOSE_SCRIPT) exec -T app $(SEED_CMD); then \
-                echo 'Fallback: executando seeds em um container temporário...'; \
-                $(DOCKER_COMPOSE_SCRIPT) run --rm --no-deps app $(SEED_CMD); \
-        fi
-=======
-
-migrate:
-	$(DOCKER_COMPOSE_SCRIPT) run --rm --no-deps app php bin/migrate
-
-seed:
-	$(DOCKER_COMPOSE_SCRIPT) run --rm --no-deps app php bin/seed
->>>>>>> d02b8651
+	@$(DOCKER_COMPOSE_SCRIPT) run --rm --no-deps app sh -lc '\
+		set -e; \
+		if [ -f bin/seed ]; then \
+			echo "▶ Executando php bin/seed"; php bin/seed; \
+		elif [ -f artisan ]; then \
+			echo "▶ Executando php artisan db:seed --force"; php artisan db:seed --force; \
+		elif [ -x vendor/bin/phinx ] || [ -f vendor/bin/phinx ]; then \
+			echo "▶ Executando phinx seed:run"; vendor/bin/phinx seed:run; \
+		else \
+			echo "❌ Nenhuma rotina de seed encontrada (bin/seed, artisan, phinx)."; \
+			exit 1; \
+		fi'
 
 hooks:
 	@if [ -f vendor/bin/grumphp ]; then \
