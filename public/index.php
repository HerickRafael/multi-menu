<?php
// public/index.php

require_once __DIR__ . '/../app/core/Helpers.php';
require_once __DIR__ . '/../app/core/Router.php';
require_once __DIR__ . '/../app/core/Controller.php';
require_once __DIR__ . '/../app/config/db.php';

$router = new Router();

<<<<<<< HEAD
/* Rotas públicas (cardápio) */
$router->get('/{slug}', 'PublicHomeController@index');
$router->get('/{slug}/buscar', 'PublicHomeController@buscar');
$router->get('/{slug}/product/{id}', 'PublicProductController@show');
$router->get('/{slug}/product/{id}/customize', 'PublicProductController@customize');

/* Rotas cliente (login por nome + WhatsApp) */
$router->post('/{slug}/customer-login',  'CustomerAuthController@login');
$router->post('/{slug}/customer-logout', 'CustomerAuthController@logout');
$router->get('/{slug}/customer-me',      'CustomerAuthController@me');

/* Rotas admin por empresa */
$router->get('/admin/{slug}/login', 'AdminAuthController@loginForm');
$router->post('/admin/{slug}/login', 'AdminAuthController@login');
$router->get('/admin/{slug}/dashboard', 'AdminDashboardController@index');
$router->get('/admin/{slug}/logout', 'AdminAuthController@logout');

// ADMIN – Configurações gerais
$router->get('/admin/{slug}/settings',  'AdminSettingsController@index');
$router->post('/admin/{slug}/settings', 'AdminSettingsController@save');

// ADMIN – Pedidos
$router->get('/admin/{slug}/orders',            'AdminOrdersController@index');
$router->get('/admin/{slug}/orders/show',       'AdminOrdersController@show');
$router->post('/admin/{slug}/orders/setStatus', 'AdminOrdersController@setStatus');
$router->get('/admin/{slug}/orders/create',     'AdminOrdersController@create');
$router->post('/admin/{slug}/orders',           'AdminOrdersController@store');

// ADMIN – Categorias (CRUD)
$router->get('/admin/{slug}/categories',            'AdminCategoryController@index');
$router->get('/admin/{slug}/categories/create',     'AdminCategoryController@create');
$router->post('/admin/{slug}/categories',           'AdminCategoryController@store');
$router->get('/admin/{slug}/categories/{id}/edit',  'AdminCategoryController@edit');
$router->post('/admin/{slug}/categories/{id}',      'AdminCategoryController@update');
$router->post('/admin/{slug}/categories/{id}/del',  'AdminCategoryController@destroy');

// ADMIN – Produtos (CRUD)
$router->get('/admin/{slug}/products',              'AdminProductController@index');
$router->get('/admin/{slug}/products/create',       'AdminProductController@create');
$router->post('/admin/{slug}/products',             'AdminProductController@store');
$router->get('/admin/{slug}/products/{id}/edit',    'AdminProductController@edit');
$router->post('/admin/{slug}/products/{id}',        'AdminProductController@update');
$router->post('/admin/{slug}/products/{id}/del',    'AdminProductController@destroy');

/* Normaliza a URI removendo o base path */
$uri = parse_url($_SERVER['REQUEST_URI'], PHP_URL_PATH);
$basePath = rtrim(dirname($_SERVER['SCRIPT_NAME']), '/');
if ($basePath !== '' && strpos($uri, $basePath) === 0) {
  $uri = substr($uri, strlen($basePath));
=======
// (Opcional) Handlers
if (method_exists($router, 'setNotFoundHandler')) {
  $router->setNotFoundHandler(function($uri){
    http_response_code(404);
    echo "Página não encontrada: " . htmlspecialchars($uri);
  });
}
if (method_exists($router, 'setErrorHandler')) {
  $router->setErrorHandler(function($e){
    http_response_code(500);
    echo "Erro interno: " . htmlspecialchars($e->getMessage());
  });
}

// Carrega rotas
require_once __DIR__ . '/../routes/web.php';

// --- Normalização robusta da URI/base path ---
$uri = parse_url($_SERVER['REQUEST_URI'] ?? '/', PHP_URL_PATH) ?? '/';
$scriptName = $_SERVER['SCRIPT_NAME'] ?? '';
$phpSelf    = $_SERVER['PHP_SELF']    ?? $scriptName;

// basePath vira a pasta onde está o index.php (ex.: /multi-menu/public)
$basePath = rtrim(str_replace('\\', '/', dirname($scriptName)), '/');

if ($basePath && strpos($uri, $basePath) === 0) {
  $uri = substr($uri, strlen($basePath)); // remove /multi-menu/public
>>>>>>> be64ab9d
}
$uri = '/' . ltrim($uri, '/');
if ($uri === '' || $uri === false) $uri = '/';

// Despacha
$router->dispatch($_SERVER['REQUEST_METHOD'] ?? 'GET', $uri);<|MERGE_RESOLUTION|>--- conflicted
+++ resolved
@@ -8,88 +8,37 @@
 
 $router = new Router();
 
-<<<<<<< HEAD
-/* Rotas públicas (cardápio) */
-$router->get('/{slug}', 'PublicHomeController@index');
-$router->get('/{slug}/buscar', 'PublicHomeController@buscar');
-$router->get('/{slug}/product/{id}', 'PublicProductController@show');
-$router->get('/{slug}/product/{id}/customize', 'PublicProductController@customize');
-
-/* Rotas cliente (login por nome + WhatsApp) */
-$router->post('/{slug}/customer-login',  'CustomerAuthController@login');
-$router->post('/{slug}/customer-logout', 'CustomerAuthController@logout');
-$router->get('/{slug}/customer-me',      'CustomerAuthController@me');
-
-/* Rotas admin por empresa */
-$router->get('/admin/{slug}/login', 'AdminAuthController@loginForm');
-$router->post('/admin/{slug}/login', 'AdminAuthController@login');
-$router->get('/admin/{slug}/dashboard', 'AdminDashboardController@index');
-$router->get('/admin/{slug}/logout', 'AdminAuthController@logout');
-
-// ADMIN – Configurações gerais
-$router->get('/admin/{slug}/settings',  'AdminSettingsController@index');
-$router->post('/admin/{slug}/settings', 'AdminSettingsController@save');
-
-// ADMIN – Pedidos
-$router->get('/admin/{slug}/orders',            'AdminOrdersController@index');
-$router->get('/admin/{slug}/orders/show',       'AdminOrdersController@show');
-$router->post('/admin/{slug}/orders/setStatus', 'AdminOrdersController@setStatus');
-$router->get('/admin/{slug}/orders/create',     'AdminOrdersController@create');
-$router->post('/admin/{slug}/orders',           'AdminOrdersController@store');
-
-// ADMIN – Categorias (CRUD)
-$router->get('/admin/{slug}/categories',            'AdminCategoryController@index');
-$router->get('/admin/{slug}/categories/create',     'AdminCategoryController@create');
-$router->post('/admin/{slug}/categories',           'AdminCategoryController@store');
-$router->get('/admin/{slug}/categories/{id}/edit',  'AdminCategoryController@edit');
-$router->post('/admin/{slug}/categories/{id}',      'AdminCategoryController@update');
-$router->post('/admin/{slug}/categories/{id}/del',  'AdminCategoryController@destroy');
-
-// ADMIN – Produtos (CRUD)
-$router->get('/admin/{slug}/products',              'AdminProductController@index');
-$router->get('/admin/{slug}/products/create',       'AdminProductController@create');
-$router->post('/admin/{slug}/products',             'AdminProductController@store');
-$router->get('/admin/{slug}/products/{id}/edit',    'AdminProductController@edit');
-$router->post('/admin/{slug}/products/{id}',        'AdminProductController@update');
-$router->post('/admin/{slug}/products/{id}/del',    'AdminProductController@destroy');
-
-/* Normaliza a URI removendo o base path */
-$uri = parse_url($_SERVER['REQUEST_URI'], PHP_URL_PATH);
-$basePath = rtrim(dirname($_SERVER['SCRIPT_NAME']), '/');
-if ($basePath !== '' && strpos($uri, $basePath) === 0) {
-  $uri = substr($uri, strlen($basePath));
-=======
-// (Opcional) Handlers
+// (Opcional) Handlers de erro/404 se o Router suportar
 if (method_exists($router, 'setNotFoundHandler')) {
   $router->setNotFoundHandler(function($uri){
     http_response_code(404);
-    echo "Página não encontrada: " . htmlspecialchars($uri);
+    echo "Página não encontrada: " . htmlspecialchars((string)$uri, ENT_QUOTES, 'UTF-8');
   });
 }
 if (method_exists($router, 'setErrorHandler')) {
   $router->setErrorHandler(function($e){
     http_response_code(500);
-    echo "Erro interno: " . htmlspecialchars($e->getMessage());
+    $msg = $e instanceof Throwable ? $e->getMessage() : 'Erro desconhecido';
+    echo "Erro interno: " . htmlspecialchars((string)$msg, ENT_QUOTES, 'UTF-8');
   });
 }
 
-// Carrega rotas
+// Carrega as rotas (arquivo dedicado)
 require_once __DIR__ . '/../routes/web.php';
 
 // --- Normalização robusta da URI/base path ---
 $uri = parse_url($_SERVER['REQUEST_URI'] ?? '/', PHP_URL_PATH) ?? '/';
 $scriptName = $_SERVER['SCRIPT_NAME'] ?? '';
-$phpSelf    = $_SERVER['PHP_SELF']    ?? $scriptName;
-
-// basePath vira a pasta onde está o index.php (ex.: /multi-menu/public)
 $basePath = rtrim(str_replace('\\', '/', dirname($scriptName)), '/');
 
 if ($basePath && strpos($uri, $basePath) === 0) {
-  $uri = substr($uri, strlen($basePath)); // remove /multi-menu/public
->>>>>>> be64ab9d
+  // Remove /multi-menu/public (ou pasta equivalente) da URI
+  $uri = substr($uri, strlen($basePath));
 }
-$uri = '/' . ltrim($uri, '/');
+
+$uri = '/' . ltrim((string)$uri, '/');
 if ($uri === '' || $uri === false) $uri = '/';
 
 // Despacha
-$router->dispatch($_SERVER['REQUEST_METHOD'] ?? 'GET', $uri);+$method = $_SERVER['REQUEST_METHOD'] ?? 'GET';
+$router->dispatch($method, $uri);