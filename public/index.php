--- conflicted
+++ resolved
@@ -1,44 +1,36 @@
 <?php
 // public/index.php
 
-<<<<<<< Updated upstream
+// ===============================================================
+// 1) Define APP_WEBROOT corretamente (sem o "/public" no final)
+//    - Se a app estiver na raiz, APP_WEBROOT = ''
+//    - Se estiver em subpasta (ex.: /multi-menu/public), APP_WEBROOT = '/multi-menu'
+// ===============================================================
 if (!defined('APP_WEBROOT')) {
-  $scriptName = $_SERVER['SCRIPT_NAME'] ?? '';
-  $webroot = rtrim(str_replace('\\', '/', dirname($scriptName)), '/');
-  if ($webroot === '/' || $webroot === '.') {
-    $webroot = '';
+  $sn  = $_SERVER['SCRIPT_NAME'] ?? '/index.php';                 // ex.: "/index.php" ou "/multi-menu/public/index.php"
+  $dir = rtrim(str_replace('\\', '/', dirname($sn)), '/');        // ex.: "" ou "/multi-menu/public"
+  // remove o sufixo "/public" se existir
+  if ($dir !== '' && $dir !== '/' && substr($dir, -7) === '/public') {
+    $dir = substr($dir, 0, -7);                                   // ex.: "/multi-menu"
   }
-  define('APP_WEBROOT', $webroot);
+  if ($dir === '/' || $dir === '.' ) $dir = '';
+  define('APP_WEBROOT', $dir);                                    // '' ou '/multi-menu'
 }
 
-=======
-// ===== Boot básico / includes =====
->>>>>>> Stashed changes
+// ===============================================================
+// 2) Bootstrap básico / includes
+//    (Helpers podem usar APP_WEBROOT se precisarem)
+// ===============================================================
 require_once __DIR__ . '/../app/core/Helpers.php';
 require_once __DIR__ . '/../app/core/Router.php';
 require_once __DIR__ . '/../app/core/Controller.php';
 require_once __DIR__ . '/../app/config/db.php';
 
-<<<<<<< HEAD
-if (!defined('APP_WEBROOT')) {
-  define('APP_WEBROOT', '');
-}
-
-=======
-// ===== Detecta automaticamente o webroot (raiz ou subpasta) =====
-if (!defined('APP_WEBROOT')) {
-  $sn   = $_SERVER['SCRIPT_NAME'] ?? '/index.php';         // ex.: "/index.php" ou "/multi-menu/public/index.php"
-  $base = rtrim(str_replace('\\', '/', dirname($sn)), '/'); // ex.: "" ou "/multi-menu/public"
-  define('APP_WEBROOT', ($base === '' || $base === '/') ? '' : $base);
-}
-
-// (opcional) se seus helpers dependem de APP_WEBROOT, eles já podem usá-la agora
-
-// ===== Instancia o Router =====
->>>>>>> 58fc69b2
+// ===============================================================
+// 3) Instancia o Router e (opcional) handlers de erro
+// ===============================================================
 $router = new Router();
 
-// (Opcional) Handlers de erro/404 se o Router suportar
 if (method_exists($router, 'setNotFoundHandler')) {
   $router->setNotFoundHandler(function ($uri) {
     http_response_code(404);
@@ -53,54 +45,52 @@
   });
 }
 
-// ===== Carrega as rotas da aplicação =====
+// ===============================================================
+// 4) Carrega as rotas da aplicação
+// ===============================================================
 require_once __DIR__ . '/../routes/web.php';
 
-<<<<<<< Updated upstream
-// --- Normalização robusta da URI/base path ---
-$uri = parse_url($_SERVER['REQUEST_URI'] ?? '/', PHP_URL_PATH) ?? '/';
-$basePath = defined('APP_WEBROOT') ? (string)APP_WEBROOT : '';
-if ($basePath === '/' || $basePath === '.') {
-  $basePath = '';
-}
-
-if ($basePath !== '' && strpos($uri, $basePath) === 0) {
-  // Remove /multi-menu/public (ou pasta equivalente) da URI
-  $uri = substr($uri, strlen($basePath));
-=======
-// ===== Normaliza a URI da requisição =====
+// ===============================================================
+// 5) Normaliza a URI da requisição para extrair o path de roteamento
+//    - Remove prefixos do diretório onde está o index.php (ex.: "/multi-menu/public")
+//    - Também remove APP_WEBROOT do início, se presente
+//    - Aceita fallback via ?route=/algo
+// ===============================================================
 $reqUri = $_SERVER['REQUEST_URI'] ?? '/';
 $path   = parse_url($reqUri, PHP_URL_PATH) ?? '/';
 
-// Remove o prefixo do diretório onde está o index.php (ex.: "/multi-menu/public")
+// Remove diretório do script (ex.: "/multi-menu/public")
 $scriptDir = rtrim(str_replace('\\', '/', dirname($_SERVER['SCRIPT_NAME'] ?? '')), '/');
 if ($scriptDir && $scriptDir !== '/' && strpos($path, $scriptDir) === 0) {
-  $path = substr($path, strlen($scriptDir)); // agora vira "/wollburger" em vez de "/multi-menu/public/wollburger"
->>>>>>> Stashed changes
+  $path = substr($path, strlen($scriptDir));
 }
 
-// Fallback: algumas apps passam rota em ?route=...
+// Remove APP_WEBROOT do início (ex.: "/multi-menu")
+$basePath = (string) APP_WEBROOT;
+if ($basePath === '/' || $basePath === '.') $basePath = '';
+if ($basePath !== '' && strpos($path, $basePath) === 0) {
+  $path = substr($path, strlen($basePath));
+}
+
+// Fallback: rota em ?route=/...
 if (isset($_GET['route']) && $_GET['route'] !== '') {
   $path = '/' . ltrim((string)$_GET['route'], '/');
 }
 
 // Limpezas finais
 $path = rawurldecode($path);
-$path = '/' . ltrim($path, '/');              // sempre começa com "/"
-$path = preg_replace('~/{2,}~', '/', $path);  // remove barras duplas
+$path = '/' . ltrim($path, '/');             // garante início com "/"
+$path = preg_replace('~/{2,}~', '/', $path); // remove barras duplas
 if ($path === '//') $path = '/';
 
-// ===== Despacha =====
+// ===============================================================
+// 6) Despacha
+// ===============================================================
 $method = $_SERVER['REQUEST_METHOD'] ?? 'GET';
 
-// Garanta que a home "/" exista nas suas rotas.
-// Se sua app não tiver uma rota explícita para "/", você pode:
-// - Renderizar a home aqui, OU
-// - Redirecionar para uma página inicial (ex.: "/wollburger").
-//
-// Exemplo de redirecionamento opcional (descomente se quiser):
+// Exemplo de redirecionamento opcional da home para outra página:
 // if ($path === '/') {
-//   header('Location: /wollburger', true, 302);
+//   header('Location: ' . (APP_WEBROOT ? APP_WEBROOT : '') . '/wollburger', true, 302);
 //   exit;
 // }
 
