<?php

declare(strict_types=1);

use App\Support\Config;
use App\Support\Env;

if (!function_exists('env')) {
    function env(string $key, mixed $default = null): mixed
    {
        return Env::get($key, $default);
    }
}

if (!function_exists('config')) {
    function config(string $key, mixed $default = null): mixed
    {
        return Config::get($key, $default);
    }
}

if (!function_exists('base_url')) {
    function base_url(string $path = ''): string
    {
<<<<<<< HEAD
        $parseHostPort = static function (?string $value): array {
            $value = trim((string) ($value ?? ''));

            if ($value === '') {
                return ['', null];
            }

            $value = trim($value, " \t\n\r\0\x0B\"'");

            if ($value === '') {
                return ['', null];
            }

            $value = explode(',', $value, 2)[0];
            $value = trim($value);

            if ($value === '') {
                return ['', null];
            }

            if (strncmp($value, '//', 2) !== 0) {
                $value = '//' . ltrim($value, '/');
            }

            $parsed = parse_url($value);

            if ($parsed === false) {
                return ['', null];
            }

            $host = $parsed['host'] ?? '';

            if ($host === '' && isset($parsed['path'])) {
                $host = $parsed['path'];
            }

            $port = isset($parsed['port']) ? (int) $parsed['port'] : null;

            return [$host, $port];
        };

        $formatHost = static function (string $host): string {
            $host = trim($host);

            if ($host === '') {
                return '';
            }

            if (strncmp($host, '[', 1) === 0 && substr($host, -1) === ']') {
                return $host;
            }

            if (str_contains($host, ':')) {
                return '[' . trim($host, '[]') . ']';
            }

            return $host;
        };

        $formatPort = static function (?int $port, string $scheme): string {
            if ($port === null) {
                return '';
            }

            $normalizedScheme = strtolower($scheme);

            if (($normalizedScheme === 'http' && $port === 80)
                || ($normalizedScheme === 'https' && $port === 443)) {
                return '';
            }

            return ':' . $port;
        };

        $detectedScheme = 'http';
        $detectedHost = '';
        $detectedPort = null;

        if (!empty($_SERVER['HTTP_FORWARDED'])) {
            $forwardedValues = explode(',', (string) $_SERVER['HTTP_FORWARDED']);
            $firstForwarded = trim($forwardedValues[0]);

            if ($firstForwarded !== '') {
                $pairs = preg_split('/;\s*/', $firstForwarded);

                foreach ($pairs as $pair) {
                    if ($pair === null || $pair === '') {
                        continue;
                    }

                    $kv = explode('=', $pair, 2);

                    if (count($kv) !== 2) {
                        continue;
                    }

                    $key = strtolower(trim($kv[0]));
                    $value = trim($kv[1], " \t\n\r\0\x0B\"'");

                    if ($value === '') {
                        continue;
                    }

                    if ($key === 'proto') {
                        $detectedScheme = strtolower($value);
                    } elseif ($key === 'host') {
                        [$forwardHost, $forwardPort] = $parseHostPort($value);

                        if ($forwardHost !== '') {
                            $detectedHost = $forwardHost;
                        }

                        if ($forwardPort !== null) {
                            $detectedPort = $forwardPort;
                        }
                    }
                }
            }
        }

        if ($detectedHost === '' && !empty($_SERVER['HTTP_X_FORWARDED_HOST'])) {
            [$candidateHost, $candidatePort] = $parseHostPort((string) $_SERVER['HTTP_X_FORWARDED_HOST']);

            if ($candidateHost !== '') {
                $detectedHost = $candidateHost;

                if ($detectedPort === null && $candidatePort !== null) {
                    $detectedPort = $candidatePort;
                }
            }
        }

        if ($detectedHost === '' && !empty($_SERVER['HTTP_HOST'])) {
            [$candidateHost, $candidatePort] = $parseHostPort((string) $_SERVER['HTTP_HOST']);

            if ($candidateHost !== '') {
                $detectedHost = $candidateHost;

                if ($detectedPort === null && $candidatePort !== null) {
                    $detectedPort = $candidatePort;
                }
            }
        }

        if ($detectedHost === '' && !empty($_SERVER['SERVER_NAME'])) {
            $detectedHost = (string) $_SERVER['SERVER_NAME'];
        }

        if (!empty($_SERVER['HTTP_X_FORWARDED_PROTO'])) {
            $candidate = trim((string) $_SERVER['HTTP_X_FORWARDED_PROTO']);

            if ($candidate !== '') {
                $detectedScheme = strtolower(explode(',', $candidate, 2)[0]);
            }
        } elseif (!empty($_SERVER['HTTP_X_FORWARDED_SCHEME'])) {
            $candidate = trim((string) $_SERVER['HTTP_X_FORWARDED_SCHEME']);

            if ($candidate !== '') {
                $detectedScheme = strtolower(explode(',', $candidate, 2)[0]);
            }
        } elseif (!empty($_SERVER['REQUEST_SCHEME'])) {
            $detectedScheme = strtolower((string) $_SERVER['REQUEST_SCHEME']);
        } elseif (!empty($_SERVER['HTTPS']) && $_SERVER['HTTPS'] !== 'off') {
            $detectedScheme = 'https';
        }

        if ($detectedPort === null && !empty($_SERVER['HTTP_X_FORWARDED_PORT'])) {
            $detectedPort = (int) $_SERVER['HTTP_X_FORWARDED_PORT'];
        }

        if ($detectedPort === null && !empty($_SERVER['SERVER_PORT'])) {
            $detectedPort = (int) $_SERVER['SERVER_PORT'];
        }

        $configUrl = (string) config('app.url');
        $parsedConfig = $configUrl !== '' ? parse_url($configUrl) : false;

        $scheme = $detectedScheme ?: 'http';
        $host = $detectedHost;
        $port = $detectedPort;
        $auth = '';
        $basePath = '';

        if ($parsedConfig !== false) {
            if (!empty($parsedConfig['scheme'])) {
                $scheme = $parsedConfig['scheme'];
            }

            if (!empty($parsedConfig['host'])) {
                $host = $parsedConfig['host'];
            }

            if (isset($parsedConfig['port'])) {
                $port = (int) $parsedConfig['port'];
            } elseif (!empty($parsedConfig['host'])
                && $detectedHost !== ''
                && strcasecmp($parsedConfig['host'], $detectedHost) === 0
                && $detectedPort !== null) {
                $port = $detectedPort;
            }

            if (!empty($parsedConfig['user'])) {
                $auth = $parsedConfig['user'];

                if (!empty($parsedConfig['pass'])) {
                    $auth .= ':' . $parsedConfig['pass'];
                }

                $auth .= '@';
            }

            if (isset($parsedConfig['path'])) {
                $basePath = (string) $parsedConfig['path'];
            }
        } else {
            if ($configUrl !== '') {
                $basePath = $configUrl;
            }
        }

        if ($host === '') {
            $host = $detectedHost !== '' ? $detectedHost : 'localhost';

            if ($port === null && $detectedPort !== null) {
                $port = $detectedPort;
            }
        }

        if ($basePath === '') {
            $dir = rtrim((string) dirname($_SERVER['SCRIPT_NAME'] ?? ''), '/');

            if ($dir === '.') {
                $dir = '';
            }

            if ($configUrl === '' && $dir !== '') {
                $basePath = $dir;
            }
        }

        $basePath = trim($basePath);

        if ($basePath !== '') {
            $basePath = '/' . ltrim($basePath, '/');
            $basePath = rtrim($basePath, '/');
        }

        $scheme = $scheme !== '' ? strtolower($scheme) : 'http';

        $formattedHost = $formatHost($host);

        if ($formattedHost === '') {
            $formattedHost = 'localhost';
        }

        $portSegment = $formatPort($port, $scheme);

        $base = sprintf('%s://%s%s%s', $scheme, $auth, $formattedHost, $portSegment);

        if ($basePath !== '') {
            $base .= $basePath;
=======
        $resolveScheme = static function (?string $preferred = null): string {
            if ($preferred !== null && $preferred !== '') {
                return strtolower($preferred);
            }

            if (!empty($_SERVER['HTTP_X_FORWARDED_PROTO'])) {
                $forwardedProto = explode(',', (string) $_SERVER['HTTP_X_FORWARDED_PROTO'])[0] ?? '';
                $forwardedProto = strtolower(trim($forwardedProto));

                if ($forwardedProto !== '') {
                    return $forwardedProto;
                }
            }

            if (!empty($_SERVER['REQUEST_SCHEME'])) {
                return strtolower((string) $_SERVER['REQUEST_SCHEME']);
            }

            if (!empty($_SERVER['HTTPS']) && $_SERVER['HTTPS'] !== 'off') {
                return 'https';
            }

            return 'http';
        };

        $resolvePort = static function (string $scheme): ?int {
            $candidates = [];

            if (!empty($_SERVER['HTTP_X_FORWARDED_PORT'])) {
                $forwardedPort = explode(',', (string) $_SERVER['HTTP_X_FORWARDED_PORT'])[0] ?? '';
                $forwardedPort = (int) trim($forwardedPort);

                if ($forwardedPort > 0) {
                    $candidates[] = $forwardedPort;
                }
            }

            if (!empty($_SERVER['SERVER_PORT'])) {
                $serverPort = (int) $_SERVER['SERVER_PORT'];

                if ($serverPort > 0) {
                    $candidates[] = $serverPort;
                }
            }

            if ($candidates === []) {
                return null;
            }

            $default = $scheme === 'https' ? 443 : 80;

            foreach ($candidates as $candidate) {
                if ($candidate !== $default) {
                    return $candidate;
                }
            }

            return $default;
        };

        $formatHost = static function (string $host, ?int $port): string {
            $needsBrackets = str_contains($host, ':') && !str_starts_with($host, '[');
            $hostPart = $needsBrackets ? '[' . $host . ']' : $host;

            if ($port !== null) {
                $hostPart .= ':' . $port;
            }

            return $hostPart;
        };

        $resolveHostParts = static function (string $scheme) use ($resolvePort, $formatHost): array {
            $hostSource = '';

            if (!empty($_SERVER['HTTP_X_FORWARDED_HOST'])) {
                $forwardedHost = explode(',', (string) $_SERVER['HTTP_X_FORWARDED_HOST'])[0] ?? '';
                $hostSource = trim($forwardedHost);
            } elseif (!empty($_SERVER['HTTP_HOST'])) {
                $hostSource = trim((string) $_SERVER['HTTP_HOST']);
            } elseif (!empty($_SERVER['SERVER_NAME'])) {
                $hostSource = trim((string) $_SERVER['SERVER_NAME']);
            }

            if ($hostSource === '') {
                $hostSource = 'localhost';
            }

            $parsedHost = parse_url('http://' . ltrim($hostSource, '/'));
            $hostOnly = $parsedHost['host'] ?? $hostSource;
            $port = isset($parsedHost['port']) ? (int) $parsedHost['port'] : null;

            $defaultPort = $scheme === 'https' ? 443 : 80;

            if ($port === null || $port === 0) {
                $detectedPort = $resolvePort($scheme);

                if ($detectedPort !== null && $detectedPort !== $defaultPort) {
                    $port = $detectedPort;
                } else {
                    $port = null;
                }
            } elseif ($port === $defaultPort) {
                $port = null;
            }

            $hostDisplay = $formatHost($hostOnly, $port);

            return [$hostOnly, $port, $hostDisplay];
        };

        $base = (string) config('app.url');

        if ($base !== '') {
            $parsed = parse_url($base);

            if ($parsed !== false && isset($parsed['host']) && !isset($parsed['port'])) {
                $scheme = $resolveScheme($parsed['scheme'] ?? null);
                [$currentHost, $currentPort, $hostDisplay] = $resolveHostParts($scheme);

                if ($currentPort !== null && strcasecmp($parsed['host'], $currentHost) === 0) {
                    $user = $parsed['user'] ?? '';
                    $pass = $parsed['pass'] ?? '';
                    $auth = $user !== '' ? $user . ($pass !== '' ? ':' . $pass : '') . '@' : '';
                    $path = $parsed['path'] ?? '';

                    $base = sprintf('%s://%s%s%s', $scheme, $auth, $hostDisplay, $path);
                }
            }
        }

        if ($base === '') {
            $scheme = $resolveScheme(null);
            [, , $hostDisplay] = $resolveHostParts($scheme);
            $dir = rtrim((string) dirname($_SERVER['SCRIPT_NAME'] ?? ''), '/');
            $base = $scheme . '://' . $hostDisplay . ($dir ? $dir : '');
>>>>>>> 4ad3297d
        }

        $base = rtrim($base, '/');
        $path = ltrim($path, '/');

        return $path ? "$base/$path" : $base;
    }
}

if (!function_exists('e')) {
    function e(?string $value): string
    {
        return htmlspecialchars($value ?? '', ENT_QUOTES, 'UTF-8');
    }
}

if (!function_exists('normalize_color_hex')) {
    function normalize_color_hex(?string $value, string $default = '#000000'): string
    {
        $value = trim((string) ($value ?? ''));
        $default = strtoupper($default);

        if ($value === '') {
            return $default;
        }

        if ($value[0] !== '#') {
            $value = '#' . $value;
        }

        if (!preg_match('/^#([0-9a-fA-F]{3}|[0-9a-fA-F]{6})$/', $value)) {
            return $default;
        }

        if (strlen($value) === 4) {
            $value = sprintf('#%1$s%1$s%2$s%2$s%3$s%3$s', $value[1], $value[2], $value[3]);
        }

        return strtoupper($value);
    }
}

if (!function_exists('hex_to_rgba')) {
    function hex_to_rgba(?string $hex, float $alpha = 1.0, string $fallback = '#000000'): string
    {
        $hex = normalize_color_hex($hex, $fallback);
        $alpha = max(0, min(1, $alpha));
        $r = hexdec(substr($hex, 1, 2));
        $g = hexdec(substr($hex, 3, 2));
        $b = hexdec(substr($hex, 5, 2));

        return sprintf('rgba(%d, %d, %d, %.3f)', $r, $g, $b, $alpha);
    }
}

if (!function_exists('admin_theme_primary_color')) {
    function admin_theme_primary_color(?array $company, string $default = '#5B21B6'): string
    {
        $color = $company['menu_header_bg_color'] ?? ($company['menu_logo_bg_color'] ?? $default);

        return normalize_color_hex($color, $default);
    }
}

if (!function_exists('admin_theme_gradient')) {
    function admin_theme_gradient(?array $company, float $opacity = 0.65, string $direction = '135deg'): string
    {
        $base = admin_theme_primary_color($company);
        $soft = hex_to_rgba($base, $opacity, $base);

        return sprintf('linear-gradient(%s, %s 0%%, %s 100%%)', $direction, $base, $soft);
    }
}

if (!function_exists('is_new_product')) {
    function is_new_product(array $product): bool
    {
        $days = (int) (config('app.novidades_days') ?? 14);

        if ($days <= 0) {
            return false;
        }

        if (empty($product['created_at'])) {
            return false;
        }

        return strtotime($product['created_at']) >= strtotime("-{$days} days");
    }
}

if (!function_exists('normalize_whatsapp_e164')) {
    function normalize_whatsapp_e164(string $raw, string $defaultCountry = '55'): string
    {
        $digits = preg_replace('/\D+/', '', $raw);

        if ($digits === null || $digits === '') {
            return '';
        }

        $digits = ltrim($digits, '0');

        if (preg_match('/^55\d{10,11}$/', $digits)) {
            return $digits;
        }

        if (strlen($digits) >= 10 && strlen($digits) <= 11) {
            $digits = $defaultCountry . $digits;
        } elseif (strlen($digits) < 12) {
            $digits = $defaultCountry . $digits;
        }

        if (strlen($digits) > 15) {
            $digits = substr($digits, 0, 15);
        }

        return $digits;
    }
}<|MERGE_RESOLUTION|>--- conflicted
+++ resolved
@@ -22,7 +22,6 @@
 if (!function_exists('base_url')) {
     function base_url(string $path = ''): string
     {
-<<<<<<< HEAD
         $parseHostPort = static function (?string $value): array {
             $value = trim((string) ($value ?? ''));
 
@@ -284,143 +283,7 @@
 
         if ($basePath !== '') {
             $base .= $basePath;
-=======
-        $resolveScheme = static function (?string $preferred = null): string {
-            if ($preferred !== null && $preferred !== '') {
-                return strtolower($preferred);
-            }
-
-            if (!empty($_SERVER['HTTP_X_FORWARDED_PROTO'])) {
-                $forwardedProto = explode(',', (string) $_SERVER['HTTP_X_FORWARDED_PROTO'])[0] ?? '';
-                $forwardedProto = strtolower(trim($forwardedProto));
-
-                if ($forwardedProto !== '') {
-                    return $forwardedProto;
-                }
-            }
-
-            if (!empty($_SERVER['REQUEST_SCHEME'])) {
-                return strtolower((string) $_SERVER['REQUEST_SCHEME']);
-            }
-
-            if (!empty($_SERVER['HTTPS']) && $_SERVER['HTTPS'] !== 'off') {
-                return 'https';
-            }
-
-            return 'http';
-        };
-
-        $resolvePort = static function (string $scheme): ?int {
-            $candidates = [];
-
-            if (!empty($_SERVER['HTTP_X_FORWARDED_PORT'])) {
-                $forwardedPort = explode(',', (string) $_SERVER['HTTP_X_FORWARDED_PORT'])[0] ?? '';
-                $forwardedPort = (int) trim($forwardedPort);
-
-                if ($forwardedPort > 0) {
-                    $candidates[] = $forwardedPort;
-                }
-            }
-
-            if (!empty($_SERVER['SERVER_PORT'])) {
-                $serverPort = (int) $_SERVER['SERVER_PORT'];
-
-                if ($serverPort > 0) {
-                    $candidates[] = $serverPort;
-                }
-            }
-
-            if ($candidates === []) {
-                return null;
-            }
-
-            $default = $scheme === 'https' ? 443 : 80;
-
-            foreach ($candidates as $candidate) {
-                if ($candidate !== $default) {
-                    return $candidate;
-                }
-            }
-
-            return $default;
-        };
-
-        $formatHost = static function (string $host, ?int $port): string {
-            $needsBrackets = str_contains($host, ':') && !str_starts_with($host, '[');
-            $hostPart = $needsBrackets ? '[' . $host . ']' : $host;
-
-            if ($port !== null) {
-                $hostPart .= ':' . $port;
-            }
-
-            return $hostPart;
-        };
-
-        $resolveHostParts = static function (string $scheme) use ($resolvePort, $formatHost): array {
-            $hostSource = '';
-
-            if (!empty($_SERVER['HTTP_X_FORWARDED_HOST'])) {
-                $forwardedHost = explode(',', (string) $_SERVER['HTTP_X_FORWARDED_HOST'])[0] ?? '';
-                $hostSource = trim($forwardedHost);
-            } elseif (!empty($_SERVER['HTTP_HOST'])) {
-                $hostSource = trim((string) $_SERVER['HTTP_HOST']);
-            } elseif (!empty($_SERVER['SERVER_NAME'])) {
-                $hostSource = trim((string) $_SERVER['SERVER_NAME']);
-            }
-
-            if ($hostSource === '') {
-                $hostSource = 'localhost';
-            }
-
-            $parsedHost = parse_url('http://' . ltrim($hostSource, '/'));
-            $hostOnly = $parsedHost['host'] ?? $hostSource;
-            $port = isset($parsedHost['port']) ? (int) $parsedHost['port'] : null;
-
-            $defaultPort = $scheme === 'https' ? 443 : 80;
-
-            if ($port === null || $port === 0) {
-                $detectedPort = $resolvePort($scheme);
-
-                if ($detectedPort !== null && $detectedPort !== $defaultPort) {
-                    $port = $detectedPort;
-                } else {
-                    $port = null;
-                }
-            } elseif ($port === $defaultPort) {
-                $port = null;
-            }
-
-            $hostDisplay = $formatHost($hostOnly, $port);
-
-            return [$hostOnly, $port, $hostDisplay];
-        };
-
-        $base = (string) config('app.url');
-
-        if ($base !== '') {
-            $parsed = parse_url($base);
-
-            if ($parsed !== false && isset($parsed['host']) && !isset($parsed['port'])) {
-                $scheme = $resolveScheme($parsed['scheme'] ?? null);
-                [$currentHost, $currentPort, $hostDisplay] = $resolveHostParts($scheme);
-
-                if ($currentPort !== null && strcasecmp($parsed['host'], $currentHost) === 0) {
-                    $user = $parsed['user'] ?? '';
-                    $pass = $parsed['pass'] ?? '';
-                    $auth = $user !== '' ? $user . ($pass !== '' ? ':' . $pass : '') . '@' : '';
-                    $path = $parsed['path'] ?? '';
-
-                    $base = sprintf('%s://%s%s%s', $scheme, $auth, $hostDisplay, $path);
-                }
-            }
-        }
-
-        if ($base === '') {
-            $scheme = $resolveScheme(null);
-            [, , $hostDisplay] = $resolveHostParts($scheme);
-            $dir = rtrim((string) dirname($_SERVER['SCRIPT_NAME'] ?? ''), '/');
-            $base = $scheme . '://' . $hostDisplay . ($dir ? $dir : '');
->>>>>>> 4ad3297d
+
         }
 
         $base = rtrim($base, '/');
