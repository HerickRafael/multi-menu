--- conflicted
+++ resolved
@@ -29,13 +29,14 @@
                 return ['', null];
             }
 
+            // remove aspas e espaços
             $value = trim($value, " \t\n\r\0\x0B\"'");
-<<<<<<< HEAD
 
             if ($value === '') {
                 return ['', null];
             }
 
+            // usa só o primeiro item caso venha "a,b,c"
             $value = explode(',', $value, 2)[0];
             $value = trim($value);
 
@@ -43,18 +44,17 @@
                 return ['', null];
             }
 
+            // garante formato parseável por parse_url()
             if (strncmp($value, '//', 2) !== 0) {
                 $value = '//' . ltrim($value, '/');
             }
 
             $parsed = parse_url($value);
-
             if ($parsed === false) {
                 return ['', null];
             }
 
             $host = $parsed['host'] ?? '';
-
             if ($host === '' && isset($parsed['path'])) {
                 $host = $parsed['path'];
             }
@@ -66,15 +66,16 @@
 
         $formatHost = static function (string $host): string {
             $host = trim($host);
-
             if ($host === '') {
                 return '';
             }
 
+            // IPv6 já com colchetes
             if (strncmp($host, '[', 1) === 0 && substr($host, -1) === ']') {
                 return $host;
             }
 
+            // IPv6 sem colchetes
             if (str_contains($host, ':')) {
                 return '[' . trim($host, '[]') . ']';
             }
@@ -88,313 +89,92 @@
             }
 
             $normalizedScheme = strtolower($scheme);
-
             if (($normalizedScheme === 'http' && $port === 80)
-                || ($normalizedScheme === 'https' && $port === 443)) {
+             || ($normalizedScheme === 'https' && $port === 443)) {
                 return '';
             }
 
             return ':' . $port;
         };
 
+        // --- Descoberta de scheme/host/port a partir dos headers/server ---
         $detectedScheme = '';
         $hasDetectedScheme = false;
         $detectedHost = '';
         $detectedPort = null;
 
+        // RFC 7239: Forwarded
         if (!empty($_SERVER['HTTP_FORWARDED'])) {
             $forwardedValues = explode(',', (string) $_SERVER['HTTP_FORWARDED']);
             $firstForwarded = trim($forwardedValues[0]);
 
             if ($firstForwarded !== '') {
                 $pairs = preg_split('/;\s*/', $firstForwarded);
-
                 if (is_array($pairs)) {
                     foreach ($pairs as $pair) {
-                        if ($pair === '') {
-                            continue;
-                        }
+                        if ($pair === '') continue;
 
                         $kv = explode('=', $pair, 2);
-
-                        if (count($kv) !== 2) {
-                            continue;
-                        }
+                        if (count($kv) !== 2) continue;
 
                         $key = strtolower(trim($kv[0]));
                         $value = trim($kv[1], " \t\n\r\0\x0B\"'");
 
-                        if ($value === '') {
-                            continue;
-                        }
+                        if ($value === '') continue;
 
                         if ($key === 'proto') {
                             $detectedScheme = strtolower($value);
                             $hasDetectedScheme = true;
                         } elseif ($key === 'host') {
                             [$forwardHost, $forwardPort] = $parseHostPort($value);
-
                             if ($forwardHost !== '') {
                                 $detectedHost = $forwardHost;
                             }
-
                             if ($forwardPort !== null) {
                                 $detectedPort = $forwardPort;
                             }
                         }
-=======
-
-            if ($value === '') {
-                return ['', null];
-            }
-
-            $value = explode(',', $value, 2)[0];
-            $value = trim($value);
-
-            if ($value === '') {
-                return ['', null];
-            }
-
-            if (strncmp($value, '//', 2) !== 0) {
-                $value = '//' . ltrim($value, '/');
-            }
-
-            $parsed = parse_url($value);
-
-            if ($parsed === false) {
-                return ['', null];
-            }
-
-            $host = $parsed['host'] ?? '';
-
-            if ($host === '' && isset($parsed['path'])) {
-                $host = $parsed['path'];
-            }
-
-            $port = isset($parsed['port']) ? (int) $parsed['port'] : null;
-
-            return [$host, $port];
-        };
-
-        $formatHost = static function (string $host): string {
-            $host = trim($host);
-
-            if ($host === '') {
-                return '';
-            }
-
-            if (strncmp($host, '[', 1) === 0 && substr($host, -1) === ']') {
-                return $host;
-            }
-
-            if (str_contains($host, ':')) {
-                return '[' . trim($host, '[]') . ']';
-            }
-
-            return $host;
-        };
-
-        $formatPort = static function (?int $port, string $scheme): string {
-            if ($port === null) {
-                return '';
-            }
-
-            $normalizedScheme = strtolower($scheme);
-
-            if (($normalizedScheme === 'http' && $port === 80)
-                || ($normalizedScheme === 'https' && $port === 443)) {
-                return '';
-            }
-
-            return ':' . $port;
-        };
-
-        $detectedScheme = 'http';
-        $detectedHost = '';
-        $detectedPort = null;
-
-        if (!empty($_SERVER['HTTP_FORWARDED'])) {
-            $forwardedValues = explode(',', (string) $_SERVER['HTTP_FORWARDED']);
-            $firstForwarded = trim($forwardedValues[0]);
-
-            if ($firstForwarded !== '') {
-                $pairs = preg_split('/;\s*/', $firstForwarded);
-
-                foreach ($pairs as $pair) {
-                    if ($pair === null || $pair === '') {
-                        continue;
                     }
-
-                    $kv = explode('=', $pair, 2);
-
-                    if (count($kv) !== 2) {
-                        continue;
->>>>>>> 3c04f114
-                    }
-
-                    $key = strtolower(trim($kv[0]));
-                    $value = trim($kv[1], " \t\n\r\0\x0B\"'");
-
-                    if ($value === '') {
-                        continue;
-                    }
-
-                    if ($key === 'proto') {
-                        $detectedScheme = strtolower($value);
-                    } elseif ($key === 'host') {
-                        [$forwardHost, $forwardPort] = $parseHostPort($value);
-
-                        if ($forwardHost !== '') {
-                            $detectedHost = $forwardHost;
-                        }
-
-                        if ($forwardPort !== null) {
-                            $detectedPort = $forwardPort;
-                        }
-                    }
-                }
-            }
-        }
-
+                }
+            }
+        }
+
+        // X-Forwarded-Host
         if ($detectedHost === '' && !empty($_SERVER['HTTP_X_FORWARDED_HOST'])) {
             [$candidateHost, $candidatePort] = $parseHostPort((string) $_SERVER['HTTP_X_FORWARDED_HOST']);
-
             if ($candidateHost !== '') {
                 $detectedHost = $candidateHost;
-
                 if ($detectedPort === null && $candidatePort !== null) {
                     $detectedPort = $candidatePort;
                 }
             }
         }
 
+        // Host direto
         if ($detectedHost === '' && !empty($_SERVER['HTTP_HOST'])) {
             [$candidateHost, $candidatePort] = $parseHostPort((string) $_SERVER['HTTP_HOST']);
-
             if ($candidateHost !== '') {
                 $detectedHost = $candidateHost;
-
                 if ($detectedPort === null && $candidatePort !== null) {
                     $detectedPort = $candidatePort;
                 }
             }
         }
 
+        // SERVER_NAME como último recurso para host
         if ($detectedHost === '' && !empty($_SERVER['SERVER_NAME'])) {
             $detectedHost = (string) $_SERVER['SERVER_NAME'];
         }
 
+        // X-Forwarded-Proto / Scheme / HTTPS
         if (!empty($_SERVER['HTTP_X_FORWARDED_PROTO'])) {
             $candidate = trim((string) $_SERVER['HTTP_X_FORWARDED_PROTO']);
-
-            if ($candidate !== '') {
-                $detectedScheme = strtolower(explode(',', $candidate, 2)[0]);
-            }
-        } elseif (!empty($_SERVER['HTTP_X_FORWARDED_SCHEME'])) {
-            $candidate = trim((string) $_SERVER['HTTP_X_FORWARDED_SCHEME']);
-
-            if ($candidate !== '') {
-                $detectedScheme = strtolower(explode(',', $candidate, 2)[0]);
-            }
-        } elseif (!empty($_SERVER['REQUEST_SCHEME'])) {
-            $detectedScheme = strtolower((string) $_SERVER['REQUEST_SCHEME']);
-        } elseif (!empty($_SERVER['HTTPS']) && $_SERVER['HTTPS'] !== 'off') {
-            $detectedScheme = 'https';
-        }
-
-        if ($detectedPort === null && !empty($_SERVER['HTTP_X_FORWARDED_PORT'])) {
-            $detectedPort = (int) $_SERVER['HTTP_X_FORWARDED_PORT'];
-        }
-
-        if ($detectedPort === null && !empty($_SERVER['SERVER_PORT'])) {
-            $detectedPort = (int) $_SERVER['SERVER_PORT'];
-        }
-
-        $configUrl = (string) config('app.url');
-        $parsedConfig = $configUrl !== '' ? parse_url($configUrl) : false;
-
-        $scheme = $detectedScheme ?: 'http';
-        $host = $detectedHost;
-        $port = $detectedPort;
-        $auth = '';
-        $basePath = '';
-
-        if ($parsedConfig !== false) {
-            if (!empty($parsedConfig['scheme'])) {
-                $scheme = $parsedConfig['scheme'];
-            }
-
-            if (!empty($parsedConfig['host'])) {
-                $host = $parsedConfig['host'];
-            }
-
-            if (isset($parsedConfig['port'])) {
-                $port = (int) $parsedConfig['port'];
-            } elseif (!empty($parsedConfig['host'])
-                && $detectedHost !== ''
-                && strcasecmp($parsedConfig['host'], $detectedHost) === 0
-                && $detectedPort !== null) {
-                $port = $detectedPort;
-            }
-
-            if (!empty($parsedConfig['user'])) {
-                $auth = $parsedConfig['user'];
-
-                if (!empty($parsedConfig['pass'])) {
-                    $auth .= ':' . $parsedConfig['pass'];
-                }
-
-                $auth .= '@';
-            }
-
-            if (isset($parsedConfig['path'])) {
-                $basePath = (string) $parsedConfig['path'];
-            }
-        } else {
-            if ($configUrl !== '') {
-                $basePath = $configUrl;
-            }
-        }
-
-<<<<<<< HEAD
-        if ($detectedHost === '' && !empty($_SERVER['HTTP_X_FORWARDED_HOST'])) {
-            [$candidateHost, $candidatePort] = $parseHostPort((string) $_SERVER['HTTP_X_FORWARDED_HOST']);
-
-            if ($candidateHost !== '') {
-                $detectedHost = $candidateHost;
-
-                if ($detectedPort === null && $candidatePort !== null) {
-                    $detectedPort = $candidatePort;
-                }
-            }
-        }
-
-        if ($detectedHost === '' && !empty($_SERVER['HTTP_HOST'])) {
-            [$candidateHost, $candidatePort] = $parseHostPort((string) $_SERVER['HTTP_HOST']);
-
-            if ($candidateHost !== '') {
-                $detectedHost = $candidateHost;
-
-                if ($detectedPort === null && $candidatePort !== null) {
-                    $detectedPort = $candidatePort;
-                }
-            }
-        }
-
-        if ($detectedHost === '' && !empty($_SERVER['SERVER_NAME'])) {
-            $detectedHost = (string) $_SERVER['SERVER_NAME'];
-        }
-
-        if (!empty($_SERVER['HTTP_X_FORWARDED_PROTO'])) {
-            $candidate = trim((string) $_SERVER['HTTP_X_FORWARDED_PROTO']);
-
             if ($candidate !== '') {
                 $detectedScheme = strtolower(explode(',', $candidate, 2)[0]);
                 $hasDetectedScheme = true;
             }
         } elseif (!empty($_SERVER['HTTP_X_FORWARDED_SCHEME'])) {
             $candidate = trim((string) $_SERVER['HTTP_X_FORWARDED_SCHEME']);
-
             if ($candidate !== '') {
                 $detectedScheme = strtolower(explode(',', $candidate, 2)[0]);
                 $hasDetectedScheme = true;
@@ -407,14 +187,15 @@
             $hasDetectedScheme = true;
         }
 
+        // Portas encaminhadas/diretas
         if ($detectedPort === null && !empty($_SERVER['HTTP_X_FORWARDED_PORT'])) {
             $detectedPort = (int) $_SERVER['HTTP_X_FORWARDED_PORT'];
         }
-
         if ($detectedPort === null && !empty($_SERVER['SERVER_PORT'])) {
             $detectedPort = (int) $_SERVER['SERVER_PORT'];
         }
 
+        // --- Considera app.url do config, mas sem quebrar detecção dinâmica ---
         $configUrl = (string) config('app.url');
         $parsedConfig = $configUrl !== '' ? parse_url($configUrl) : false;
 
@@ -422,22 +203,23 @@
             $detectedScheme = 'http';
         }
 
-        $scheme = $detectedScheme;
-        $host = $detectedHost;
-        $port = $detectedPort;
-        $auth = '';
+        $scheme = $detectedScheme;  // se já detectamos, prioriza
+        $host   = $detectedHost;
+        $port   = $detectedPort;
+        $auth   = '';
         $basePath = '';
         $configHost = '';
         $configPort = null;
 
         if ($parsedConfig !== false) {
+            // se NÃO detectamos scheme por headers, deixa o do config prevalecer
             if (!empty($parsedConfig['scheme']) && !$hasDetectedScheme) {
                 $scheme = $parsedConfig['scheme'];
             }
 
             if (!empty($parsedConfig['host'])) {
                 $configHost = $parsedConfig['host'];
-
+                // se host não foi detectado ou coincide, usa o do config
                 if ($host === '' || strcasecmp($configHost, $host) === 0) {
                     $host = $configHost;
                 }
@@ -445,7 +227,7 @@
 
             if (isset($parsedConfig['port'])) {
                 $configPort = (int) $parsedConfig['port'];
-
+                // porta do config prevalece quando host é o do config ou não há porta detectada
                 if ($port === null
                     || ($configHost !== '' && strcasecmp($configHost, $host) === 0 && $detectedPort === null)) {
                     $port = $configPort;
@@ -455,16 +237,15 @@
                 && $detectedHost !== ''
                 && strcasecmp($configHost, $detectedHost) === 0
                 && $detectedPort !== null) {
+                // se não há porta no config, mas host bate com detectado, use a detectada
                 $port = $detectedPort;
             }
 
             if (!empty($parsedConfig['user'])) {
                 $auth = $parsedConfig['user'];
-
                 if (!empty($parsedConfig['pass'])) {
                     $auth .= ':' . $parsedConfig['pass'];
                 }
-
                 $auth .= '@';
             }
 
@@ -472,11 +253,13 @@
                 $basePath = (string) $parsedConfig['path'];
             }
         } else {
+            // se config('app.url') tem só um path base
             if ($configUrl !== '') {
                 $basePath = $configUrl;
             }
         }
 
+        // fallback para host/porta caso ainda vazio
         if ($host === '') {
             if ($detectedHost !== '') {
                 $host = $detectedHost;
@@ -492,57 +275,38 @@
                 } elseif ($configPort !== null) {
                     $port = $configPort;
                 }
-=======
-        if ($host === '') {
-            $host = $detectedHost !== '' ? $detectedHost : 'localhost';
-
-            if ($port === null && $detectedPort !== null) {
-                $port = $detectedPort;
->>>>>>> 3c04f114
-            }
-        }
-
+            }
+        }
+
+        // basePath: tenta derivar da pasta do script se não definido
         if ($basePath === '') {
             $dir = rtrim((string) dirname($_SERVER['SCRIPT_NAME'] ?? ''), '/');
-
             if ($dir === '.') {
                 $dir = '';
             }
-
             if ($configUrl === '' && $dir !== '') {
                 $basePath = $dir;
             }
         }
 
         $basePath = trim($basePath);
-
         if ($basePath !== '') {
             $basePath = '/' . ltrim($basePath, '/');
             $basePath = rtrim($basePath, '/');
         }
 
-<<<<<<< HEAD
-        $scheme = strtolower($scheme);
-=======
         $scheme = $scheme !== '' ? strtolower($scheme) : 'http';
->>>>>>> 3c04f114
 
         $formattedHost = $formatHost($host);
-
         if ($formattedHost === '') {
             $formattedHost = 'localhost';
         }
 
         $portSegment = $formatPort($port, $scheme);
-
         $base = sprintf('%s://%s%s%s', $scheme, $auth, $formattedHost, $portSegment);
 
         if ($basePath !== '') {
             $base .= $basePath;
-<<<<<<< HEAD
-=======
-
->>>>>>> 3c04f114
         }
 
         $base = rtrim($base, '/');
@@ -602,7 +366,6 @@
     function admin_theme_primary_color(?array $company, string $default = '#5B21B6'): string
     {
         $color = $company['menu_header_bg_color'] ?? ($company['menu_logo_bg_color'] ?? $default);
-
         return normalize_color_hex($color, $default);
     }
 }
@@ -612,7 +375,6 @@
     {
         $base = admin_theme_primary_color($company);
         $soft = hex_to_rgba($base, $opacity, $base);
-
         return sprintf('linear-gradient(%s, %s 0%%, %s 100%%)', $direction, $base, $soft);
     }
 }
@@ -621,14 +383,8 @@
     function is_new_product(array $product): bool
     {
         $days = (int) (config('app.novidades_days') ?? 14);
-
-        if ($days <= 0) {
-            return false;
-        }
-
-        if (empty($product['created_at'])) {
-            return false;
-        }
+        if ($days <= 0) return false;
+        if (empty($product['created_at'])) return false;
 
         return strtotime($product['created_at']) >= strtotime("-{$days} days");
     }
@@ -638,13 +394,13 @@
     function normalize_whatsapp_e164(string $raw, string $defaultCountry = '55'): string
     {
         $digits = preg_replace('/\D+/', '', $raw);
-
         if ($digits === null || $digits === '') {
             return '';
         }
 
         $digits = ltrim($digits, '0');
 
+        // Brasil (55) com 10-11 dígitos
         if (preg_match('/^55\d{10,11}$/', $digits)) {
             return $digits;
         }
