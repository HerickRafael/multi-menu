--- conflicted
+++ resolved
@@ -108,37 +108,14 @@
   }
 
   /**
-<<<<<<< HEAD
-   * Lista produtos simples elegíveis para compor combos.
-   * Retorna dados básicos + contagem de itens de personalização.
-=======
    * Retorna produtos simples ativos da empresa, usados para montar combos.
    * (Versão enxuta — usada por normalizeComboGroups para elegibilidade)
->>>>>>> 5044e5c2
    */
   public static function simpleProductsForCombo(int $companyId, ?int $excludeId = null): array {
     $sql = "SELECT p.id,
                    p.name,
                    p.price,
-<<<<<<< HEAD
                    p.image,
-                   p.allow_customize,
-                   COALESCE((
-                     SELECT COUNT(pci.id)
-                       FROM product_custom_groups pcg
-                  LEFT JOIN product_custom_items pci ON pci.group_id = pcg.id
-                      WHERE pcg.product_id = p.id
-                   ), 0) AS custom_item_count
-              FROM products p
-             WHERE p.company_id = :cid
-               AND p.type = 'simple'";
-
-    if ($excludeId !== null) {
-      $sql .= " AND p.id <> :exclude";
-    }
-
-=======
-                   p.promo_price,
                    p.allow_customize,
                    COALESCE(c.ingredient_count,0) AS ingredient_count
               FROM products p
@@ -151,22 +128,16 @@
              WHERE p.company_id = :cid
                AND p.type = 'simple'
                AND p.active = 1";
-    if ($excludeId) $sql .= " AND p.id <> :exclude";
->>>>>>> 5044e5c2
+    if ($excludeId !== null) {
+      $sql .= " AND p.id <> :exclude";
+    }
     $sql .= " ORDER BY p.name";
 
     $st = db()->prepare($sql);
     $st->bindValue(':cid', $companyId, PDO::PARAM_INT);
-<<<<<<< HEAD
-    if ($excludeId !== null) {
-      $st->bindValue(':exclude', $excludeId, PDO::PARAM_INT);
-    }
+    if ($excludeId !== null) $st->bindValue(':exclude', $excludeId, PDO::PARAM_INT);
     $st->execute();
-=======
-    if ($excludeId) $st->bindValue(':exclude', $excludeId, PDO::PARAM_INT);
-    $st->execute();
-
->>>>>>> 5044e5c2
+
     return $st->fetchAll(PDO::FETCH_ASSOC) ?: [];
   }
 
@@ -345,7 +316,7 @@
    *   [
    *     'id','name','type','min','max','sort',
    *     'items' => [
-   *        ['simple_id','name','image','base_price','delta','is_default','is_customizable', ...]
+   *        ['simple_id','name','image','base_price','delta','default','customizable', ...]
    *     ]
    *   ], ...
    * ]
@@ -372,30 +343,14 @@
       SELECT gi.id,
              gi.group_id,
              gi.simple_product_id AS simple_id,
-<<<<<<< HEAD
-             COALESCE(gi.delta_price,0) AS delta,
-             COALESCE(gi.is_default,0)  AS is_default,
-             COALESCE(gi.allow_customization,0) AS allow_customization,
-             sp.name,
-             sp.image,
-             sp.price AS base_price,
-             sp.allow_customize AS simple_allow_customize,
-             COALESCE((
-               SELECT COUNT(pci.id)
-                 FROM product_custom_groups pcg
-            LEFT JOIN product_custom_items pci ON pci.group_id = pcg.id
-                WHERE pcg.product_id = sp.id
-             ), 0) AS custom_item_count
-=======
-             COALESCE(gi.delta_price,0)   AS delta,
-             COALESCE(gi.is_default,0)    AS is_default,
-             COALESCE(gi.is_customizable,0) AS is_customizable,
+             COALESCE(gi.delta_price,0)      AS delta,
+             COALESCE(gi.is_default,0)       AS is_default,
+             COALESCE(gi.is_customizable,0)  AS is_customizable,
              sp.name,
              sp.image,
              sp.price AS base_price,
              sp.allow_customize,
              COALESCE(c.ingredient_count,0) AS ingredient_count
->>>>>>> 5044e5c2
         FROM combo_group_items gi
   INNER JOIN products sp ON sp.id = gi.simple_product_id
    LEFT JOIN (
@@ -409,34 +364,17 @@
     ");
 
     foreach ($groups as &$g) {
-      $items = [];
       $iq->execute([$g['id']]);
-<<<<<<< HEAD
-      while ($row = $iq->fetch(PDO::FETCH_ASSOC)) {
-        $items[] = [
-          'id'                   => (int)($row['id'] ?? 0),
-          'product_id'           => (int)($row['simple_id'] ?? 0),
-          'simple_id'            => (int)($row['simple_id'] ?? 0),
-          'name'                 => $row['name'] ?? '',
-          'image'                => $row['image'] ?? null,
-          'base_price'           => isset($row['base_price']) ? (float)$row['base_price'] : 0.0,
-          'delta'                => isset($row['delta']) ? (float)$row['delta'] : 0.0,
-          'default'              => !empty($row['is_default']),
-          'customizable'         => !empty($row['allow_customization']),
-          'custom_item_count'    => isset($row['custom_item_count']) ? (int)$row['custom_item_count'] : 0,
-          'simple_allow_customize' => !empty($row['simple_allow_customize']),
-        ];
-      }
-=======
       $items = $iq->fetchAll(PDO::FETCH_ASSOC) ?: [];
+
       foreach ($items as &$item) {
         $item['default']      = !empty($item['is_default']) ? 1 : 0;
         $item['customizable'] = !empty($item['is_customizable']) ? 1 : 0;
-        // id do simples para o form:
-        $item['id'] = isset($item['simple_id']) ? (int)$item['simple_id'] : (int)($item['id'] ?? 0);
+        // manter chave id para o simples no form:
+        $item['id']           = isset($item['simple_id']) ? (int)$item['simple_id'] : (int)($item['id'] ?? 0);
       }
       unset($item);
->>>>>>> 5044e5c2
+
       $g['items'] = $items;
     }
     unset($g);
@@ -566,11 +504,7 @@
           VALUES (?,?,?,?,?,?,NOW())
         ");
         $insI = $pdo->prepare("
-<<<<<<< HEAD
-          INSERT INTO combo_group_items (group_id, simple_product_id, delta_price, is_default, allow_customization, sort, created_at)
-=======
           INSERT INTO combo_group_items (group_id, simple_product_id, delta_price, is_default, is_customizable, sort, created_at)
->>>>>>> 5044e5c2
           VALUES (?,?,?,?,?,?,NOW())
         ");
 
@@ -593,14 +527,9 @@
             if ($spId <= 0) continue;
             $delta  = (float)($it['delta'] ?? 0);
             $isDef  = !empty($it['default']) ? 1 : 0;
-<<<<<<< HEAD
-            $allowCust = !empty($it['customizable']) ? 1 : 0;
-            $insI->execute([$groupId, $spId, $delta, $isDef, $allowCust, $iSort++]);
-=======
             $isCust = !empty($it['customizable']) ? 1 : 0;
 
             $insI->execute([$groupId, $spId, $delta, $isDef, $isCust, $iSort++]);
->>>>>>> 5044e5c2
           }
         }
       }
