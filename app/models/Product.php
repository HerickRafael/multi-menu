<?php
// app/models/Product.php
require_once __DIR__ . '/../config/db.php';

class Product
{
  /* ========================
   * LISTAGENS / BÁSICO
   * ======================== */

  public static function listByCompany(int $companyId, ?string $q = null): array {
    $sql = "SELECT * FROM products WHERE company_id = ? AND active = 1";
    $args = [$companyId];
    if ($q) {
      $sql .= " AND (name LIKE ? OR description LIKE ?)";
      $args[] = "%$q%"; $args[] = "%$q%";
    }
    $sql .= " ORDER BY sort_order, name";
    $st = db()->prepare($sql);
    $st->execute($args);
    return $st->fetchAll(PDO::FETCH_ASSOC);
  }

  public static function listByCategory(int $companyId, int $categoryId, ?string $q = null): array {
    $sql = "SELECT * FROM products WHERE company_id = ? AND category_id = ? AND active = 1";
    $args = [$companyId, $categoryId];
    if ($q) {
      $sql .= " AND (name LIKE ? OR description LIKE ?)";
      $args[] = "%$q%"; $args[] = "%$q%";
    }
    $sql .= " ORDER BY sort_order, name";
    $st = db()->prepare($sql);
    $st->execute($args);
    return $st->fetchAll(PDO::FETCH_ASSOC);
  }

  public static function find(int $id): ?array {
    $st = db()->prepare("SELECT * FROM products WHERE id = ?");
    $st->execute([$id]);
    $row = $st->fetch(PDO::FETCH_ASSOC);
    return $row ?: null;
  }

  /** Produto garantido por empresa (útil para rotas públicas /{empresa}/produto/{id}) */
  public static function findByCompanyAndId(int $companyId, int $productId): ?array {
    $sql = "SELECT * FROM products
            WHERE company_id = ? AND id = ? AND (deleted_at IS NULL OR deleted_at='0000-00-00 00:00:00')";
    $st = db()->prepare($sql);
    $st->execute([$companyId, $productId]);
    $row = $st->fetch(PDO::FETCH_ASSOC);
    return $row ?: null;
  }

  public static function create(array $data): int {
    // Campos extras (se existirem na sua tabela): type, price_mode, allow_customize
    $sql = "INSERT INTO products
              (company_id, category_id, name, description, price, promo_price, sku, image,
               type, price_mode, allow_customize, active, sort_order, created_at)
            VALUES (?,?,?,?,?,?,?,?,?,?,?,?,?,NOW())";
    $st = db()->prepare($sql);
    $st->execute([
      $data['company_id'],
      $data['category_id'] ?: null,
      $data['name'],
      $data['description'] ?? null,
      (float)$data['price'],
      $data['promo_price'] !== '' ? (float)$data['promo_price'] : null,
      $data['sku'] ?? null,
      $data['image'] ?? null,
      $data['type'] ?? 'simple',           // 'simple' | 'combo'
      $data['price_mode'] ?? 'fixed',      // 'fixed' | 'sum'
      !empty($data['allow_customize']) ? 1 : 0,
      isset($data['active']) ? (int)$data['active'] : 1,
      (int)($data['sort_order'] ?? 0),
    ]);
    return (int)db()->lastInsertId();
  }

  public static function update(int $id, array $data): void {
    $sql = "UPDATE products
               SET category_id=?,
                   name=?,
                   description=?,
                   price=?,
                   promo_price=?,
                   sku=?,
                   image=?,
                   type=?,
                   price_mode=?,
                   allow_customize=?,
                   active=?,
                   sort_order=?,
                   updated_at=NOW()
             WHERE id=?";
    $st = db()->prepare($sql);
    $st->execute([
      $data['category_id'] ?: null,
      $data['name'],
      $data['description'] ?? null,
      (float)$data['price'],
      $data['promo_price'] !== '' ? (float)$data['promo_price'] : null,
      $data['sku'] ?? null,
      $data['image'] ?? null,
      $data['type'] ?? 'simple',
      $data['price_mode'] ?? 'fixed',
      !empty($data['allow_customize']) ? 1 : 0,
      isset($data['active']) ? (int)$data['active'] : 1,
      (int)($data['sort_order'] ?? 0),
      $id
    ]);
  }

  public static function delete(int $id): void {
    // Se preferir soft delete, troque por update de deleted_at.
    $st = db()->prepare("DELETE FROM products WHERE id=?");
    $st->execute([$id]);
  }

  /* ========================
   * SUGESTÕES / VITRINES
   * ======================== */

  public static function novidadesByCompanyId(PDO $db, int $companyId, int $dias = 14, int $limit = 12): array {
    if ($dias <= 0) return [];
    $sql = "SELECT p.*
              FROM products p
             WHERE p.company_id = :cid
               AND p.active = 1
               AND p.created_at >= (NOW() - INTERVAL :dias DAY)
          ORDER BY p.created_at DESC
             LIMIT :limit";
    $st = $db->prepare($sql);
    $st->bindValue(':cid',  $companyId, PDO::PARAM_INT);
    $st->bindValue(':dias', $dias,      PDO::PARAM_INT);
    $st->bindValue(':limit',$limit,     PDO::PARAM_INT);
    $st->execute();
    return $st->fetchAll(PDO::FETCH_ASSOC);
  }

  public static function maisPedidosByCompanyId(PDO $db, int $companyId, int $limit = 12): array {
    $sql = "SELECT p.*, SUM(oi.quantity) AS total_pedidos
              FROM order_items oi
              JOIN orders   o ON o.id = oi.order_id
              JOIN products p ON p.id = oi.product_id
             WHERE o.company_id = :cid
               AND o.status IN ('paid','completed')
          GROUP BY p.id
            HAVING total_pedidos > 0
          ORDER BY total_pedidos DESC
             LIMIT :limit";
    $st = $db->prepare($sql);
    $st->bindValue(':cid',   $companyId, PDO::PARAM_INT);
    $st->bindValue(':limit', $limit,     PDO::PARAM_INT);
    $st->execute();
    return $st->fetchAll(PDO::FETCH_ASSOC);
  }

  /* ========================
<<<<<<< HEAD
   * INGREDIENTES
   * ======================== */

  /**
   * Determina a tabela real usada para persistir ingredientes.
   * Aceita os nomes legacy `ingredients` e o novo `product_ingredients`.
   */
  private static function ingredientTable(): ?array {
    static $cacheInitialized = false;
    static $cache = null;
    if ($cacheInitialized) return $cache;

    $pdo = db();
    $candidates = ['product_ingredients', 'ingredients'];

    foreach ($candidates as $name) {
      try {
        $pdo->query("SELECT 1 FROM {$name} LIMIT 0");

        $hasSort = false;
        try {
          $col = $pdo->query("SHOW COLUMNS FROM {$name} LIKE 'sort'");
          $hasSort = (bool)$col->fetch(PDO::FETCH_ASSOC);
        } catch (PDOException $colErr) {
          // Alguns bancos (SQLite, PostgreSQL) não suportam SHOW COLUMNS.
          // Faz uma checagem alternativa usando PRAGMA/DESCRIBE simples.
          try {
            $pragma = $pdo->query("PRAGMA table_info({$name})");
            if ($pragma) {
              while ($row = $pragma->fetch(PDO::FETCH_ASSOC)) {
                if (isset($row['name']) && $row['name'] === 'sort') { $hasSort = true; break; }
                if (isset($row['Field']) && $row['Field'] === 'sort') { $hasSort = true; break; }
              }
            }
          } catch (PDOException $pragmaErr) {
            // Ignora – se não conseguir verificar, assume que não tem.
          }
        }

        $cacheInitialized = true;
        $cache = ['table' => $name, 'has_sort' => $hasSort];
        return $cache;
      } catch (PDOException $e) {
        if (($e->errorInfo[0] ?? '') === '42S02') {
          continue; // tabela não existe, tenta a próxima
        }
        throw $e; // outro erro (permissão, etc.) deve emergir
      }
    }

    $cacheInitialized = true;
    $cache = null;
    return null;
  }

  /**
   * Lê a lista simples de ingredientes do produto (tabela dinâmica)
   * e retorna cada item como ['name' => <string>].
   */
  public static function getIngredients(int $productId): array {
    $info = self::ingredientTable();
    if ($info === null) {
      return [];
    }
    $table = $info['table'];
    $order = $info['has_sort'] ? 'sort ASC, id ASC' : 'id ASC';
    $sql = "SELECT name
              FROM {$table}
             WHERE product_id = ?
          ORDER BY {$order}";
    $st = db()->prepare($sql);
    $st->execute([$productId]);
    return $st->fetchAll(PDO::FETCH_ASSOC);
  }

  /**
   * Salva ingredientes do formulário Admin.
   * Recebe array de strings (names). Substitui os existentes.
   */
  public static function saveIngredients(int $productId, array $ingredients): void {
    $pdo = db();
    $info = self::ingredientTable();
    if ($info === null) {
      return; // nenhum local para persistir, ignora silenciosamente
    }
    $table = $info['table'];
    $hasSort = $info['has_sort'];
    $pdo->beginTransaction();
    try {
      $pdo->prepare("DELETE FROM {$table} WHERE product_id=?")->execute([$productId]);

      if (!empty($ingredients)) {
        if ($hasSort) {
          $ins = $pdo->prepare("INSERT INTO {$table} (product_id, name, sort) VALUES (?,?,?)");
        } else {
          $ins = $pdo->prepare("INSERT INTO {$table} (product_id, name) VALUES (?,?)");
        }
        $sort = 0;
        foreach ($ingredients as $name) {
          $name = trim((string)$name);
          if ($name === '') continue;
          if ($hasSort) {
            $ins->execute([$productId, $name, $sort++]);
          } else {
            $ins->execute([$productId, $name]);
          }
        }
      }

      $pdo->commit();
    } catch (Throwable $e) {
      $pdo->rollBack();
      throw $e;
    }
  }

  /* ========================
=======
>>>>>>> 7170c3fa
   * COMBO: GRUPOS + ITENS
   * ======================== */

  /**
   * Lê grupos de combo + itens (com dados do produto simples).
   * Estrutura:
   * [
   *   [
   *     'id','name','type','min','max',
   *     'items' => [
   *        ['simple_id','name','image','base_price','delta','is_default']
   *     ]
   *   ], ...
   * ]
   */
  public static function getComboGroupsWithItems(int $productId): array {
    $pdo = db();

    // grupos
    $gq = $pdo->prepare("
      SELECT id, name, type,
             COALESCE(min_qty,0) AS min,
             COALESCE(max_qty,1) AS max,
             COALESCE(sort,0)    AS sort
        FROM combo_groups
       WHERE product_id = ?
    ORDER BY sort ASC, id ASC
    ");
    $gq->execute([$productId]);
    $groups = $gq->fetchAll(PDO::FETCH_ASSOC);
    if (!$groups) return [];

    // itens de 1 grupo
    $iq = $pdo->prepare("
      SELECT gi.id,
             gi.group_id,
             gi.simple_product_id AS simple_id,
             COALESCE(gi.delta_price,0) AS delta,
             COALESCE(gi.is_default,0)  AS is_default,
             sp.name,
             sp.image,
             sp.price AS base_price
        FROM combo_group_items gi
  INNER JOIN products sp ON sp.id = gi.simple_product_id
       WHERE gi.group_id = ?
    ORDER BY gi.sort ASC, gi.id ASC
    ");

    foreach ($groups as &$g) {
      $iq->execute([$g['id']]);
      $g['items'] = $iq->fetchAll(PDO::FETCH_ASSOC) ?: [];
    }
    unset($g);

    return $groups;
  }

  /**
   * Salva grupos de opções (combo) vindos do formulário Admin.
   * Espera a estrutura semelhante ao seu form:
   * $groups = [
   *   [ 'name'=>'Escolha o produto', 'type'=>'single', 'min'=>1, 'max'=>1,
   *     'items'=>[
   *        ['product_id'=>123, 'delta'=>0.00, 'default'=>true],
   *        ...
   *     ]
   *   ],
   *   ...
   * ]
   * Estratégia: apaga todos e re-insere (mais simples e confiável).
   */
  public static function saveComboGroupsAndItems(int $productId, array $groups): void {
    $pdo = db();
    $pdo->beginTransaction();
    try {
      // apaga existentes
      $pdo->prepare("DELETE gi FROM combo_group_items gi
                      INNER JOIN combo_groups g ON g.id = gi.group_id
                      WHERE g.product_id = ?")->execute([$productId]);
      $pdo->prepare("DELETE FROM combo_groups WHERE product_id = ?")->execute([$productId]);

      if (!empty($groups)) {
        $insG = $pdo->prepare("
          INSERT INTO combo_groups (product_id, name, type, min_qty, max_qty, sort, created_at)
          VALUES (?,?,?,?,?,?,NOW())
        ");
        $insI = $pdo->prepare("
          INSERT INTO combo_group_items (group_id, simple_product_id, delta_price, is_default, sort, created_at)
          VALUES (?,?,?,?,?,NOW())
        ");

        $gSort = 0;
        foreach ($groups as $g) {
          $name = trim((string)($g['name'] ?? ''));
          if ($name === '') continue;

          $type = $g['type'] ?? 'single';
          $min  = (int)($g['min'] ?? 0);
          $max  = (int)($g['max'] ?? 1);

          $insG->execute([$productId, $name, $type, $min, $max, $gSort++]);
          $groupId = (int)$pdo->lastInsertId();

          $items = $g['items'] ?? [];
          $iSort = 0;
          foreach ($items as $it) {
            $spId   = (int)($it['product_id'] ?? 0);
            if ($spId <= 0) continue;
            $delta  = (float)($it['delta'] ?? 0);
            $isDef  = !empty($it['default']) ? 1 : 0;
            $insI->execute([$groupId, $spId, $delta, $isDef, $iSort++]);
          }
        }
      }

      $pdo->commit();
    } catch (Throwable $e) {
      $pdo->rollBack();
      throw $e;
    }
  }

  /* ========================
   * HELPERS DE CÁLCULO (opcional)
   * ======================== */

  /**
   * Recalcula o total de um produto combo a partir das seleções do cliente.
   * $product: array do produto (deve conter price, price_mode)
   * $selected: array no formato combo_group[group_id] => (id simples OU array de ids)
   * Retorna ['base'=>..., 'sum_delta'=>..., 'total'=>...]
   */
  public static function calculateComboTotal(array $product, array $selected): array {
    $base = (float)($product['promo_price'] ?? 0) > 0
      && (float)$product['promo_price'] < (float)$product['price']
        ? (float)$product['promo_price']
        : (float)$product['price'];

    $priceMode = $product['price_mode'] ?? 'fixed'; // 'fixed' | 'sum'
    $sumDelta = 0.0;

    if (!empty($selected)) {
      // pega todos os deltas das seleções
      $pdo = db();
      $pairs = [];
      foreach ($selected as $gid => $val) {
        if (is_array($val)) {
          foreach ($val as $sid) $pairs[] = [(int)$gid, (int)$sid];
        } else {
          $pairs[] = [(int)$gid, (int)$val];
        }
      }
      if ($pairs) {
        // consulta por lotes
        $place = [];
        $args  = [];
        foreach ($pairs as [$gid, $sid]) {
          $place[] = "(group_id = ? AND simple_product_id = ?)";
          $args[] = $gid;
          $args[] = $sid;
        }
        $sql = "SELECT SUM(COALESCE(delta_price,0)) AS s FROM combo_group_items WHERE " . implode(' OR ', $place);
        $st  = $pdo->prepare($sql);
        $st->execute($args);
        $sumDelta = (float)($st->fetchColumn() ?: 0);
      }
    }

    $total = $priceMode === 'sum' ? ($base + $sumDelta) : $base;

    return [
      'base'      => $base,
      'sum_delta' => $sumDelta,
      'total'     => $total,
    ];
  }
}<|MERGE_RESOLUTION|>--- conflicted
+++ resolved
@@ -156,126 +156,6 @@
   }
 
   /* ========================
-<<<<<<< HEAD
-   * INGREDIENTES
-   * ======================== */
-
-  /**
-   * Determina a tabela real usada para persistir ingredientes.
-   * Aceita os nomes legacy `ingredients` e o novo `product_ingredients`.
-   */
-  private static function ingredientTable(): ?array {
-    static $cacheInitialized = false;
-    static $cache = null;
-    if ($cacheInitialized) return $cache;
-
-    $pdo = db();
-    $candidates = ['product_ingredients', 'ingredients'];
-
-    foreach ($candidates as $name) {
-      try {
-        $pdo->query("SELECT 1 FROM {$name} LIMIT 0");
-
-        $hasSort = false;
-        try {
-          $col = $pdo->query("SHOW COLUMNS FROM {$name} LIKE 'sort'");
-          $hasSort = (bool)$col->fetch(PDO::FETCH_ASSOC);
-        } catch (PDOException $colErr) {
-          // Alguns bancos (SQLite, PostgreSQL) não suportam SHOW COLUMNS.
-          // Faz uma checagem alternativa usando PRAGMA/DESCRIBE simples.
-          try {
-            $pragma = $pdo->query("PRAGMA table_info({$name})");
-            if ($pragma) {
-              while ($row = $pragma->fetch(PDO::FETCH_ASSOC)) {
-                if (isset($row['name']) && $row['name'] === 'sort') { $hasSort = true; break; }
-                if (isset($row['Field']) && $row['Field'] === 'sort') { $hasSort = true; break; }
-              }
-            }
-          } catch (PDOException $pragmaErr) {
-            // Ignora – se não conseguir verificar, assume que não tem.
-          }
-        }
-
-        $cacheInitialized = true;
-        $cache = ['table' => $name, 'has_sort' => $hasSort];
-        return $cache;
-      } catch (PDOException $e) {
-        if (($e->errorInfo[0] ?? '') === '42S02') {
-          continue; // tabela não existe, tenta a próxima
-        }
-        throw $e; // outro erro (permissão, etc.) deve emergir
-      }
-    }
-
-    $cacheInitialized = true;
-    $cache = null;
-    return null;
-  }
-
-  /**
-   * Lê a lista simples de ingredientes do produto (tabela dinâmica)
-   * e retorna cada item como ['name' => <string>].
-   */
-  public static function getIngredients(int $productId): array {
-    $info = self::ingredientTable();
-    if ($info === null) {
-      return [];
-    }
-    $table = $info['table'];
-    $order = $info['has_sort'] ? 'sort ASC, id ASC' : 'id ASC';
-    $sql = "SELECT name
-              FROM {$table}
-             WHERE product_id = ?
-          ORDER BY {$order}";
-    $st = db()->prepare($sql);
-    $st->execute([$productId]);
-    return $st->fetchAll(PDO::FETCH_ASSOC);
-  }
-
-  /**
-   * Salva ingredientes do formulário Admin.
-   * Recebe array de strings (names). Substitui os existentes.
-   */
-  public static function saveIngredients(int $productId, array $ingredients): void {
-    $pdo = db();
-    $info = self::ingredientTable();
-    if ($info === null) {
-      return; // nenhum local para persistir, ignora silenciosamente
-    }
-    $table = $info['table'];
-    $hasSort = $info['has_sort'];
-    $pdo->beginTransaction();
-    try {
-      $pdo->prepare("DELETE FROM {$table} WHERE product_id=?")->execute([$productId]);
-
-      if (!empty($ingredients)) {
-        if ($hasSort) {
-          $ins = $pdo->prepare("INSERT INTO {$table} (product_id, name, sort) VALUES (?,?,?)");
-        } else {
-          $ins = $pdo->prepare("INSERT INTO {$table} (product_id, name) VALUES (?,?)");
-        }
-        $sort = 0;
-        foreach ($ingredients as $name) {
-          $name = trim((string)$name);
-          if ($name === '') continue;
-          if ($hasSort) {
-            $ins->execute([$productId, $name, $sort++]);
-          } else {
-            $ins->execute([$productId, $name]);
-          }
-        }
-      }
-
-      $pdo->commit();
-    } catch (Throwable $e) {
-      $pdo->rollBack();
-      throw $e;
-    }
-  }
-
-  /* ========================
-=======
->>>>>>> 7170c3fa
    * COMBO: GRUPOS + ITENS
    * ======================== */
 
