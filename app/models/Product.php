<?php
// app/models/Product.php
require_once __DIR__ . '/../config/db.php';

class Product
{
  private static function normalizePromoValue($promo, $price): ?float {
    if ($promo === null || $promo === '') {
      return null;
    }

    if (is_array($promo)) {
      $promo = reset($promo);
    }

    $promoStr = trim((string)$promo);
    if ($promoStr === '') {
      return null;
    }

    $promoStr = str_replace(' ', '', $promoStr);
    if (strpos($promoStr, ',') !== false && strpos($promoStr, '.') !== false) {
      $promoStr = str_replace('.', '', $promoStr);
    }
    $promoStr = str_replace(',', '.', $promoStr);

    if (!is_numeric($promoStr) && !is_numeric($promo)) {
      return null;
    }

    $promoVal = (float)$promoStr;
    $priceVal = (float)$price;

    if ($promoVal <= 0) {
      return null;
    }

    if ($priceVal <= 0 || $promoVal >= $priceVal) {
      return null;
    }

    return $promoVal;
  }
  /* ========================
   * LISTAGENS / BÁSICO
   * ======================== */

  public static function listByCompany(int $companyId, ?string $q = null, bool $onlyActive = true): array {
    $sql = "SELECT * FROM products WHERE company_id = ?";
    $args = [$companyId];
    if ($onlyActive) {
      $sql .= " AND active = 1";
    }
    if ($q) {
      $sql .= " AND (name LIKE ? OR description LIKE ?)";
      $args[] = "%$q%"; $args[] = "%$q%";
    }
    $sql .= " ORDER BY sort_order, name";
    $st = db()->prepare($sql);
    $st->execute($args);
    return $st->fetchAll(PDO::FETCH_ASSOC);
  }

  public static function listByCategory(int $companyId, int $categoryId, ?string $q = null): array {
    $sql = "SELECT * FROM products WHERE company_id = ? AND category_id = ? AND active = 1";
    $args = [$companyId, $categoryId];
    if ($q) {
      $sql .= " AND (name LIKE ? OR description LIKE ?)";
      $args[] = "%$q%"; $args[] = "%$q%";
    }
    $sql .= " ORDER BY sort_order, name";
    $st = db()->prepare($sql);
    $st->execute($args);
    return $st->fetchAll(PDO::FETCH_ASSOC);
  }

  /**
   * Lista produtos simples ativos da empresa que podem compor combos.
   * Retorna metadados úteis como quantidade de itens de personalização.
   */
  public static function listSimpleForCombo(int $companyId, ?int $excludeProductId = null): array {
    $sql = "SELECT p.*, COALESCE(custom_data.total_items, 0) AS custom_item_count
              FROM products p
         LEFT JOIN (
                   SELECT pcg.product_id, COUNT(pci.id) AS total_items
                     FROM product_custom_groups pcg
               INNER JOIN product_custom_items pci ON pci.group_id = pcg.id
                    GROUP BY pcg.product_id
                   ) AS custom_data ON custom_data.product_id = p.id
             WHERE p.company_id = ?
               AND p.type = 'simple'
               AND p.active = 1
               AND (p.deleted_at IS NULL OR p.deleted_at='0000-00-00 00:00:00')";

    $params = [$companyId];
    if ($excludeProductId) {
      $sql .= " AND p.id <> ?";
      $params[] = $excludeProductId;
    }

    $sql .= " ORDER BY p.name";

    $st = db()->prepare($sql);
    $st->execute($params);
    $rows = $st->fetchAll(PDO::FETCH_ASSOC) ?: [];

    foreach ($rows as &$row) {
      $count = isset($row['custom_item_count']) ? (int)$row['custom_item_count'] : 0;
      $row['custom_item_count'] = $count;
      $row['can_customize'] = $count >= 3;
    }
    unset($row);

    return $rows;
  }

  public static function allForCompany(int $companyId): array {
    $sql = "SELECT * FROM products WHERE company_id = ? ORDER BY name";
    $st = db()->prepare($sql);
    $st->execute([$companyId]);
    return $st->fetchAll(PDO::FETCH_ASSOC);
  }

  /**
   * Retorna produtos simples ativos da empresa, usados para montar combos.
   */
  public static function simpleProductsForCombo(int $companyId, ?int $excludeId = null): array {
    $sql = "SELECT p.id,
                   p.name,
                   p.price,
                   p.promo_price,
                   p.allow_customize,
                   COALESCE(c.ingredient_count,0) AS ingredient_count
              FROM products p
         LEFT JOIN (
                SELECT pcg.product_id, COUNT(pci.id) AS ingredient_count
                  FROM product_custom_groups pcg
                  JOIN product_custom_items pci ON pci.group_id = pcg.id
              GROUP BY pcg.product_id
            ) c ON c.product_id = p.id
             WHERE p.company_id = :cid
               AND p.type = 'simple'
               AND p.active = 1";

    if ($excludeId) {
      $sql .= " AND p.id <> :exclude";
    }

    $sql .= " ORDER BY p.name";

    $st = db()->prepare($sql);
    $st->bindValue(':cid', $companyId, PDO::PARAM_INT);
    if ($excludeId) {
      $st->bindValue(':exclude', $excludeId, PDO::PARAM_INT);
    }
    $st->execute();

    return $st->fetchAll(PDO::FETCH_ASSOC) ?: [];
  }

  public static function find(int $id): ?array {
    $st = db()->prepare("SELECT * FROM products WHERE id = ?");
    $st->execute([$id]);
    $row = $st->fetch(PDO::FETCH_ASSOC);
    return $row ?: null;
  }

  /**
   * Retorna a próxima SKU numérica disponível para a empresa.
   * Busca o menor número positivo que ainda não está em uso,
   * permitindo reutilizar gaps quando um produto é excluído.
   */
  public static function nextSkuForCompany(int $companyId): string {
    $st = db()->prepare("SELECT sku FROM products WHERE company_id = ? AND sku IS NOT NULL AND sku <> ''");
    $st->execute([$companyId]);

    $used = [];
    while ($row = $st->fetch(PDO::FETCH_ASSOC)) {
      $sku = trim((string)($row['sku'] ?? ''));
      if ($sku === '' || !ctype_digit($sku)) {
        continue;
      }

      $value = (int)$sku;
      if ($value > 0) {
        $used[] = $value;
      }
    }

    sort($used, SORT_NUMERIC);

    $next = 1;
    foreach ($used as $value) {
      if ($value === $next) {
        $next++;
        continue;
      }

      if ($value > $next) {
        break;
      }
    }

    return (string)$next;
  }

  /** Produto garantido por empresa (útil para rotas públicas /{empresa}/produto/{id}) */
  public static function findByCompanyAndId(int $companyId, int $productId): ?array {
    $sql = "SELECT * FROM products
            WHERE company_id = ? AND id = ? AND (deleted_at IS NULL OR deleted_at='0000-00-00 00:00:00')";
    $st = db()->prepare($sql);
    $st->execute([$companyId, $productId]);
    $row = $st->fetch(PDO::FETCH_ASSOC);
    return $row ?: null;
  }

  public static function create(array $data): int {
    // Campos extras (se existirem na sua tabela): type, price_mode, allow_customize
    $sql = "INSERT INTO products
              (company_id, category_id, name, description, price, promo_price, sku, image,
               type, price_mode, allow_customize, active, sort_order, created_at)
            VALUES (?,?,?,?,?,?,?,?,?,?,?,?,?,NOW())";
    $st = db()->prepare($sql);
    $st->execute([
      $data['company_id'],
      $data['category_id'] ?: null,
      $data['name'],
      $data['description'] ?? null,
      (float)$data['price'],
      self::normalizePromoValue($data['promo_price'] ?? null, $data['price'] ?? 0),
      $data['sku'] ?? null,
      $data['image'] ?? null,
      $data['type'] ?? 'simple',           // 'simple' | 'combo'
      $data['price_mode'] ?? 'fixed',      // 'fixed' | 'sum'
      !empty($data['allow_customize']) ? 1 : 0,
      isset($data['active']) ? (int)$data['active'] : 1,
      (int)($data['sort_order'] ?? 0),
    ]);
    return (int)db()->lastInsertId();
  }

  public static function update(int $id, array $data): void {
    $sql = "UPDATE products
               SET category_id=?,
                   name=?,
                   description=?,
                   price=?,
                   promo_price=?,
                   sku=?,
                   image=?,
                   type=?,
                   price_mode=?,
                   allow_customize=?,
                   active=?,
                   sort_order=?,
                   updated_at=NOW()
             WHERE id=?";
    $st = db()->prepare($sql);
    $st->execute([
      $data['category_id'] ?: null,
      $data['name'],
      $data['description'] ?? null,
      (float)$data['price'],
      self::normalizePromoValue($data['promo_price'] ?? null, $data['price'] ?? 0),
      $data['sku'] ?? null,
      $data['image'] ?? null,
      $data['type'] ?? 'simple',
      $data['price_mode'] ?? 'fixed',
      !empty($data['allow_customize']) ? 1 : 0,
      isset($data['active']) ? (int)$data['active'] : 1,
      (int)($data['sort_order'] ?? 0),
      $id
    ]);
  }

  /**
   * Normaliza grupos de combo vindos do formulário admin.
   */
  public static function normalizeComboGroups(array $groups, int $companyId): array {
    if (!$groups) {
      return [];
    }

    $allowed = [];
    foreach (self::simpleProductsForCombo($companyId) as $sp) {
      $allowed[(int)$sp['id']] = [
        'allow_customize'  => !empty($sp['allow_customize']),
        'ingredient_count' => (int)($sp['ingredient_count'] ?? 0),
      ];
    }

    $normalized = [];
    foreach ($groups as $index => $group) {
      $name = trim((string)($group['name'] ?? ''));
      if ($name === '') {
        continue;
      }

      $itemsRaw = $group['items'] ?? [];
      if (!is_array($itemsRaw) || !$itemsRaw) {
        continue;
      }

      $min = isset($group['min']) ? max(0, (int)$group['min']) : 0;
      $max = isset($group['max']) ? (int)$group['max'] : 1;
      if ($max < $min) {
        $max = $min;
      }
      if ($max <= 0) {
        $max = 1;
      }

      $items = [];
      foreach ($itemsRaw as $item) {
        $productId = (int)($item['product_id'] ?? 0);
        if ($productId <= 0 || !isset($allowed[$productId])) {
          continue;
        }

        $delta = isset($item['delta']) ? (float)$item['delta'] : 0.0;
        $isDefault = !empty($item['default']) ? 1 : 0;

        $eligible = $allowed[$productId]['allow_customize'] && $allowed[$productId]['ingredient_count'] >= 3;
        $customizable = $eligible && !empty($item['customizable']) ? 1 : 0;

        $items[] = [
          'product_id'   => $productId,
          'delta'        => $delta,
          'default'      => $isDefault,
          'customizable' => $customizable,
        ];
      }

      if (!$items) {
        continue;
      }

      $normalized[] = [
        'name'       => $name,
        'type'       => $max > 1 ? 'addon' : 'single',
        'min'        => $min,
        'max'        => $max,
        'sort_order' => isset($group['sort_order']) ? (int)$group['sort_order'] : (int)$index,
        'items'      => $items,
      ];
    }

    usort($normalized, static function ($a, $b) {
      return ($a['sort_order'] ?? 0) <=> ($b['sort_order'] ?? 0);
    });

    return $normalized;
  }

  /**
   * Ajusta os grupos salvos para o formato usado pelo formulário admin.
   */
  public static function loadComboGroupsForAdmin(int $productId): array {
    $raw = self::getComboGroupsWithItems($productId);
    if (!$raw) {
      return [];
    }

    $result = [];
    foreach ($raw as $group) {
      $items = [];
      foreach (($group['items'] ?? []) as $item) {
        $items[] = [
          'product_id'   => (int)($item['simple_id'] ?? $item['product_id'] ?? 0),
          'delta'        => isset($item['delta']) ? (float)$item['delta'] : 0.0,
          'default'      => !empty($item['is_default'] ?? $item['default']),
          'customizable' => !empty($item['is_customizable'] ?? $item['customizable']),
        ];
      }

      $result[] = [
        'id'         => (int)($group['id'] ?? 0),
        'name'       => $group['name'] ?? '',
        'type'       => $group['type'] ?? 'single',
        'min'        => (int)($group['min'] ?? 0),
        'max'        => (int)($group['max'] ?? 1),
        'sort_order' => (int)($group['sort'] ?? 0),
        'items'      => $items,
      ];
    }

    return $result;
  }

  public static function delete(int $id): void {
    // Se preferir soft delete, troque por update de deleted_at.
    $st = db()->prepare("DELETE FROM products WHERE id=?");
    $st->execute([$id]);
  }

  /* ========================
   * SUGESTÕES / VITRINES
   * ======================== */

  public static function novidadesByCompanyId(PDO $db, int $companyId, int $dias = 14, int $limit = 12): array {
    if ($dias <= 0) return [];
    $sql = "SELECT p.*
              FROM products p
             WHERE p.company_id = :cid
               AND p.active = 1
               AND p.created_at >= (NOW() - INTERVAL :dias DAY)
          ORDER BY p.created_at DESC
             LIMIT :limit";
    $st = $db->prepare($sql);
    $st->bindValue(':cid',  $companyId, PDO::PARAM_INT);
    $st->bindValue(':dias', $dias,      PDO::PARAM_INT);
    $st->bindValue(':limit',$limit,     PDO::PARAM_INT);
    $st->execute();
    return $st->fetchAll(PDO::FETCH_ASSOC);
  }

  public static function maisPedidosByCompanyId(PDO $db, int $companyId, int $limit = 12): array {
    $sql = "SELECT p.*, SUM(oi.quantity) AS total_pedidos
              FROM order_items oi
              JOIN orders   o ON o.id = oi.order_id
              JOIN products p ON p.id = oi.product_id
             WHERE o.company_id = :cid
               AND o.status IN ('paid','completed')
          GROUP BY p.id
            HAVING total_pedidos > 0
          ORDER BY total_pedidos DESC
             LIMIT :limit";
    $st = $db->prepare($sql);
    $st->bindValue(':cid',   $companyId, PDO::PARAM_INT);
    $st->bindValue(':limit', $limit,     PDO::PARAM_INT);
    $st->execute();
    return $st->fetchAll(PDO::FETCH_ASSOC);
  }

  /* ========================
   * COMBO: GRUPOS + ITENS
   * ======================== */

  /**
   * Lê grupos de combo + itens (com dados do produto simples).
   * Estrutura:
   * [
   *   [
   *     'id','name','type','min','max',
   *     'items' => [
   *        ['simple_id','name','image','base_price','delta','is_default']
   *     ]
   *   ], ...
   * ]
   */
  public static function getComboGroupsWithItems(int $productId): array {
    $pdo = db();

    // grupos
    $gq = $pdo->prepare("
      SELECT id, name, type,
             COALESCE(min_qty,0) AS min,
             COALESCE(max_qty,1) AS max,
             COALESCE(sort,0)    AS sort
        FROM combo_groups
       WHERE product_id = ?
    ORDER BY sort ASC, id ASC
    ");
    $gq->execute([$productId]);
    $groups = $gq->fetchAll(PDO::FETCH_ASSOC);
    if (!$groups) return [];

    // itens de 1 grupo
    $iq = $pdo->prepare("
      SELECT gi.id,
             gi.group_id,
             gi.simple_product_id AS simple_id,
             COALESCE(gi.delta_price,0) AS delta,
             COALESCE(gi.is_default,0)  AS is_default,
<<<<<<< HEAD
             COALESCE(gi.allow_customize,0) AS allow_customize,
             sp.name,
             sp.image,
             sp.price AS base_price,
             COALESCE(custom_data.total_items,0) AS custom_item_count,
             COALESCE(sp.allow_customize,0) AS product_allow_customize
        FROM combo_group_items gi
  INNER JOIN products sp ON sp.id = gi.simple_product_id
    LEFT JOIN (
              SELECT pcg.product_id, COUNT(pci.id) AS total_items
                FROM product_custom_groups pcg
          INNER JOIN product_custom_items pci ON pci.group_id = pcg.id
               GROUP BY pcg.product_id
             ) AS custom_data ON custom_data.product_id = sp.id
=======
             COALESCE(gi.is_customizable,0) AS is_customizable,
             sp.name,
             sp.image,
             sp.price AS base_price,
             sp.allow_customize,
             COALESCE(c.ingredient_count,0) AS ingredient_count
        FROM combo_group_items gi
  INNER JOIN products sp ON sp.id = gi.simple_product_id
   LEFT JOIN (
          SELECT pcg.product_id, COUNT(pci.id) AS ingredient_count
            FROM product_custom_groups pcg
            JOIN product_custom_items pci ON pci.group_id = pcg.id
        GROUP BY pcg.product_id
        ) c ON c.product_id = sp.id
>>>>>>> 4c0868a9
       WHERE gi.group_id = ?
    ORDER BY gi.sort ASC, gi.id ASC
    ");

    foreach ($groups as &$g) {
      $iq->execute([$g['id']]);
      $items = $iq->fetchAll(PDO::FETCH_ASSOC) ?: [];
      foreach ($items as &$item) {
        $item['default'] = !empty($item['is_default']) ? 1 : 0;
        $item['customizable'] = !empty($item['is_customizable']) ? 1 : 0;
        $item['id'] = isset($item['simple_id']) ? (int)$item['simple_id'] : (int)($item['id'] ?? 0);
      }
      unset($item);
      $g['items'] = $items;
    }
    unset($g);

    return $groups;
  }

  /**
   * Estrutura grupos/itens do combo para o formulário do admin.
   */
  public static function loadComboGroupsForAdmin(int $productId): array {
    $raw = self::getComboGroupsWithItems($productId);
    if (!$raw) {
      return [];
    }

    $groups = [];
    foreach ($raw as $group) {
      $items = [];
      foreach ($group['items'] ?? [] as $item) {
        $items[] = [
          'product_id'   => isset($item['simple_id']) ? (int)$item['simple_id'] : 0,
          'delta'        => isset($item['delta']) ? (float)$item['delta'] : 0.0,
          'default'      => !empty($item['is_default']),
          'customizable' => !empty($item['allow_customize']),
        ];
      }

      if (!$items) {
        continue;
      }

      $groups[] = [
        'name'       => $group['name'] ?? '',
        'type'       => $group['type'] ?? 'single',
        'min'        => isset($group['min']) ? (int)$group['min'] : 0,
        'max'        => isset($group['max']) ? (int)$group['max'] : 1,
        'sort_order' => isset($group['sort']) ? (int)$group['sort'] : 0,
        'items'      => $items,
      ];
    }

    return $groups;
  }

  /**
   * Limpa/valida payload vindo do formulário do admin para grupos de combo.
   */
  public static function sanitizeComboGroups(array $payload, int $companyId, ?int $excludeProductId = null): array {
    if (!$payload) {
      return [];
    }

    $simpleProducts = self::listSimpleForCombo($companyId, $excludeProductId);
    if (!$simpleProducts) {
      return [];
    }

    $allowed = [];
    foreach ($simpleProducts as $sp) {
      $allowed[(int)$sp['id']] = [
        'can_customize' => !empty($sp['can_customize']),
      ];
    }

    $normalized = [];
    foreach ($payload as $group) {
      if (!is_array($group)) {
        continue;
      }

      $name = trim((string)($group['name'] ?? ''));
      if ($name === '') {
        continue;
      }

      $itemsRaw = $group['items'] ?? [];
      if (!is_array($itemsRaw) || !$itemsRaw) {
        continue;
      }

      $items = [];
      foreach ($itemsRaw as $item) {
        if (!is_array($item)) {
          continue;
        }
        $pid = (int)($item['product_id'] ?? 0);
        if ($pid <= 0 || !isset($allowed[$pid])) {
          continue;
        }
        $items[] = [
          'product_id'   => $pid,
          'delta'        => isset($item['delta']) ? (float)$item['delta'] : 0.0,
          'default'      => !empty($item['default']),
          'customizable' => !empty($item['customizable']) && !empty($allowed[$pid]['can_customize']),
        ];
      }

      if (!$items) {
        continue;
      }

      $min = isset($group['min']) ? (int)$group['min'] : 0;
      $max = isset($group['max']) ? (int)$group['max'] : 1;
      if ($min < 0) {
        $min = 0;
      }
      if ($max < $min) {
        $max = $min;
      }
      if ($max <= 0) {
        $max = 1;
      }

      $type = $group['type'] ?? 'single';
      $validTypes = ['single','component','addon','extra','remove','add','swap'];
      if (!in_array($type, $validTypes, true)) {
        $type = 'single';
      }

      $normalized[] = [
        'name'       => $name,
        'type'       => $type,
        'min'        => $min,
        'max'        => $max,
        'sort_order' => isset($group['sort_order']) ? (int)$group['sort_order'] : count($normalized),
        'items'      => $items,
      ];
    }

    return $normalized;
  }

  /**
   * Salva grupos de opções (combo) vindos do formulário Admin.
   * Espera a estrutura semelhante ao seu form:
   * $groups = [
   *   [ 'name'=>'Escolha o produto', 'type'=>'single', 'min'=>1, 'max'=>1,
   *     'items'=>[
   *        ['product_id'=>123, 'delta'=>0.00, 'default'=>true],
   *        ...
   *     ]
   *   ],
   *   ...
   * ]
   * Estratégia: apaga todos e re-insere (mais simples e confiável).
   */
  public static function saveComboGroupsAndItems(int $productId, array $groups): void {
    $pdo = db();
    $pdo->beginTransaction();
    try {
      // apaga existentes
      $pdo->prepare("DELETE gi FROM combo_group_items gi
                      INNER JOIN combo_groups g ON g.id = gi.group_id
                      WHERE g.product_id = ?")->execute([$productId]);
      $pdo->prepare("DELETE FROM combo_groups WHERE product_id = ?")->execute([$productId]);

      if (!empty($groups)) {
        $insG = $pdo->prepare("
          INSERT INTO combo_groups (product_id, name, type, min_qty, max_qty, sort, created_at)
          VALUES (?,?,?,?,?,?,NOW())
        ");
        $insI = $pdo->prepare("
<<<<<<< HEAD
          INSERT INTO combo_group_items (group_id, simple_product_id, delta_price, is_default, allow_customize, sort, created_at)
=======
          INSERT INTO combo_group_items (group_id, simple_product_id, delta_price, is_default, is_customizable, sort, created_at)
>>>>>>> 4c0868a9
          VALUES (?,?,?,?,?,?,NOW())
        ");

        $gSort = 0;
        foreach ($groups as $g) {
          $name = trim((string)($g['name'] ?? ''));
          if ($name === '') continue;

          $type = $g['type'] ?? 'single';
          $min  = (int)($g['min'] ?? 0);
          $max  = (int)($g['max'] ?? 1);

          $insG->execute([$productId, $name, $type, $min, $max, $gSort++]);
          $groupId = (int)$pdo->lastInsertId();

          $items = $g['items'] ?? [];
          $iSort = 0;
          foreach ($items as $it) {
            $spId   = (int)($it['product_id'] ?? 0);
            if ($spId <= 0) continue;
            $delta  = (float)($it['delta'] ?? 0);
            $isDef  = !empty($it['default']) ? 1 : 0;
<<<<<<< HEAD
            $allow = !empty($it['customizable']) ? 1 : 0;
            $insI->execute([$groupId, $spId, $delta, $isDef, $allow, $iSort++]);
=======
            $isCust = !empty($it['customizable']) ? 1 : 0;
            $insI->execute([$groupId, $spId, $delta, $isDef, $isCust, $iSort++]);
>>>>>>> 4c0868a9
          }
        }
      }

      $pdo->commit();
    } catch (Throwable $e) {
      $pdo->rollBack();
      throw $e;
    }
  }

  /* ========================
   * HELPERS DE CÁLCULO (opcional)
   * ======================== */

  /**
   * Recalcula o total de um produto combo a partir das seleções do cliente.
   * $product: array do produto (deve conter price, price_mode)
   * $selected: array no formato combo_group[group_id] => (id simples OU array de ids)
   * Retorna ['base'=>..., 'sum_delta'=>..., 'total'=>...]
   */
  public static function calculateComboTotal(array $product, array $selected): array {
    $base = (float)($product['promo_price'] ?? 0) > 0
      && (float)$product['promo_price'] < (float)$product['price']
        ? (float)$product['promo_price']
        : (float)$product['price'];

    $priceMode = $product['price_mode'] ?? 'fixed'; // 'fixed' | 'sum'
    $sumDelta = 0.0;

    if (!empty($selected)) {
      // pega todos os deltas das seleções
      $pdo = db();
      $pairs = [];
      foreach ($selected as $gid => $val) {
        if (is_array($val)) {
          foreach ($val as $sid) $pairs[] = [(int)$gid, (int)$sid];
        } else {
          $pairs[] = [(int)$gid, (int)$val];
        }
      }
      if ($pairs) {
        // consulta por lotes
        $place = [];
        $args  = [];
        foreach ($pairs as [$gid, $sid]) {
          $place[] = "(group_id = ? AND simple_product_id = ?)";
          $args[] = $gid;
          $args[] = $sid;
        }
        $sql = "SELECT SUM(COALESCE(delta_price,0)) AS s FROM combo_group_items WHERE " . implode(' OR ', $place);
        $st  = $pdo->prepare($sql);
        $st->execute($args);
        $sumDelta = (float)($st->fetchColumn() ?: 0);
      }
    }

    $total = $priceMode === 'sum' ? ($base + $sumDelta) : $base;

    return [
      'base'      => $base,
      'sum_delta' => $sumDelta,
      'total'     => $total,
    ];
  }
}<|MERGE_RESOLUTION|>--- conflicted
+++ resolved
@@ -4,19 +4,15 @@
 
 class Product
 {
+  /* ========================
+   * HELPERS INTERNOS
+   * ======================== */
   private static function normalizePromoValue($promo, $price): ?float {
-    if ($promo === null || $promo === '') {
-      return null;
-    }
-
-    if (is_array($promo)) {
-      $promo = reset($promo);
-    }
+    if ($promo === null || $promo === '') return null;
+    if (is_array($promo)) $promo = reset($promo);
 
     $promoStr = trim((string)$promo);
-    if ($promoStr === '') {
-      return null;
-    }
+    if ($promoStr === '') return null;
 
     $promoStr = str_replace(' ', '', $promoStr);
     if (strpos($promoStr, ',') !== false && strpos($promoStr, '.') !== false) {
@@ -24,23 +20,17 @@
     }
     $promoStr = str_replace(',', '.', $promoStr);
 
-    if (!is_numeric($promoStr) && !is_numeric($promo)) {
-      return null;
-    }
+    if (!is_numeric($promoStr) && !is_numeric($promo)) return null;
 
     $promoVal = (float)$promoStr;
     $priceVal = (float)$price;
 
-    if ($promoVal <= 0) {
-      return null;
-    }
-
-    if ($priceVal <= 0 || $promoVal >= $priceVal) {
-      return null;
-    }
+    if ($promoVal <= 0) return null;
+    if ($priceVal <= 0 || $promoVal >= $priceVal) return null;
 
     return $promoVal;
   }
+
   /* ========================
    * LISTAGENS / BÁSICO
    * ======================== */
@@ -48,9 +38,7 @@
   public static function listByCompany(int $companyId, ?string $q = null, bool $onlyActive = true): array {
     $sql = "SELECT * FROM products WHERE company_id = ?";
     $args = [$companyId];
-    if ($onlyActive) {
-      $sql .= " AND active = 1";
-    }
+    if ($onlyActive) $sql .= " AND active = 1";
     if ($q) {
       $sql .= " AND (name LIKE ? OR description LIKE ?)";
       $args[] = "%$q%"; $args[] = "%$q%";
@@ -91,13 +79,11 @@
                AND p.type = 'simple'
                AND p.active = 1
                AND (p.deleted_at IS NULL OR p.deleted_at='0000-00-00 00:00:00')";
-
     $params = [$companyId];
     if ($excludeProductId) {
       $sql .= " AND p.id <> ?";
       $params[] = $excludeProductId;
     }
-
     $sql .= " ORDER BY p.name";
 
     $st = db()->prepare($sql);
@@ -123,6 +109,7 @@
 
   /**
    * Retorna produtos simples ativos da empresa, usados para montar combos.
+   * (Versão enxuta — usada por normalizeComboGroups para elegibilidade)
    */
   public static function simpleProductsForCombo(int $companyId, ?int $excludeId = null): array {
     $sql = "SELECT p.id,
@@ -141,18 +128,12 @@
              WHERE p.company_id = :cid
                AND p.type = 'simple'
                AND p.active = 1";
-
-    if ($excludeId) {
-      $sql .= " AND p.id <> :exclude";
-    }
-
+    if ($excludeId) $sql .= " AND p.id <> :exclude";
     $sql .= " ORDER BY p.name";
 
     $st = db()->prepare($sql);
     $st->bindValue(':cid', $companyId, PDO::PARAM_INT);
-    if ($excludeId) {
-      $st->bindValue(':exclude', $excludeId, PDO::PARAM_INT);
-    }
+    if ($excludeId) $st->bindValue(':exclude', $excludeId, PDO::PARAM_INT);
     $st->execute();
 
     return $st->fetchAll(PDO::FETCH_ASSOC) ?: [];
@@ -165,45 +146,6 @@
     return $row ?: null;
   }
 
-  /**
-   * Retorna a próxima SKU numérica disponível para a empresa.
-   * Busca o menor número positivo que ainda não está em uso,
-   * permitindo reutilizar gaps quando um produto é excluído.
-   */
-  public static function nextSkuForCompany(int $companyId): string {
-    $st = db()->prepare("SELECT sku FROM products WHERE company_id = ? AND sku IS NOT NULL AND sku <> ''");
-    $st->execute([$companyId]);
-
-    $used = [];
-    while ($row = $st->fetch(PDO::FETCH_ASSOC)) {
-      $sku = trim((string)($row['sku'] ?? ''));
-      if ($sku === '' || !ctype_digit($sku)) {
-        continue;
-      }
-
-      $value = (int)$sku;
-      if ($value > 0) {
-        $used[] = $value;
-      }
-    }
-
-    sort($used, SORT_NUMERIC);
-
-    $next = 1;
-    foreach ($used as $value) {
-      if ($value === $next) {
-        $next++;
-        continue;
-      }
-
-      if ($value > $next) {
-        break;
-      }
-    }
-
-    return (string)$next;
-  }
-
   /** Produto garantido por empresa (útil para rotas públicas /{empresa}/produto/{id}) */
   public static function findByCompanyAndId(int $companyId, int $productId): ?array {
     $sql = "SELECT * FROM products
@@ -214,8 +156,30 @@
     return $row ?: null;
   }
 
+  public static function nextSkuForCompany(int $companyId): string {
+    $st = db()->prepare("SELECT sku FROM products WHERE company_id = ? AND sku IS NOT NULL AND sku <> ''");
+    $st->execute([$companyId]);
+
+    $used = [];
+    while ($row = $st->fetch(PDO::FETCH_ASSOC)) {
+      $sku = trim((string)($row['sku'] ?? ''));
+      if ($sku === '' || !ctype_digit($sku)) continue;
+
+      $value = (int)$sku;
+      if ($value > 0) $used[] = $value;
+    }
+
+    sort($used, SORT_NUMERIC);
+
+    $next = 1;
+    foreach ($used as $value) {
+      if ($value === $next) { $next++; continue; }
+      if ($value > $next) { break; }
+    }
+    return (string)$next;
+  }
+
   public static function create(array $data): int {
-    // Campos extras (se existirem na sua tabela): type, price_mode, allow_customize
     $sql = "INSERT INTO products
               (company_id, category_id, name, description, price, promo_price, sku, image,
                type, price_mode, allow_customize, active, sort_order, created_at)
@@ -273,13 +237,16 @@
     ]);
   }
 
+  /* ========================
+   * COMBO: GRUPOS + ITENS
+   * ======================== */
+
   /**
    * Normaliza grupos de combo vindos do formulário admin.
+   * Usa simpleProductsForCombo para checar elegibilidade.
    */
   public static function normalizeComboGroups(array $groups, int $companyId): array {
-    if (!$groups) {
-      return [];
-    }
+    if (!$groups) return [];
 
     $allowed = [];
     foreach (self::simpleProductsForCombo($companyId) as $sp) {
@@ -292,52 +259,40 @@
     $normalized = [];
     foreach ($groups as $index => $group) {
       $name = trim((string)($group['name'] ?? ''));
-      if ($name === '') {
-        continue;
-      }
+      if ($name === '') continue;
 
       $itemsRaw = $group['items'] ?? [];
-      if (!is_array($itemsRaw) || !$itemsRaw) {
-        continue;
-      }
+      if (!is_array($itemsRaw) || !$itemsRaw) continue;
 
       $min = isset($group['min']) ? max(0, (int)$group['min']) : 0;
       $max = isset($group['max']) ? (int)$group['max'] : 1;
-      if ($max < $min) {
-        $max = $min;
-      }
-      if ($max <= 0) {
-        $max = 1;
-      }
+      if ($max < $min) $max = $min;
+      if ($max <= 0)   $max = 1;
 
       $items = [];
       foreach ($itemsRaw as $item) {
         $productId = (int)($item['product_id'] ?? 0);
-        if ($productId <= 0 || !isset($allowed[$productId])) {
-          continue;
-        }
-
-        $delta = isset($item['delta']) ? (float)$item['delta'] : 0.0;
-        $isDefault = !empty($item['default']) ? 1 : 0;
-
-        $eligible = $allowed[$productId]['allow_customize'] && $allowed[$productId]['ingredient_count'] >= 3;
-        $customizable = $eligible && !empty($item['customizable']) ? 1 : 0;
+        if ($productId <= 0 || !isset($allowed[$productId])) continue;
+
+        $delta      = isset($item['delta']) ? (float)$item['delta'] : 0.0;
+        $isDefault  = !empty($item['default']) ? 1 : 0;
+
+        $eligible      = $allowed[$productId]['allow_customize'] && $allowed[$productId]['ingredient_count'] >= 3;
+        $isCustomizble = $eligible && !empty($item['customizable']) ? 1 : 0;
 
         $items[] = [
           'product_id'   => $productId,
           'delta'        => $delta,
           'default'      => $isDefault,
-          'customizable' => $customizable,
+          'customizable' => $isCustomizble,
         ];
       }
 
-      if (!$items) {
-        continue;
-      }
+      if (!$items) continue;
 
       $normalized[] = [
         'name'       => $name,
-        'type'       => $max > 1 ? 'addon' : 'single',
+        'type'       => $max > 1 ? 'addon' : 'single', // heurística simples
         'min'        => $min,
         'max'        => $max,
         'sort_order' => isset($group['sort_order']) ? (int)$group['sort_order'] : (int)$index,
@@ -353,25 +308,96 @@
   }
 
   /**
-   * Ajusta os grupos salvos para o formato usado pelo formulário admin.
+   * Lê grupos de combo + itens (com dados do produto simples).
+   * Estrutura:
+   * [
+   *   [
+   *     'id','name','type','min','max','sort',
+   *     'items' => [
+   *        ['simple_id','name','image','base_price','delta','is_default','is_customizable', ...]
+   *     ]
+   *   ], ...
+   * ]
+   */
+  public static function getComboGroupsWithItems(int $productId): array {
+    $pdo = db();
+
+    // grupos
+    $gq = $pdo->prepare("
+      SELECT id, name, type,
+             COALESCE(min_qty,0) AS min,
+             COALESCE(max_qty,1) AS max,
+             COALESCE(sort,0)    AS sort
+        FROM combo_groups
+       WHERE product_id = ?
+    ORDER BY sort ASC, id ASC
+    ");
+    $gq->execute([$productId]);
+    $groups = $gq->fetchAll(PDO::FETCH_ASSOC);
+    if (!$groups) return [];
+
+    // itens (por grupo)
+    $iq = $pdo->prepare("
+      SELECT gi.id,
+             gi.group_id,
+             gi.simple_product_id AS simple_id,
+             COALESCE(gi.delta_price,0)   AS delta,
+             COALESCE(gi.is_default,0)    AS is_default,
+             COALESCE(gi.is_customizable,0) AS is_customizable,
+             sp.name,
+             sp.image,
+             sp.price AS base_price,
+             sp.allow_customize,
+             COALESCE(c.ingredient_count,0) AS ingredient_count
+        FROM combo_group_items gi
+  INNER JOIN products sp ON sp.id = gi.simple_product_id
+   LEFT JOIN (
+          SELECT pcg.product_id, COUNT(pci.id) AS ingredient_count
+            FROM product_custom_groups pcg
+            JOIN product_custom_items pci ON pci.group_id = pcg.id
+        GROUP BY pcg.product_id
+        ) c ON c.product_id = sp.id
+       WHERE gi.group_id = ?
+    ORDER BY gi.sort ASC, gi.id ASC
+    ");
+
+    foreach ($groups as &$g) {
+      $iq->execute([$g['id']]);
+      $items = $iq->fetchAll(PDO::FETCH_ASSOC) ?: [];
+      foreach ($items as &$item) {
+        $item['default']      = !empty($item['is_default']) ? 1 : 0;
+        $item['customizable'] = !empty($item['is_customizable']) ? 1 : 0;
+        // id do simples para o form:
+        $item['id'] = isset($item['simple_id']) ? (int)$item['simple_id'] : (int)($item['id'] ?? 0);
+      }
+      unset($item);
+      $g['items'] = $items;
+    }
+    unset($g);
+
+    return $groups;
+  }
+
+  /**
+   * Ajusta os grupos salvos para o formato usado no formulário admin.
    */
   public static function loadComboGroupsForAdmin(int $productId): array {
     $raw = self::getComboGroupsWithItems($productId);
-    if (!$raw) {
-      return [];
-    }
+    if (!$raw) return [];
 
     $result = [];
     foreach ($raw as $group) {
       $items = [];
       foreach (($group['items'] ?? []) as $item) {
         $items[] = [
-          'product_id'   => (int)($item['simple_id'] ?? $item['product_id'] ?? 0),
+          'product_id'   => (int)($item['simple_id'] ?? 0),
           'delta'        => isset($item['delta']) ? (float)$item['delta'] : 0.0,
-          'default'      => !empty($item['is_default'] ?? $item['default']),
-          'customizable' => !empty($item['is_customizable'] ?? $item['customizable']),
+          'default'      => !empty($item['is_default']) || !empty($item['default']),
+          'customizable' => !empty($item['is_customizable']) || !empty($item['customizable']),
         ];
       }
+
+      if (!$items) continue;
 
       $result[] = [
         'id'         => (int)($group['id'] ?? 0),
@@ -387,8 +413,132 @@
     return $result;
   }
 
+  /**
+   * Limpa/valida payload vindo do formulário do admin para grupos de combo.
+   * (Mantida para compatibilidade com chamadas existentes.)
+   */
+  public static function sanitizeComboGroups(array $payload, int $companyId, ?int $excludeProductId = null): array {
+    if (!$payload) return [];
+
+    $simpleProducts = self::listSimpleForCombo($companyId, $excludeProductId);
+    if (!$simpleProducts) return [];
+
+    $allowed = [];
+    foreach ($simpleProducts as $sp) {
+      $allowed[(int)$sp['id']] = [
+        'can_customize' => !empty($sp['can_customize']),
+      ];
+    }
+
+    $normalized = [];
+    foreach ($payload as $group) {
+      if (!is_array($group)) continue;
+
+      $name = trim((string)($group['name'] ?? ''));
+      if ($name === '') continue;
+
+      $itemsRaw = $group['items'] ?? [];
+      if (!is_array($itemsRaw) || !$itemsRaw) continue;
+
+      $items = [];
+      foreach ($itemsRaw as $item) {
+        if (!is_array($item)) continue;
+        $pid = (int)($item['product_id'] ?? 0);
+        if ($pid <= 0 || !isset($allowed[$pid])) continue;
+
+        $items[] = [
+          'product_id'   => $pid,
+          'delta'        => isset($item['delta']) ? (float)$item['delta'] : 0.0,
+          'default'      => !empty($item['default']),
+          'customizable' => !empty($item['customizable']) && !empty($allowed[$pid]['can_customize']),
+        ];
+      }
+
+      if (!$items) continue;
+
+      $min = isset($group['min']) ? (int)$group['min'] : 0;
+      $max = isset($group['max']) ? (int)$group['max'] : 1;
+      if ($min < 0) $min = 0;
+      if ($max < $min) $max = $min;
+      if ($max <= 0)  $max = 1;
+
+      $type = $group['type'] ?? 'single';
+      $validTypes = ['single','component','addon','extra','remove','add','swap'];
+      if (!in_array($type, $validTypes, true)) $type = 'single';
+
+      $normalized[] = [
+        'name'       => $name,
+        'type'       => $type,
+        'min'        => $min,
+        'max'        => $max,
+        'sort_order' => isset($group['sort_order']) ? (int)$group['sort_order'] : count($normalized),
+        'items'      => $items,
+      ];
+    }
+
+    return $normalized;
+  }
+
+  /**
+   * Salva grupos de opções (combo) vindos do formulário Admin.
+   * Estratégia: apaga existentes e re-insere.
+   * Usa a coluna `is_customizable` (padronizado).
+   */
+  public static function saveComboGroupsAndItems(int $productId, array $groups): void {
+    $pdo = db();
+    $pdo->beginTransaction();
+    try {
+      // apaga existentes
+      $pdo->prepare("DELETE gi FROM combo_group_items gi
+                      INNER JOIN combo_groups g ON g.id = gi.group_id
+                      WHERE g.product_id = ?")->execute([$productId]);
+      $pdo->prepare("DELETE FROM combo_groups WHERE product_id = ?")->execute([$productId]);
+
+      if (!empty($groups)) {
+        $insG = $pdo->prepare("
+          INSERT INTO combo_groups (product_id, name, type, min_qty, max_qty, sort, created_at)
+          VALUES (?,?,?,?,?,?,NOW())
+        ");
+        $insI = $pdo->prepare("
+          INSERT INTO combo_group_items (group_id, simple_product_id, delta_price, is_default, is_customizable, sort, created_at)
+          VALUES (?,?,?,?,?,?,NOW())
+        ");
+
+        $gSort = 0;
+        foreach ($groups as $g) {
+          $name = trim((string)($g['name'] ?? ''));
+          if ($name === '') continue;
+
+          $type = $g['type'] ?? 'single';
+          $min  = (int)($g['min'] ?? 0);
+          $max  = (int)($g['max'] ?? 1);
+
+          $insG->execute([$productId, $name, $type, $min, $max, $gSort++]);
+          $groupId = (int)$pdo->lastInsertId();
+
+          $items = $g['items'] ?? [];
+          $iSort = 0;
+          foreach ($items as $it) {
+            $spId   = (int)($it['product_id'] ?? 0);
+            if ($spId <= 0) continue;
+            $delta  = (float)($it['delta'] ?? 0);
+            $isDef  = !empty($it['default']) ? 1 : 0;
+            $isCust = !empty($it['customizable']) ? 1 : 0;
+
+            $insI->execute([$groupId, $spId, $delta, $isDef, $isCust, $iSort++]);
+          }
+        }
+      }
+
+      $pdo->commit();
+    } catch (Throwable $e) {
+      $pdo->rollBack();
+      throw $e;
+    }
+  }
+
   public static function delete(int $id): void {
-    // Se preferir soft delete, troque por update de deleted_at.
+    // Hard delete; altere para soft delete se preferir
     $st = db()->prepare("DELETE FROM products WHERE id=?");
     $st->execute([$id]);
   }
@@ -433,305 +583,11 @@
   }
 
   /* ========================
-   * COMBO: GRUPOS + ITENS
+   * HELPERS DE CÁLCULO
    * ======================== */
 
   /**
-   * Lê grupos de combo + itens (com dados do produto simples).
-   * Estrutura:
-   * [
-   *   [
-   *     'id','name','type','min','max',
-   *     'items' => [
-   *        ['simple_id','name','image','base_price','delta','is_default']
-   *     ]
-   *   ], ...
-   * ]
-   */
-  public static function getComboGroupsWithItems(int $productId): array {
-    $pdo = db();
-
-    // grupos
-    $gq = $pdo->prepare("
-      SELECT id, name, type,
-             COALESCE(min_qty,0) AS min,
-             COALESCE(max_qty,1) AS max,
-             COALESCE(sort,0)    AS sort
-        FROM combo_groups
-       WHERE product_id = ?
-    ORDER BY sort ASC, id ASC
-    ");
-    $gq->execute([$productId]);
-    $groups = $gq->fetchAll(PDO::FETCH_ASSOC);
-    if (!$groups) return [];
-
-    // itens de 1 grupo
-    $iq = $pdo->prepare("
-      SELECT gi.id,
-             gi.group_id,
-             gi.simple_product_id AS simple_id,
-             COALESCE(gi.delta_price,0) AS delta,
-             COALESCE(gi.is_default,0)  AS is_default,
-<<<<<<< HEAD
-             COALESCE(gi.allow_customize,0) AS allow_customize,
-             sp.name,
-             sp.image,
-             sp.price AS base_price,
-             COALESCE(custom_data.total_items,0) AS custom_item_count,
-             COALESCE(sp.allow_customize,0) AS product_allow_customize
-        FROM combo_group_items gi
-  INNER JOIN products sp ON sp.id = gi.simple_product_id
-    LEFT JOIN (
-              SELECT pcg.product_id, COUNT(pci.id) AS total_items
-                FROM product_custom_groups pcg
-          INNER JOIN product_custom_items pci ON pci.group_id = pcg.id
-               GROUP BY pcg.product_id
-             ) AS custom_data ON custom_data.product_id = sp.id
-=======
-             COALESCE(gi.is_customizable,0) AS is_customizable,
-             sp.name,
-             sp.image,
-             sp.price AS base_price,
-             sp.allow_customize,
-             COALESCE(c.ingredient_count,0) AS ingredient_count
-        FROM combo_group_items gi
-  INNER JOIN products sp ON sp.id = gi.simple_product_id
-   LEFT JOIN (
-          SELECT pcg.product_id, COUNT(pci.id) AS ingredient_count
-            FROM product_custom_groups pcg
-            JOIN product_custom_items pci ON pci.group_id = pcg.id
-        GROUP BY pcg.product_id
-        ) c ON c.product_id = sp.id
->>>>>>> 4c0868a9
-       WHERE gi.group_id = ?
-    ORDER BY gi.sort ASC, gi.id ASC
-    ");
-
-    foreach ($groups as &$g) {
-      $iq->execute([$g['id']]);
-      $items = $iq->fetchAll(PDO::FETCH_ASSOC) ?: [];
-      foreach ($items as &$item) {
-        $item['default'] = !empty($item['is_default']) ? 1 : 0;
-        $item['customizable'] = !empty($item['is_customizable']) ? 1 : 0;
-        $item['id'] = isset($item['simple_id']) ? (int)$item['simple_id'] : (int)($item['id'] ?? 0);
-      }
-      unset($item);
-      $g['items'] = $items;
-    }
-    unset($g);
-
-    return $groups;
-  }
-
-  /**
-   * Estrutura grupos/itens do combo para o formulário do admin.
-   */
-  public static function loadComboGroupsForAdmin(int $productId): array {
-    $raw = self::getComboGroupsWithItems($productId);
-    if (!$raw) {
-      return [];
-    }
-
-    $groups = [];
-    foreach ($raw as $group) {
-      $items = [];
-      foreach ($group['items'] ?? [] as $item) {
-        $items[] = [
-          'product_id'   => isset($item['simple_id']) ? (int)$item['simple_id'] : 0,
-          'delta'        => isset($item['delta']) ? (float)$item['delta'] : 0.0,
-          'default'      => !empty($item['is_default']),
-          'customizable' => !empty($item['allow_customize']),
-        ];
-      }
-
-      if (!$items) {
-        continue;
-      }
-
-      $groups[] = [
-        'name'       => $group['name'] ?? '',
-        'type'       => $group['type'] ?? 'single',
-        'min'        => isset($group['min']) ? (int)$group['min'] : 0,
-        'max'        => isset($group['max']) ? (int)$group['max'] : 1,
-        'sort_order' => isset($group['sort']) ? (int)$group['sort'] : 0,
-        'items'      => $items,
-      ];
-    }
-
-    return $groups;
-  }
-
-  /**
-   * Limpa/valida payload vindo do formulário do admin para grupos de combo.
-   */
-  public static function sanitizeComboGroups(array $payload, int $companyId, ?int $excludeProductId = null): array {
-    if (!$payload) {
-      return [];
-    }
-
-    $simpleProducts = self::listSimpleForCombo($companyId, $excludeProductId);
-    if (!$simpleProducts) {
-      return [];
-    }
-
-    $allowed = [];
-    foreach ($simpleProducts as $sp) {
-      $allowed[(int)$sp['id']] = [
-        'can_customize' => !empty($sp['can_customize']),
-      ];
-    }
-
-    $normalized = [];
-    foreach ($payload as $group) {
-      if (!is_array($group)) {
-        continue;
-      }
-
-      $name = trim((string)($group['name'] ?? ''));
-      if ($name === '') {
-        continue;
-      }
-
-      $itemsRaw = $group['items'] ?? [];
-      if (!is_array($itemsRaw) || !$itemsRaw) {
-        continue;
-      }
-
-      $items = [];
-      foreach ($itemsRaw as $item) {
-        if (!is_array($item)) {
-          continue;
-        }
-        $pid = (int)($item['product_id'] ?? 0);
-        if ($pid <= 0 || !isset($allowed[$pid])) {
-          continue;
-        }
-        $items[] = [
-          'product_id'   => $pid,
-          'delta'        => isset($item['delta']) ? (float)$item['delta'] : 0.0,
-          'default'      => !empty($item['default']),
-          'customizable' => !empty($item['customizable']) && !empty($allowed[$pid]['can_customize']),
-        ];
-      }
-
-      if (!$items) {
-        continue;
-      }
-
-      $min = isset($group['min']) ? (int)$group['min'] : 0;
-      $max = isset($group['max']) ? (int)$group['max'] : 1;
-      if ($min < 0) {
-        $min = 0;
-      }
-      if ($max < $min) {
-        $max = $min;
-      }
-      if ($max <= 0) {
-        $max = 1;
-      }
-
-      $type = $group['type'] ?? 'single';
-      $validTypes = ['single','component','addon','extra','remove','add','swap'];
-      if (!in_array($type, $validTypes, true)) {
-        $type = 'single';
-      }
-
-      $normalized[] = [
-        'name'       => $name,
-        'type'       => $type,
-        'min'        => $min,
-        'max'        => $max,
-        'sort_order' => isset($group['sort_order']) ? (int)$group['sort_order'] : count($normalized),
-        'items'      => $items,
-      ];
-    }
-
-    return $normalized;
-  }
-
-  /**
-   * Salva grupos de opções (combo) vindos do formulário Admin.
-   * Espera a estrutura semelhante ao seu form:
-   * $groups = [
-   *   [ 'name'=>'Escolha o produto', 'type'=>'single', 'min'=>1, 'max'=>1,
-   *     'items'=>[
-   *        ['product_id'=>123, 'delta'=>0.00, 'default'=>true],
-   *        ...
-   *     ]
-   *   ],
-   *   ...
-   * ]
-   * Estratégia: apaga todos e re-insere (mais simples e confiável).
-   */
-  public static function saveComboGroupsAndItems(int $productId, array $groups): void {
-    $pdo = db();
-    $pdo->beginTransaction();
-    try {
-      // apaga existentes
-      $pdo->prepare("DELETE gi FROM combo_group_items gi
-                      INNER JOIN combo_groups g ON g.id = gi.group_id
-                      WHERE g.product_id = ?")->execute([$productId]);
-      $pdo->prepare("DELETE FROM combo_groups WHERE product_id = ?")->execute([$productId]);
-
-      if (!empty($groups)) {
-        $insG = $pdo->prepare("
-          INSERT INTO combo_groups (product_id, name, type, min_qty, max_qty, sort, created_at)
-          VALUES (?,?,?,?,?,?,NOW())
-        ");
-        $insI = $pdo->prepare("
-<<<<<<< HEAD
-          INSERT INTO combo_group_items (group_id, simple_product_id, delta_price, is_default, allow_customize, sort, created_at)
-=======
-          INSERT INTO combo_group_items (group_id, simple_product_id, delta_price, is_default, is_customizable, sort, created_at)
->>>>>>> 4c0868a9
-          VALUES (?,?,?,?,?,?,NOW())
-        ");
-
-        $gSort = 0;
-        foreach ($groups as $g) {
-          $name = trim((string)($g['name'] ?? ''));
-          if ($name === '') continue;
-
-          $type = $g['type'] ?? 'single';
-          $min  = (int)($g['min'] ?? 0);
-          $max  = (int)($g['max'] ?? 1);
-
-          $insG->execute([$productId, $name, $type, $min, $max, $gSort++]);
-          $groupId = (int)$pdo->lastInsertId();
-
-          $items = $g['items'] ?? [];
-          $iSort = 0;
-          foreach ($items as $it) {
-            $spId   = (int)($it['product_id'] ?? 0);
-            if ($spId <= 0) continue;
-            $delta  = (float)($it['delta'] ?? 0);
-            $isDef  = !empty($it['default']) ? 1 : 0;
-<<<<<<< HEAD
-            $allow = !empty($it['customizable']) ? 1 : 0;
-            $insI->execute([$groupId, $spId, $delta, $isDef, $allow, $iSort++]);
-=======
-            $isCust = !empty($it['customizable']) ? 1 : 0;
-            $insI->execute([$groupId, $spId, $delta, $isDef, $isCust, $iSort++]);
->>>>>>> 4c0868a9
-          }
-        }
-      }
-
-      $pdo->commit();
-    } catch (Throwable $e) {
-      $pdo->rollBack();
-      throw $e;
-    }
-  }
-
-  /* ========================
-   * HELPERS DE CÁLCULO (opcional)
-   * ======================== */
-
-  /**
-   * Recalcula o total de um produto combo a partir das seleções do cliente.
-   * $product: array do produto (deve conter price, price_mode)
-   * $selected: array no formato combo_group[group_id] => (id simples OU array de ids)
+   * Recalcula o total de um combo a partir das seleções.
    * Retorna ['base'=>..., 'sum_delta'=>..., 'total'=>...]
    */
   public static function calculateComboTotal(array $product, array $selected): array {
@@ -744,7 +600,6 @@
     $sumDelta = 0.0;
 
     if (!empty($selected)) {
-      // pega todos os deltas das seleções
       $pdo = db();
       $pairs = [];
       foreach ($selected as $gid => $val) {
@@ -755,7 +610,6 @@
         }
       }
       if ($pairs) {
-        // consulta por lotes
         $place = [];
         $args  = [];
         foreach ($pairs as [$gid, $sid]) {
