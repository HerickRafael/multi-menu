<?php
// app/models/ProductCustomization.php

require_once __DIR__ . '/../config/db.php';
require_once __DIR__ . '/Ingredient.php';

class ProductCustomization
{
    /**
     * Normaliza os dados vindos do formulário do admin.
     * Retorna um array no formato ['enabled'=>bool,'groups'=>[...]].
     */
    public static function sanitizePayload(array $payload, int $companyId): array
    {
        $enabled = !empty($payload['enabled']);
        $groups  = [];

        if (!empty($payload['groups']) && is_array($payload['groups'])) {
            $groups = self::normalizeGroups($payload['groups'], $companyId);
        }

        if (!$groups) {
            $enabled = false;
        }

        return [
            'enabled' => $enabled,
            'groups'  => $groups,
        ];
    }

    /**
     * Persiste os grupos/itens de personalização de um produto.
     * Espera receber os dados já normalizados via sanitizePayload().
     */
    public static function save(int $productId, array $customization): void
    {
        $enabled = !empty($customization['enabled']) && !empty($customization['groups']);
        $groups  = $enabled ? $customization['groups'] : [];

        $pdo = db();
        $pdo->beginTransaction();
        try {
            $pdo->prepare("DELETE pci FROM product_custom_items pci
                              INNER JOIN product_custom_groups pcg ON pcg.id = pci.group_id
                             WHERE pcg.product_id = ?")
                ->execute([$productId]);

            $pdo->prepare("DELETE FROM product_custom_groups WHERE product_id = ?")
                ->execute([$productId]);

            if ($groups) {
                $insGroup = $pdo->prepare(
                    "INSERT INTO product_custom_groups (product_id, name, type, min_qty, max_qty, sort_order)
                     VALUES (?,?,?,?,?,?)"
                );
                $insItem = $pdo->prepare(
                    "INSERT INTO product_custom_items (group_id, ingredient_id, label, delta, is_default, default_qty, min_qty, max_qty, sort_order)
                     VALUES (?,?,?,?,?,?,?,?,?)"
                );

                foreach ($groups as $gIndex => $group) {
                    $insGroup->execute([
                        $productId,
                        $group['name'],
                        $group['type'],
                        $group['min'],
                        $group['max'],
                        $group['sort_order'] ?? $gIndex,
                    ]);
                    $groupId = (int)$pdo->lastInsertId();

                    $items = $group['items'] ?? [];
                    foreach ($items as $iIndex => $item) {
                        $insItem->execute([
                            $groupId,
                            $item['ingredient_id'] ?? null,
                            $item['label'],
                            isset($item['delta']) ? (float)$item['delta'] : 0.00,
                            !empty($item['default']) ? 1 : 0,
                            (int)($item['default_qty'] ?? 1),
                            (int)($item['min_qty'] ?? 0),
                            (int)($item['max_qty'] ?? 1),
                            $item['sort_order'] ?? $iIndex,
                        ]);
                    }
                }
            }

            $pdo->commit();
        } catch (Throwable $e) {
            $pdo->rollBack();
            throw $e;
        }
    }

    /**
     * Carrega grupos/itens para uso no formulário do admin.
     */
    public static function loadForAdmin(int $productId): array
    {
        return self::fetchGroups($productId);
    }

    /**
     * Carrega grupos/itens para uso no front público (product/customization).
     */
    public static function loadForPublic(int $productId): array
    {
        $groups = self::fetchGroups($productId);
        foreach ($groups as &$group) {
            $items = $group['items'] ?? [];
            $isSingle = true;
            foreach ($items as &$item) {
                $item['name'] = $item['label'];
                $item['delta'] = isset($item['delta']) ? (float)$item['delta'] : 0.0;
                $item['img'] = $item['img'] ?? ($item['image_path'] ?? null);
                $item['min'] = isset($item['min_qty']) ? (int)$item['min_qty'] : 0;
                $item['max'] = isset($item['max_qty']) ? (int)$item['max_qty'] : 1;
                $item['qty'] = !empty($item['default']) ? (int)($item['default_qty'] ?? $item['min']) : $item['min'];
                if ($item['min'] !== 1 || $item['max'] !== 1) {
                    $isSingle = false;
                }
            }
            unset($item);
            $group['type'] = $isSingle ? 'single' : 'extra';
        }
        unset($group);
        return $groups;
    }

    /**
     * Normaliza grupos vindos do formulário do admin.
     */
    private static function normalizeGroups(array $groups, int $companyId): array
    {
        $normalized = [];
        $gSort = 0;
        foreach ($groups as $group) {
            if (!is_array($group)) continue;

            $name = trim((string)($group['name'] ?? ''));
            if ($name === '') continue;

            $itemsRaw = $group['items'] ?? [];
            if (!is_array($itemsRaw)) {
                $itemsRaw = [];
            }

            $items = [];
            $seenIngredients = [];
            $iSort = 0;
            foreach ($itemsRaw as $item) {
                if (!is_array($item)) continue;
                $ingredientId = isset($item['ingredient_id']) ? (int)$item['ingredient_id'] : 0;
                if ($ingredientId <= 0) continue;

                $ingredient = Ingredient::findForCompany($companyId, $ingredientId);
                if (!$ingredient) {
                    continue;
                }

<<<<<<< HEAD
                if (isset($seenIngredients[$ingredientId])) {
                    continue;
                }
                $seenIngredients[$ingredientId] = true;

                $minQty = isset($ingredient['min_qty']) ? (int)$ingredient['min_qty'] : 0;
                $maxQty = isset($ingredient['max_qty']) ? (int)$ingredient['max_qty'] : 1;
                if ($maxQty < $minQty) {
                    $maxQty = $minQty;
                }

                $isDefault = !empty($item['default']);
                $defaultQty = isset($item['default_qty']) ? (int)$item['default_qty'] : $minQty;
                if ($defaultQty < $minQty) {
                    $defaultQty = $minQty;
                }
                if ($defaultQty > $maxQty) {
                    $defaultQty = $maxQty;
                }
=======
                $minQty = isset($ingredient['min_qty']) ? (int)$ingredient['min_qty'] : 0;
                $maxQty = isset($ingredient['max_qty']) ? (int)$ingredient['max_qty'] : 1;
                if ($maxQty < $minQty) {
                    $maxQty = $minQty;
                }

                $isDefault = !empty($item['default']);
                $defaultQty = isset($item['default_qty']) ? (int)$item['default_qty'] : $minQty;
                if ($defaultQty < $minQty) {
                    $defaultQty = $minQty;
                }
                if ($defaultQty > $maxQty) {
                    $defaultQty = $maxQty;
                }
>>>>>>> af021979

                $items[] = [
                    'ingredient_id' => $ingredientId,
                    'label'         => $ingredient['name'],
                    'delta'         => 0.0,
                    'default'       => $isDefault,
                    'default_qty'   => $isDefault ? $defaultQty : $minQty,
                    'min_qty'       => $minQty,
                    'max_qty'       => $maxQty,
                    'image_path'    => $ingredient['image_path'] ?? null,
                    'sort_order'    => $iSort++,
                ];
            }

            if (!$items) continue;

            $normalized[] = [
                'name'       => $name,
                'type'       => 'extra',
                'min'        => 0,
                'max'        => 99,
                'sort_order' => $gSort++,
                'items'      => $items,
            ];
        }

        return $normalized;
    }

    /**
     * Consulta grupos/itens no banco.
     */
    private static function fetchGroups(int $productId): array
    {
        $pdo = db();
        $sql = "SELECT pcg.id          AS group_id,
                       pcg.name        AS group_name,
                       pcg.type        AS group_type,
                       pcg.min_qty     AS group_min,
                       pcg.max_qty     AS group_max,
                       pcg.sort_order  AS group_sort,
                       pci.id          AS item_id,
                       pci.label       AS item_label,
                       pci.delta       AS item_delta,
                       pci.is_default  AS item_default,
                       pci.default_qty AS item_default_qty,
                       pci.min_qty     AS item_min_qty,
                       pci.max_qty     AS item_max_qty,
                       pci.sort_order  AS item_sort,
                       pci.ingredient_id AS item_ingredient_id,
                       ing.image_path  AS ingredient_image
                  FROM product_custom_groups pcg
             LEFT JOIN product_custom_items  pci ON pci.group_id = pcg.id
             LEFT JOIN ingredients ing ON ing.id = pci.ingredient_id
                 WHERE pcg.product_id = ?
              ORDER BY pcg.sort_order ASC, pcg.id ASC, pci.sort_order ASC, pci.id ASC";

        $st = $pdo->prepare($sql);
        $st->execute([$productId]);
        $rows = $st->fetchAll(PDO::FETCH_ASSOC);

        if (!$rows) {
            return [];
        }

        $groups = [];
        foreach ($rows as $row) {
            $gid = (int)$row['group_id'];
            if (!isset($groups[$gid])) {
                $groups[$gid] = [
                    'id'         => $gid,
                    'name'       => $row['group_name'],
                    'type'       => $row['group_type'] ?: 'extra',
                    'min'        => (int)$row['group_min'],
                    'max'        => (int)$row['group_max'],
                    'sort_order' => (int)$row['group_sort'],
                    'items'      => [],
                ];
            }

            if (!empty($row['item_id'])) {
                $groups[$gid]['items'][] = [
                    'id'            => (int)$row['item_id'],
                    'label'         => $row['item_label'],
                    'delta'         => (float)$row['item_delta'],
                    'default'       => (bool)$row['item_default'],
                    'default_qty'   => (int)$row['item_default_qty'],
                    'min_qty'       => (int)$row['item_min_qty'],
                    'max_qty'       => (int)$row['item_max_qty'],
                    'ingredient_id' => $row['item_ingredient_id'] ? (int)$row['item_ingredient_id'] : null,
                    'image_path'    => $row['ingredient_image'] ?? null,
                    'sort_order'    => (int)$row['item_sort'],
                ];
            }
        }

        foreach ($groups as &$group) {
            if (isset($group['items'])) {
                usort($group['items'], function ($a, $b) {
                    return ($a['sort_order'] ?? 0) <=> ($b['sort_order'] ?? 0);
                });
            }
        }
        unset($group);

        return array_values($groups);
    }
}<|MERGE_RESOLUTION|>--- conflicted
+++ resolved
@@ -41,6 +41,7 @@
         $pdo = db();
         $pdo->beginTransaction();
         try {
+            // Limpa vínculos e grupos anteriores
             $pdo->prepare("DELETE pci FROM product_custom_items pci
                               INNER JOIN product_custom_groups pcg ON pcg.id = pci.group_id
                              WHERE pcg.product_id = ?")
@@ -111,21 +112,26 @@
         foreach ($groups as &$group) {
             $items = $group['items'] ?? [];
             $isSingle = true;
+
             foreach ($items as &$item) {
-                $item['name'] = $item['label'];
+                $item['name']  = $item['label'];
                 $item['delta'] = isset($item['delta']) ? (float)$item['delta'] : 0.0;
-                $item['img'] = $item['img'] ?? ($item['image_path'] ?? null);
-                $item['min'] = isset($item['min_qty']) ? (int)$item['min_qty'] : 0;
-                $item['max'] = isset($item['max_qty']) ? (int)$item['max_qty'] : 1;
-                $item['qty'] = !empty($item['default']) ? (int)($item['default_qty'] ?? $item['min']) : $item['min'];
+                $item['img']   = $item['img'] ?? ($item['image_path'] ?? null);
+                $item['min']   = isset($item['min_qty']) ? (int)$item['min_qty'] : 0;
+                $item['max']   = isset($item['max_qty']) ? (int)$item['max_qty'] : 1;
+                $item['qty']   = !empty($item['default']) ? (int)($item['default_qty'] ?? $item['min']) : $item['min'];
+
                 if ($item['min'] !== 1 || $item['max'] !== 1) {
                     $isSingle = false;
                 }
             }
             unset($item);
+
+            // Se todos os itens do grupo são 1..1, tratamos como 'single'; caso contrário 'extra'
             $group['type'] = $isSingle ? 'single' : 'extra';
         }
         unset($group);
+
         return $groups;
     }
 
@@ -136,6 +142,7 @@
     {
         $normalized = [];
         $gSort = 0;
+
         foreach ($groups as $group) {
             if (!is_array($group)) continue;
 
@@ -150,17 +157,17 @@
             $items = [];
             $seenIngredients = [];
             $iSort = 0;
+
             foreach ($itemsRaw as $item) {
                 if (!is_array($item)) continue;
+
                 $ingredientId = isset($item['ingredient_id']) ? (int)$item['ingredient_id'] : 0;
                 if ($ingredientId <= 0) continue;
 
                 $ingredient = Ingredient::findForCompany($companyId, $ingredientId);
-                if (!$ingredient) {
-                    continue;
-                }
-
-<<<<<<< HEAD
+                if (!$ingredient) continue;
+
+                // Evita duplicar o mesmo ingrediente no mesmo grupo
                 if (isset($seenIngredients[$ingredientId])) {
                     continue;
                 }
@@ -172,35 +179,15 @@
                     $maxQty = $minQty;
                 }
 
-                $isDefault = !empty($item['default']);
+                $isDefault  = !empty($item['default']);
                 $defaultQty = isset($item['default_qty']) ? (int)$item['default_qty'] : $minQty;
-                if ($defaultQty < $minQty) {
-                    $defaultQty = $minQty;
-                }
-                if ($defaultQty > $maxQty) {
-                    $defaultQty = $maxQty;
-                }
-=======
-                $minQty = isset($ingredient['min_qty']) ? (int)$ingredient['min_qty'] : 0;
-                $maxQty = isset($ingredient['max_qty']) ? (int)$ingredient['max_qty'] : 1;
-                if ($maxQty < $minQty) {
-                    $maxQty = $minQty;
-                }
-
-                $isDefault = !empty($item['default']);
-                $defaultQty = isset($item['default_qty']) ? (int)$item['default_qty'] : $minQty;
-                if ($defaultQty < $minQty) {
-                    $defaultQty = $minQty;
-                }
-                if ($defaultQty > $maxQty) {
-                    $defaultQty = $maxQty;
-                }
->>>>>>> af021979
+                if ($defaultQty < $minQty) $defaultQty = $minQty;
+                if ($defaultQty > $maxQty) $defaultQty = $maxQty;
 
                 $items[] = [
                     'ingredient_id' => $ingredientId,
                     'label'         => $ingredient['name'],
-                    'delta'         => 0.0,
+                    'delta'         => 0.0, // delta vem da UI? se vier, substitua aqui
                     'default'       => $isDefault,
                     'default_qty'   => $isDefault ? $defaultQty : $minQty,
                     'min_qty'       => $minQty,
@@ -214,7 +201,7 @@
 
             $normalized[] = [
                 'name'       => $name,
-                'type'       => 'extra',
+                'type'       => 'extra', // default; no front pode virar 'single' se 1..1
                 'min'        => 0,
                 'max'        => 99,
                 'sort_order' => $gSort++,
@@ -231,25 +218,25 @@
     private static function fetchGroups(int $productId): array
     {
         $pdo = db();
-        $sql = "SELECT pcg.id          AS group_id,
-                       pcg.name        AS group_name,
-                       pcg.type        AS group_type,
-                       pcg.min_qty     AS group_min,
-                       pcg.max_qty     AS group_max,
-                       pcg.sort_order  AS group_sort,
-                       pci.id          AS item_id,
-                       pci.label       AS item_label,
-                       pci.delta       AS item_delta,
-                       pci.is_default  AS item_default,
-                       pci.default_qty AS item_default_qty,
-                       pci.min_qty     AS item_min_qty,
-                       pci.max_qty     AS item_max_qty,
-                       pci.sort_order  AS item_sort,
+        $sql = "SELECT pcg.id            AS group_id,
+                       pcg.name          AS group_name,
+                       pcg.type          AS group_type,
+                       pcg.min_qty       AS group_min,
+                       pcg.max_qty       AS group_max,
+                       pcg.sort_order    AS group_sort,
+                       pci.id            AS item_id,
+                       pci.label         AS item_label,
+                       pci.delta         AS item_delta,
+                       pci.is_default    AS item_default,
+                       pci.default_qty   AS item_default_qty,
+                       pci.min_qty       AS item_min_qty,
+                       pci.max_qty       AS item_max_qty,
+                       pci.sort_order    AS item_sort,
                        pci.ingredient_id AS item_ingredient_id,
-                       ing.image_path  AS ingredient_image
+                       ing.image_path    AS ingredient_image
                   FROM product_custom_groups pcg
              LEFT JOIN product_custom_items  pci ON pci.group_id = pcg.id
-             LEFT JOIN ingredients ing ON ing.id = pci.ingredient_id
+             LEFT JOIN ingredients ing          ON ing.id = pci.ingredient_id
                  WHERE pcg.product_id = ?
               ORDER BY pcg.sort_order ASC, pcg.id ASC, pci.sort_order ASC, pci.id ASC";
 
@@ -264,6 +251,7 @@
         $groups = [];
         foreach ($rows as $row) {
             $gid = (int)$row['group_id'];
+
             if (!isset($groups[$gid])) {
                 $groups[$gid] = [
                     'id'         => $gid,
@@ -292,6 +280,7 @@
             }
         }
 
+        // Ordena itens por sort_order (defensivo)
         foreach ($groups as &$group) {
             if (isset($group['items'])) {
                 usort($group['items'], function ($a, $b) {
