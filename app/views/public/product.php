<?php
/** ============================================================================
 * app/views/public/product.php
 * Página pública do produto
 * ============================================================================ */

if (!function_exists('e')) { function e($s){ return htmlspecialchars((string)$s, ENT_QUOTES, 'UTF-8'); } }
if (!function_exists('price_br')) { function price_br($v){ return 'R$ ' . number_format((float)$v, 2, ',', '.'); } }

/** Variáveis básicas */
$company = $company ?? [];
$product = $product ?? [];
$comboGroups = $comboGroups ?? null;
$mods = $mods ?? [];
$hasCustomization = isset($hasCustomization) ? (bool)$hasCustomization : (!empty($mods));

$slug  = (string)($company['slug'] ?? '');
$pId   = (int)($product['id'] ?? 0);

/** É combo? */
$isCombo = (isset($product['type']) && $product['type'] === 'combo' && !empty($comboGroups));

/** URLs (ajuste às suas rotas reais) */
$customizeBase = base_url($slug . '/produto/' . $pId . '/customizar');          // GET (tela de customização)
$addToCartUrl  = base_url($slug . '/orders/add');                                // POST (adiciona ao carrinho)
?>
<!doctype html>
<html lang="pt-br">
<head>
<meta charset="utf-8">
<meta name="viewport" content="width=device-width,initial-scale=1,maximum-scale=1">
<title><?= e($product['name'] ?? 'Produto') ?> — <?= e($company['name'] ?? '') ?></title>
<link rel="preconnect" href="https://fonts.googleapis.com">
<link href="https://fonts.googleapis.com/css2?family=Inter:wght@400;500;600;700;800&display=swap" rel="stylesheet">
<style>
  :root{
    --bg:#f3f4f6; --card:#fff; --txt:#0f172a; --muted:#6b7280;
    --border:#e5e7eb; --accent:#ef4444; --ring:#fbbf24;
    --cta:#f59e0b; --cta-press:#d97706;
  }
  *{box-sizing:border-box}
  html,body{margin:0;background:var(--bg);color:var(--txt);font-family:Inter,system-ui,-apple-system,Segoe UI,Roboto,Arial}
  .app{width:100%;margin:0 auto;min-height:100dvh;display:flex;flex-direction:column}
  @media (min-width:768px){ .app{max-width:375px} }

  .hero-wrap{position:relative}
  .nav-btn{position:absolute;top:12px;left:12px;z-index:2;width:36px;height:36px;border-radius:999px;border:1px solid var(--border);
    background:var(--card);display:grid;place-items:center;box-shadow:0 2px 6px rgba(0,0,0,.08);cursor:pointer}
  .hero{width:100%;height:360px;background:radial-gradient(140% 90% at 75% 20%, #fff 0%, #eef2f5 55%, #e7ebee 100%);display:grid;place-items:center}
  .hero img{width:100%;height:100%;object-fit:contain;filter: drop-shadow(0 18px 34px rgba(0,0,0,.25))}

  .card{background:var(--card);border-radius:26px 26px 0 0;margin-top:-8px;padding:16px 16px 8px;box-shadow:0 -1px 0 var(--border);display:flex;flex-direction:column;gap:16px}
  .brand{display:flex;align-items:center;gap:8px;color:#374151;font-size:13px}
  .brand .dot{width:18px;height:18px;border-radius:999px;background:#ffb703;display:grid;place-items:center;color:#7c2d12;font-weight:800;font-size:11px}
  h1{margin:2px 0 0;font-size:20px;line-height:1.25;font-weight:700}
  .price-row{display:flex;align-items:center;justify-content:space-between;margin-top:4px}
  .price{display:flex;flex-direction:column;gap:4px}
  .price-single{font-size:22px;font-weight:800}
  .price-original{font-size:15px;font-weight:600;color:#9ca3af;text-decoration:line-through}
  .price-current-row{display:flex;align-items:baseline;gap:10px}
  .price-current{font-size:24px;font-weight:800}
  .price-discount{font-size:16px;font-weight:700;color:#059669}

  .qty{display:flex;align-items:center;gap:8px}
  .btn-circ{width:40px;height:40px;border-radius:12px;border:1px solid var(--border);background:var(--card);display:grid;place-items:center;cursor:pointer}
  .btn-circ svg{width:18px;height:18px}
  .btn-red{background:var(--accent);border-color:transparent;color:#fff;box-shadow:0 6px 16px rgba(239,68,68,.28)}
  .qty-badge{min-width:32px;height:32px;border-radius:999px;border:1px solid var(--border);display:grid;place-items:center;font-weight:700}

  .section h3{margin:8px 0 6px;color:var(--muted);font-size:12px;letter-spacing:.08em;text-transform:uppercase}
  .body{font-size:14px;color:#374151;line-height:1.5}

  .customize-wrap{background:var(--card)}
  .customize{padding:24px 16px}
  .btn-outline{width:100%;background:#fff;color:#111;border:1px solid #d8d8d8;border-radius:12px;padding:18px;font-size:18px;font-weight:500;
    display:flex;align-items:center;justify-content:space-between;text-decoration:none}
  .btn-outline:active{background:#f9f9f9}
  .btn-outline .chev{display:grid;place-items:center}
  .btn-outline .chev svg{width:22px;height:22px}

  .combo{background:var(--card);padding:8px 0 8px}
  .combo .group{padding:10px 16px 0}
  .combo h2{font-size:32px;line-height:1.1;margin:12px 0 8px;font-weight:800;letter-spacing:-0.5px}
  .choice-row{display:flex;gap:18px;overflow-x:auto;padding:12px 12px 18px;scroll-snap-type:x mandatory}
  .choice-row::-webkit-scrollbar{height:0}
  .choice{width:128px;flex:0 0 auto;scroll-snap-align:start;text-align:center}
  .ring{width:100px;height:100px;border-radius:999px;border:3px solid var(--border);background:#fff;display:grid;place-items:center;position:relative;margin:0 auto}
  .ring img{width:86px;height:86px;object-fit:contain}
  .mark{position:absolute;right:-6px;top:-6px;width:24px;height:24px;background:var(--ring);border-radius:999px;display:none;place-items:center;box-shadow:0 1px 0 rgba(0,0,0,.06)}
  .mark svg{width:14px;height:14px;color:#111}
  .choice.sel .ring{border-color:var(--ring)}
  .choice.sel .mark{display:grid}
  .choice-name{margin-top:10px;font-weight:700;font-size:15px;color:#1f2937}
  .choice-price{margin-top:4px;color:#374151;font-size:14px}

  .footer{position:sticky;bottom:0;background:var(--card);padding:12px 16px 18px;border-top:1px solid var(--border);box-shadow:0 -10px 40px rgba(0,0,0,.06)}
  .cta{width:100%;border:none;border-radius:16px;padding:14px 16px;background:var(--cta);color:#1f2937;font-weight:800;font-size:16px;cursor:pointer}
  .cta:active{background:var(--cta-press)}
</style>
</head>
<body>
<div class="app">

  <div class="hero-wrap">
    <button class="nav-btn" onclick="history.back()" aria-label="Voltar">
      <svg viewBox="0 0 24 24" fill="none"><path d="M15 19l-7-7 7-7" stroke="#111827" stroke-width="2" stroke-linecap="round" stroke-linejoin="round"/></svg>
    </button>
    <div class="hero">
      <?php
      $img = (string)($product['image'] ?? '');
      $docRoot = rtrim((string)($_SERVER['DOCUMENT_ROOT'] ?? ''), '/');
      if ($img && @is_file($docRoot . '/' . ltrim($img,'/'))): ?>
        <img src="<?= e($img) ?>" alt="<?= e($product['name'] ?? 'Produto') ?>">
      <?php else: ?>
        <img src="<?= e(base_url('assets/logo-placeholder.png')) ?>" alt="Imagem do produto">
      <?php endif; ?>
    </div>
  </div>

  <main class="card" role="main">
    <div class="brand">
      <span class="dot"><?= e(strtoupper(mb_substr($company['name'] ?? 'M', 0, 1))) ?></span>
      <span><?= e($company['name'] ?? '') ?></span>
    </div>

    <h1><?= e($product['name'] ?? '') ?></h1>

    <div class="price-row">
      <div class="price">
        <?php
          $price = (float)($product['price'] ?? 0);
          $rawPromo = $product['promo_price'] ?? null;
<<<<<<< HEAD
          $promo = null;
          if ($rawPromo !== null && $rawPromo !== '') {
            $promoStr = is_array($rawPromo) ? reset($rawPromo) : $rawPromo;
            $promoStr = trim((string)$promoStr);
            if ($promoStr !== '') {
              $promoStr = str_replace(' ', '', $promoStr);
              if (strpos($promoStr, ',') !== false && strpos($promoStr, '.') !== false) {
                $promoStr = str_replace('.', '', $promoStr);
              }
              $promoStr = str_replace(',', '.', $promoStr);
              if (is_numeric($promoStr)) {
                $promo = (float)$promoStr;
              }
            }
          }
          $hasPromo = $price > 0 && $promo !== null && $promo > 0 && $promo < $price;
=======
          $promo = ($rawPromo === null || $rawPromo === '' || !is_numeric($rawPromo)) ? null : (float)$rawPromo;
          $hasPromo = $promo !== null && $promo > 0 && $promo < $price;
>>>>>>> 255c21a3
          if ($hasPromo):
            $discount = $price > 0 ? (int)floor((($price - $promo) / $price) * 100) : 0;
        ?>
          <div class="price-original"><?= price_br($price) ?></div>
          <div class="price-current-row">
            <span class="price-current"><?= price_br($promo) ?></span>
            <?php if ($discount > 0): ?>
              <span class="price-discount"><?= $discount ?>% OFF</span>
            <?php endif; ?>
          </div>
        <?php else: ?>
          <div class="price-single"><?= price_br($price) ?></div>
        <?php endif; ?>
      </div>

      <div class="qty" aria-label="Selecionar quantidade">
        <button type="button" class="btn-circ" id="qminus" aria-label="Diminuir">
          <svg viewBox="0 0 24 24"><path d="M5 12h14" stroke="#111827" stroke-width="2" stroke-linecap="round"/></svg>
        </button>
        <div class="qty-badge" id="qval">1</div>
        <button type="button" class="btn-circ btn-red" id="qplus" aria-label="Aumentar">
          <svg viewBox="0 0 24 24"><path d="M9 5l7 7-7 7" stroke="#fff" stroke-width="2" stroke-linecap="round" stroke-linejoin="round"/></svg>
        </button>
      </div>
    </div>

    <?php if (!empty($product['description'])): ?>
    <section class="section">
      <h3>Sobre</h3>
      <p class="body"><?= nl2br(e($product['description'])) ?></p>
    </section>
    <?php endif; ?>

  </main>

  <!-- Botão PERSONALIZAR: visível se houver personalização disponível -->
  <?php if ($hasCustomization): ?>
  <div class="customize-wrap">
    <div class="customize">
      <?php
        // Construímos a URL com qty atual via JS; deixamos href “limpo” como fallback
        $customizeUrl = $customizeBase;
      ?>
      <a class="btn-outline" id="btn-customize" href="<?= e($customizeUrl) ?>">
        <span>
          <strong>Personalizar</strong>
          <small style="display:block;color:#6b7280;font-size:12px;margin-top:6px">Escolha adicionais ou ajuste seu pedido.</small>
        </span>
        <span class="chev" aria-hidden="true">
          <svg viewBox="0 0 24 24" fill="none"><path d="M9 5l7 7-7 7" stroke="#111" stroke-width="2" stroke-linecap="round" stroke-linejoin="round"/></svg>
        </span>
      </a>
    </div>
  </div>
  <?php endif; ?>

  <!-- ===== BLOCO DE COMBO ===== -->
  <?php if ($isCombo): ?>
  <section class="combo" aria-label="Montar combo">
    <?php foreach ($comboGroups as $gi => $group): ?>
      <?php $gname = (string)($group['name'] ?? ('Etapa '.($gi+1))); $items = $group['items'] ?? []; ?>
      <div class="group">
        <h2><?= e($gname) ?></h2>
        <div class="choice-row" data-group-index="<?= (int)$gi ?>">
          <?php foreach ($items as $ii => $opt): ?>
            <?php
              $isDefault = !empty($opt['default']);
              $img = (string)($opt['image'] ?? '');
              $optPrice = (isset($opt['delta']) ? (float)$opt['delta'] : 0.0);
              $priceLabel = $optPrice != 0.0 ? price_br($optPrice) : 'Incluído';
            ?>
            <div class="choice <?= $isDefault ? 'sel' : '' ?>" data-group="<?= (int)$gi ?>" data-id="<?= (int)($opt['id'] ?? 0) ?>">
              <button type="button" class="ring" aria-pressed="<?= $isDefault ? 'true':'false' ?>">
                <img src="<?= e($img ?: base_url('assets/logo-placeholder.png')) ?>" alt="<?= e($opt['name'] ?? '') ?>">
                <span class="mark" aria-hidden="true">
                  <svg viewBox="0 0 24 24" fill="none"><path d="M20 6L9 17l-5-5" stroke="currentColor" stroke-width="2" stroke-linecap="round" stroke-linejoin="round"/></svg>
                </span>
              </button>
              <div class="choice-name"><?= e($opt['name'] ?? '') ?></div>
              <div class="choice-price"><?= e($priceLabel) ?></div>
            </div>
          <?php endforeach; ?>
        </div>
      </div>
    <?php endforeach; ?>
  </section>
  <?php endif; ?>

  <form class="footer" method="post" action="<?= e($addToCartUrl) ?>" onsubmit="return attach(event)">
    <input type="hidden" name="product_id" value="<?= $pId ?>">
    <input type="hidden" name="qty" id="qtyField" value="1">

    <?php if ($isCombo): ?>
      <?php foreach ($comboGroups as $gi => $group): ?>
        <?php
          $selId = null;
          foreach (($group['items'] ?? []) as $opt) { if (!empty($opt['default'])) { $selId = (int)$opt['id']; break; } }
          if ($selId === null && !empty($group['items'][0]['id'])) $selId = (int)$group['items'][0]['id'];
        ?>
        <input type="hidden" name="combo[<?= (int)$gi ?>]" id="combo_field_<?= (int)$gi ?>" value="<?= $selId !== null ? (int)$selId : '' ?>">
      <?php endforeach; ?>
    <?php endif; ?>

    <button class="cta" type="submit">Adicionar à Sacola</button>
  </form>
</div>

<script>
  // ===== Qty stepper =====
  const qval   = document.getElementById('qval');
  const qfield = document.getElementById('qtyField');
  const minus  = document.getElementById('qminus');
  const plus   = document.getElementById('qplus');
  const clamp  = n => Math.max(1, Math.min(99, n|0));
  function setQty(n){ const v = clamp(n); qval.textContent = String(v); qfield.value = String(v); }
  minus?.addEventListener('click', ()=> setQty(parseInt(qval.textContent,10)-1));
  plus ?.addEventListener('click', ()=> setQty(parseInt(qval.textContent,10)+1));
  function attach(e){ setQty(parseInt(qval.textContent,10)||1); return true; }

  // Botão Personalizar: acrescenta qty atual na URL (opcional)
  const btnCust = document.getElementById('btn-customize');
  btnCust?.addEventListener('click', (ev)=>{
    // deixa o link normal funcionar; apenas ajusta o href antes
    const base = btnCust.getAttribute('href') || '<?= e($customizeBase) ?>';
    const qty  = parseInt(qval?.textContent||'1',10) || 1;
    const url  = new URL(base, window.location.origin);
    url.searchParams.set('qty', String(qty));
    btnCust.setAttribute('href', url.toString());
  });

  // ===== Seleção por grupo (Combo) =====
  document.querySelectorAll('.choice-row').forEach(row=>{
    const gi = row.dataset.groupIndex;
    const hidden = document.getElementById('combo_field_' + gi);
    const items = row.querySelectorAll('.choice');
    items.forEach(item=>{
      const ring = item.querySelector('.ring');
      ring?.addEventListener('click', ()=>{
        items.forEach(i=>{
          i.classList.remove('sel');
          i.querySelector('.ring')?.setAttribute('aria-pressed','false');
        });
        item.classList.add('sel');
        ring.setAttribute('aria-pressed','true');
        if (hidden) hidden.value = item.dataset.id || '';
      });
    });
  });
</script>
</body>
</html><|MERGE_RESOLUTION|>--- conflicted
+++ resolved
@@ -130,7 +130,8 @@
         <?php
           $price = (float)($product['price'] ?? 0);
           $rawPromo = $product['promo_price'] ?? null;
-<<<<<<< HEAD
+
+          // Parse robusto de preço promocional (suporta "1.234,56" e "1234.56")
           $promo = null;
           if ($rawPromo !== null && $rawPromo !== '') {
             $promoStr = is_array($rawPromo) ? reset($rawPromo) : $rawPromo;
@@ -146,11 +147,9 @@
               }
             }
           }
+
           $hasPromo = $price > 0 && $promo !== null && $promo > 0 && $promo < $price;
-=======
-          $promo = ($rawPromo === null || $rawPromo === '' || !is_numeric($rawPromo)) ? null : (float)$rawPromo;
-          $hasPromo = $promo !== null && $promo > 0 && $promo < $price;
->>>>>>> 255c21a3
+
           if ($hasPromo):
             $discount = $price > 0 ? (int)floor((($price - $promo) / $price) * 100) : 0;
         ?>
