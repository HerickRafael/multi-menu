--- conflicted
+++ resolved
@@ -65,25 +65,24 @@
   /* ===== HERO ===== */
   .hero-wrap{
     position: relative;
-    height: var(--hero-h); /* área visível do topo */
-    overflow: hidden;      /* o excedente da imagem fica “por trás” */
+    height: var(--hero-h);
+    overflow: hidden;
   }
   .nav-btn{
     position:absolute;top:12px;left:12px;z-index:3;width:36px;height:36px;border-radius:999px;border:1px solid var(--border);
     background:var(--card);display:grid;place-items:center;box-shadow:0 2px 6px rgba(0,0,0,.08);cursor:pointer
   }
-  .hero{ /* fundo/gradiente por trás da imagem */
+  .hero{
     position:absolute;inset:0;
     background:radial-gradient(140% 90% at 75% 20%, #fff 0%, #eef2f5 55%, #e7ebee 100%);
     z-index:0;
   }
-  /* Imagem: largura total, centralizada (X e Y) e recortada pelos limites do hero */
   .hero-product{
     position:absolute;
     left:50%; top:50%;
-    transform: translate(-50%, -50%); /* centraliza nos dois eixos */
+    transform: translate(-50%, -50%);
     width:100%;
-    height:auto;         /* mantém proporção */
+    height:auto;
     max-height:none;
     display:block;
     z-index:1;
@@ -95,10 +94,10 @@
   /* ===== CARD ===== */
   .card{
     position: relative;
-    z-index: 4;                   /* garante ficar sobre o hero */
+    z-index: 4;
     background:var(--card);
     border-radius:26px 26px 0 0;
-    margin-top:-18px;             /* sobrepõe um pouco a imagem, estilo “app delivery” */
+    margin-top:-18px;
     padding:16px 16px 8px;
     box-shadow:0 -1px 0 var(--border);
     display:flex;flex-direction:column;gap:16px
@@ -145,14 +144,12 @@
   .choice.sel .mark{display:grid}
   .choice-name{margin-top:10px;font-weight:700;font-size:15px;color:#1f2937}
   .choice-price{margin-top:4px;color:#374151;font-size:14px}
-<<<<<<< HEAD
-  .choice-customize{display:none;margin-top:10px;padding:10px 14px;border-radius:14px;background:#eef2ff;color:#3730a3;font-weight:600;font-size:13px;border:none;cursor:pointer;transition:background .18s ease}
+  .choice-customize{
+    display:none;margin-top:10px;padding:10px 14px;border-radius:14px;background:#eef2ff;color:#3730a3;
+    font-weight:600;font-size:13px;border:none;cursor:pointer;transition:background .18s ease
+  }
   .choice-customize:active{background:#e0e7ff}
   .choice.sel .choice-customize{display:block}
-=======
-  .choice-customize{margin-top:8px;display:inline-flex;align-items:center;justify-content:center;width:100%;padding:6px 10px;border-radius:12px;border:1px solid #d1d5db;background:#fff;color:#1f2937;font-size:13px;font-weight:600;cursor:pointer;transition:background-color .15s ease}
-  .choice-customize:hover{background:#f3f4f6}
->>>>>>> 4c0868a9
 
   /* ===== FOOTER/CTA ===== */
   .footer{position:sticky;bottom:0;background:var(--card);padding:12px 16px 18px;border-top:1px solid var(--border);box-shadow:0 -10px 40px rgba(0,0,0,.06)}
@@ -280,37 +277,46 @@
           <?php foreach ($items as $ii => $opt): ?>
             <?php
               $isDefault = !empty($opt['default']);
+
+              // Preço/label do item do combo
               $optPrice = (isset($opt['delta']) ? (float)$opt['delta'] : 0.0);
               $priceLabel = $optPrice != 0.0 ? price_br($optPrice) : 'Incluído';
-              $customizable = !empty($opt['customizable']) && !empty($opt['allow_customize']) && (int)($opt['ingredient_count'] ?? 0) >= 3;
-              $customSimpleId = (int)($opt['id'] ?? 0);
-              $customUrl = ($customizable && $customSimpleId > 0) ? base_url($slug . '/produto/' . $customSimpleId . '/customizar') : null;
-
-              // Força imagem do item do combo vir de /uploads
-              $comboImg = local_upload_src($opt['image'] ?? null);
-
-              $simpleId = isset($opt['simple_id']) ? (int)$opt['simple_id'] : (int)($opt['id'] ?? 0);
-              $customAllowed = !empty($opt['allow_customize']) && (int)($opt['custom_item_count'] ?? 0) >= 3 && $simpleId > 0;
+
+              // Normalização dos campos de customização vindos do backend
+              $customMarked  = !empty($opt['customizable']); // marcado no grupo
+              $ingCount      = (int)($opt['custom_item_count'] ?? $opt['ingredient_count'] ?? 0);
+              $canCustomizeS = !empty($opt['can_customize']) || $ingCount >= 3;
+
+              // É personalizável?
+              $customizable = $customMarked && $canCustomizeS;
+
+              // ID do produto simples de referência
+              $simpleId = (int)($opt['product_id'] ?? $opt['simple_id'] ?? $opt['id'] ?? 0);
+
+              // URL de customização (com trilha do combo)
               $customUrl = null;
-              if ($customAllowed) {
-                $query = http_build_query(['combo_parent' => $pId, 'group' => $gi, 'component' => $simpleId]);
+              if ($customizable && $simpleId > 0) {
+                $query = http_build_query([
+                  'combo_parent' => $pId,
+                  'group'        => (int)$gi,
+                  'component'    => $simpleId,
+                ]);
                 $customUrl = base_url($slug . '/produto/' . $simpleId . '/customizar' . ($query ? ('?' . $query) : ''));
               }
+
+              // Imagem do item do combo sempre de /uploads
+              $comboImg = local_upload_src($opt['image'] ?? null);
             ?>
-            <div class="choice <?= $isDefault ? 'sel' : '' ?>" data-group="<?= (int)$gi ?>" data-id="<?= $customSimpleId ?>">
+            <div class="choice <?= $isDefault ? 'sel' : '' ?>" data-group="<?= (int)$gi ?>" data-id="<?= $simpleId ?>">
               <button type="button" class="ring" aria-pressed="<?= $isDefault ? 'true':'false' ?>">
-               <img src="<?= e($comboImg) ?>" alt="<?= e($opt['name'] ?? '') ?>">
+                <img src="<?= e($comboImg) ?>" alt="<?= e($opt['name'] ?? '') ?>">
                 <span class="mark" aria-hidden="true">
                   <svg viewBox="0 0 24 24" fill="none"><path d="M20 6L9 17l-5-5" stroke="currentColor" stroke-width="2" stroke-linecap="round" stroke-linejoin="round"/></svg>
                 </span>
               </button>
               <div class="choice-name"><?= e($opt['name'] ?? '') ?></div>
               <div class="choice-price"><?= e($priceLabel) ?></div>
-<<<<<<< HEAD
               <?php if ($customUrl): ?>
-=======
-              <?php if ($customizable && $customUrl): ?>
->>>>>>> 4c0868a9
                 <button type="button" class="choice-customize" data-url="<?= e($customUrl) ?>">Personalizar</button>
               <?php endif; ?>
             </div>
@@ -329,8 +335,10 @@
       <?php foreach ($comboGroups as $gi => $group): ?>
         <?php
           $selId = null;
-          foreach (($group['items'] ?? []) as $opt) { if (!empty($opt['default'])) { $selId = (int)$opt['id']; break; } }
-          if ($selId === null && !empty($group['items'][0]['id'])) $selId = (int)$group['items'][0]['id'];
+          foreach (($group['items'] ?? []) as $opt) { if (!empty($opt['default'])) { $selId = (int)($opt['product_id'] ?? $opt['simple_id'] ?? $opt['id'] ?? 0); break; } }
+          if ($selId === null && !empty($group['items'][0])) {
+            $selId = (int)($group['items'][0]['product_id'] ?? $group['items'][0]['simple_id'] ?? $group['items'][0]['id'] ?? 0);
+          }
         ?>
         <input type="hidden" name="combo[<?= (int)$gi ?>]" id="combo_field_<?= (int)$gi ?>" value="<?= $selId !== null ? (int)$selId : '' ?>">
       <?php endforeach; ?>
@@ -353,7 +361,7 @@
   plus?.addEventListener('click', ()=> setQty(parseInt(qval?.textContent||'1',10)+1));
   function attach(e){ setQty(parseInt(qval?.textContent||'1',10)||1); return true; }
 
-  // Botão Personalizar: acrescenta qty atual na URL (opcional)
+  // Botão Personalizar da página: acrescenta qty atual na URL
   const btnCust = document.getElementById('btn-customize');
   btnCust?.addEventListener('click', (ev)=>{
     const base = btnCust.getAttribute('href') || '<?= e($customizeBase) ?>';
@@ -381,8 +389,8 @@
       });
     });
   });
-<<<<<<< HEAD
-
+
+  // Botões "Personalizar" dos itens do combo
   document.querySelectorAll('.choice-customize').forEach(btn=>{
     btn.addEventListener('click', ev=>{
       ev.stopPropagation();
@@ -391,13 +399,6 @@
       if (url) {
         window.location.href = url;
       }
-=======
-  document.querySelectorAll('.choice-customize').forEach(btn=>{
-    btn.addEventListener('click', ()=>{
-      const url = btn.dataset.url;
-      if(!url) return;
-      window.open(url, '_blank', 'noopener');
->>>>>>> 4c0868a9
     });
   });
 </script>
