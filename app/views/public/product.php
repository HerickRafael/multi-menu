--- conflicted
+++ resolved
@@ -1,31 +1,42 @@
 <?php
-<<<<<<< HEAD
-// ===== product.php (bolinhas pretas + hero full-bleed) =====
-// Variáveis vindas do controller
-$product     = $product     ?? [];
-$company     = $company     ?? [];
-$ingredients = $ingredients ?? [];
-
-$imagePath = $product['image'] ?? null;
-$imageUrl  = ($imagePath && is_file($imagePath))
-            ? base_url($imagePath)
-            : 'https://dummyimage.com/1200x800/f2f4f7/9aa1a9.png&text=Sua+imagem+aqui';
-$initial = strtoupper(mb_substr($company['name'] ?? '', 0, 1));
-=======
-/** @var array $company */
-/** @var array $product */
-/** @var array|null $comboGroups */
-/** @var array|null $simpleMods */
-
-// Helpers
+/** ============================================================================
+ * app/views/public/product.php
+ * ----------------------------------------------------------------------------
+ * Página pública do produto
+ *
+ * Controller deve fornecer:
+ *   $company (array) -> ['slug'=>..., 'name'=>...]
+ *   $product (array) -> ['id'=>..., 'name'=>..., 'price'=>..., 'promo_price'=>?, 'image'=>?, 'type'=>('simple'|'combo')]
+ *   $simpleMods (array|null) -> ['items'=>[ ['name','delta','default', 'img', 'min','max','qty'] ]]
+ *   $comboGroups (array|null) -> [
+ *       ['name'=>'Bebida','items'=>[
+ *           ['id'=>123,'name'=>'Coca 350','image'=>'/img/coca.png','delta'=>0,'default'=>true],
+ *           ...
+ *       ]],
+ *       ...
+ *   ]
+ *   $ingredients (array|null) -> fallback legado: [['name'=>'...'], ...]
+ * ============================================================================ */
+
+/** Helpers */
 if (!function_exists('e')) {
   function e($s){ return htmlspecialchars((string)$s, ENT_QUOTES, 'UTF-8'); }
 }
-function price_br($v){ return 'R$ ' . number_format((float)$v, 2, ',', '.'); }
-
-// ===== Ingredientes exibidos na página =====
-// [ADMIN → “Personalização / Ingredientes (simplificado)”]
-// Mostra na página pública somente os itens marcados como "default" (ingrediente padrão).
+if (!function_exists('price_br')) {
+  function price_br($v){ return 'R$ ' . number_format((float)$v, 2, ',', '.'); }
+}
+
+/** Variáveis básicas */
+$company = $company ?? [];
+$product = $product ?? [];
+$simpleMods = $simpleMods ?? null;
+$comboGroups = $comboGroups ?? null;
+$ingredients = $ingredients ?? [];
+
+$slug  = (string)($company['slug'] ?? '');
+$pId   = (int)($product['id'] ?? 0);
+
+/** Ingredientes a exibir (preferir os marcados como default em $simpleMods) */
 $displayIngredients = [];
 if (!empty($simpleMods['items']) && is_array($simpleMods['items'])) {
   foreach ($simpleMods['items'] as $it) {
@@ -34,16 +45,18 @@
     }
   }
 }
-// Fallback: se não houver nada marcado, e se o controller ainda estiver passando $ingredients antigos:
-if (empty($displayIngredients) && !empty($ingredients)) {
+if (empty($displayIngredients) && !empty($ingredients)) { // fallback legado
   foreach ($ingredients as $ing) {
     $displayIngredients[] = (string)($ing['name'] ?? '');
   }
 }
 
-// Produto é combo quando $product['type'] === 'combo' e há grupos:
+/** É combo? */
 $isCombo = (isset($product['type']) && $product['type'] === 'combo' && !empty($comboGroups));
->>>>>>> be64ab9d
+
+/** URLs (ajuste às suas rotas reais) */
+$customizeUrl = base_url($slug . '/produto/' . $pId . '/customizar');          // GET (tela de customização)
+$addToCartUrl = base_url($slug . '/orders/add');                                // POST (adiciona ao carrinho)
 ?>
 <!doctype html>
 <html lang="pt-br">
@@ -62,7 +75,7 @@
   *{box-sizing:border-box}
   html,body{margin:0;background:var(--bg);color:var(--txt);font-family:Inter,system-ui,-apple-system,Segoe UI,Roboto,Arial}
   .app{width:100%;margin:0 auto;min-height:100dvh;display:flex;flex-direction:column}
-  @media (min-width:768px){ .app{max-width:375px} }
+  @media (min-width:768px){ .app{max-width:375px} } /* tablet/desktop limitam a 375px */
 
   /* Hero */
   .hero-wrap{position:relative}
@@ -91,7 +104,7 @@
   .section h3{margin:8px 0 6px;color:var(--muted);font-size:12px;letter-spacing:.08em;text-transform:uppercase}
   .body{font-size:14px;color:#374151;line-height:1.5}
 
-  /* Ingredientes (bullets) */
+  /* Ingredientes (bolinhas pretas) */
   .checklist{list-style:none;margin:8px 0 0;padding:0;display:grid;gap:10px}
   .checklist li{display:flex;align-items:flex-start;gap:10px;font-size:14px}
   .bullet{width:7px;height:7px;border-radius:999px;background:#111;margin-top:7px;flex:0 0 7px}
@@ -123,23 +136,8 @@
   .choice-name{margin-top:10px;font-weight:700;font-size:15px;color:#1f2937}
   .choice-price{margin-top:4px;color:#374151;font-size:14px}
 
-<<<<<<< HEAD
-  .customize-wrap{background:var(--card)}
-  .customize{padding:24px 16px}
-  .btn-outline{
-    width:100%;background:#fff;color:#111;border:1px solid #d8d8d8;
-    border-radius:12px;padding:18px;font-size:18px;font-weight:500;
-    display:flex;align-items:center;justify-content:space-between;text-decoration:none;
-  }
-  .btn-outline:active{background:#f9f9f9}
-  .btn-outline .chev{display:grid;place-items:center}
-  .btn-outline .chev svg{width:22px;height:22px}
-
-  .footer{position:sticky;bottom:0;margin-top:auto;background:var(--card);padding:12px 16px 18px;border-top:1px solid var(--border);box-shadow:0 -10px 40px rgba(0,0,0,.06)}
-=======
   /* Footer CTA */
   .footer{position:sticky;bottom:0;background:var(--card);padding:12px 16px 18px;border-top:1px solid var(--border);box-shadow:0 -10px 40px rgba(0,0,0,.06)}
->>>>>>> be64ab9d
   .cta{width:100%;border:none;border-radius:16px;padding:14px 16px;background:var(--cta);color:#1f2937;font-weight:800;font-size:16px;cursor:pointer}
   .cta:active{background:var(--cta-press)}
 </style>
@@ -154,9 +152,10 @@
     </button>
     <div class="hero">
       <?php
-      $img = $product['image'] ?? '';
-      if ($img && @is_file($_SERVER['DOCUMENT_ROOT'] . '/' . ltrim($img,'/'))): ?>
-        <img src="<?= e($img) ?>" alt="<?= e($product['name']) ?>">
+      $img = (string)($product['image'] ?? '');
+      $docRoot = rtrim((string)($_SERVER['DOCUMENT_ROOT'] ?? ''), '/');
+      if ($img && @is_file($docRoot . '/' . ltrim($img,'/'))): ?>
+        <img src="<?= e($img) ?>" alt="<?= e($product['name'] ?? 'Produto') ?>">
       <?php else: ?>
         <img src="<?= e(base_url('assets/logo-placeholder.png')) ?>" alt="Imagem do produto">
       <?php endif; ?>
@@ -166,7 +165,7 @@
   <!-- Card de informações -->
   <main class="card" role="main">
     <div class="brand">
-      <span class="dot">M</span>
+      <span class="dot"><?= e(strtoupper(mb_substr($company['name'] ?? 'M', 0, 1))) ?></span>
       <span><?= e($company['name'] ?? '') ?></span>
     </div>
 
@@ -175,10 +174,9 @@
     <div class="price-row">
       <div class="price">
         <?php
-        // Preço exibido (padrão: promo se existir e for menor)
-        $price = (float)($product['price'] ?? 0);
-        $promo = (float)($product['promo_price'] ?? 0);
-        echo $promo && $promo < $price ? price_br($promo) : price_br($price);
+          $price = (float)($product['price'] ?? 0);
+          $promo = (float)($product['promo_price'] ?? 0);
+          echo ($promo && $promo < $price) ? price_br($promo) : price_br($price);
         ?>
       </div>
 
@@ -202,55 +200,36 @@
     </section>
     <?php endif; ?>
 
-<<<<<<< HEAD
-  <section class="section">
-=======
-    <!-- Ingredientes (padrões) -->
+    <!-- Ingredientes (padrões, com bolinhas pretas) -->
     <?php if (!empty($displayIngredients)): ?>
     <section class="section">
->>>>>>> be64ab9d
       <h3>Ingredientes</h3>
       <ul class="checklist">
         <?php foreach ($displayIngredients as $ing): if (!$ing) continue; ?>
           <li><span class="bullet" aria-hidden="true"></span><span><?= e($ing) ?></span></li>
         <?php endforeach; ?>
       </ul>
-      <!-- [ADMIN → “Personalização / Ingredientes (simplificado)” → marcar “Padrão” em cada item que deve vir no lanche e aparecer aqui] -->
+      <!-- [ADMIN → “Personalização / Ingredientes (simplificado)” → marcar “Padrão” para aparecer aqui] -->
     </section>
     <?php endif; ?>
   </main>
 
-<<<<<<< HEAD
-  <div class="customize-wrap">
-    <div class="customize">
-      <a class="btn-outline" href="<?= base_url(rawurlencode((string)($company['slug'] ?? '')) . '/product/' . (int)($product['id'] ?? 0) . '/customize') ?>">
-=======
-  <!-- Botão PERSONALIZAR -->
+  <!-- Botão PERSONALIZAR: só mostra se houver itens em simpleMods -->
   <?php if (!empty($simpleMods['items'])): ?>
   <div class="customize-wrap">
     <div class="customize">
-      <!-- Você pode apontar para sua rota real de customização -->
-      <a class="btn-outline" href="<?= e(base_url($company['slug'].'/produto/'.$product['id'].'?customize=1')) ?>">
->>>>>>> be64ab9d
+      <a class="btn-outline" href="<?= e($customizeUrl) ?>">
         <span>Personalizar ingredientes</span>
         <span class="chev" aria-hidden="true">
           <svg viewBox="0 0 24 24" fill="none"><path d="M9 5l7 7-7 7" stroke="#111" stroke-width="2" stroke-linecap="round" stroke-linejoin="round"/></svg>
         </span>
       </a>
-<<<<<<< HEAD
-    </div>
-  </div>
-
-  <form class="footer" method="post" action="<?= base_url('add_to_cart.php') ?>" onsubmit="return attach(event)">
-    <input type="hidden" name="product_id" value="<?= (int)($product['id'] ?? 0) ?>">
-=======
-      <!-- [ADMIN → “Personalização / Ingredientes (simplificado)” → basta ativar o toggle e cadastrar itens.
-           Se houver itens aqui, mostramos este botão.] -->
+      <!-- [ADMIN → “Personalização / Ingredientes (simplificado)” → ativar e cadastrar itens] -->
     </div>
   </div>
   <?php endif; ?>
 
-  <!-- ===== BLOCO DE COMBO (real, sem demo) ===== -->
+  <!-- ===== BLOCO DE COMBO (real, condicional) ===== -->
   <?php if ($isCombo): ?>
   <section class="combo" aria-label="Montar combo">
     <?php foreach ($comboGroups as $gi => $group): ?>
@@ -266,10 +245,9 @@
               $isDefault = !empty($opt['default']);
               $img = (string)($opt['image'] ?? '');
               $optPrice = (isset($opt['delta']) ? (float)$opt['delta'] : 0.0);
-              // Se quiser exibir preço do item do grupo, aqui usamos Δ (delta) como rótulo:
               $priceLabel = $optPrice != 0.0 ? price_br($optPrice) : 'Incluído';
             ?>
-            <div class="choice <?= $isDefault ? 'sel' : '' ?>" data-group="<?= (int)$gi ?>" data-id="<?= (int)$opt['id'] ?>">
+            <div class="choice <?= $isDefault ? 'sel' : '' ?>" data-group="<?= (int)$gi ?>" data-id="<?= (int)($opt['id'] ?? 0) ?>">
               <button type="button" class="ring" aria-pressed="<?= $isDefault ? 'true':'false' ?>">
                 <?php if ($img): ?>
                   <img src="<?= e($img) ?>" alt="<?= e($opt['name'] ?? '') ?>">
@@ -282,8 +260,6 @@
               </button>
               <div class="choice-name"><?= e($opt['name'] ?? '') ?></div>
               <div class="choice-price"><?= e($priceLabel) ?></div>
-              <!-- [ADMIN → “Grupos de opções (Combo)” → groups[<?= (int)$gi ?>][items][*][product_id] (id do produto simples)
-                   Aqui geramos um input hidden por grupo com o id selecionado. -->
             </div>
           <?php endforeach; ?>
         </div>
@@ -294,21 +270,18 @@
   <!-- ===== FIM BLOCO COMBO ===== -->
 
   <!-- CTA / Form de Add-to-cart -->
-  <form class="footer" method="post" action="<?= e(base_url($company['slug'].'/orders/add')) ?>" onsubmit="return attach(event)">
-    <input type="hidden" name="product_id" value="<?= (int)$product['id'] ?>">
->>>>>>> be64ab9d
+  <form class="footer" method="post" action="<?= e($addToCartUrl) ?>" onsubmit="return attach(event)">
+    <input type="hidden" name="product_id" value="<?= $pId ?>">
     <input type="hidden" name="qty" id="qtyField" value="1">
 
     <?php if ($isCombo): ?>
       <?php foreach ($comboGroups as $gi => $group): ?>
         <?php
-          // Valor inicial do hidden = primeiro default do grupo (se houver), senão primeiro item.
           $selId = null;
           foreach (($group['items'] ?? []) as $opt) { if (!empty($opt['default'])) { $selId = (int)$opt['id']; break; } }
           if ($selId === null && !empty($group['items'][0]['id'])) $selId = (int)$group['items'][0]['id'];
         ?>
         <input type="hidden" name="combo[<?= (int)$gi ?>]" id="combo_field_<?= (int)$gi ?>" value="<?= $selId !== null ? (int)$selId : '' ?>">
-        <!-- [ADMIN → “Grupos de opções (Combo)” → cada grupo gera 1 hidden no POST: combo[gi] = product_id escolhido -->
       <?php endforeach; ?>
     <?php endif; ?>
 
@@ -318,20 +291,17 @@
 
 <script>
   // ===== Qty stepper =====
-  const qval = document.getElementById('qval');
+  const qval   = document.getElementById('qval');
   const qfield = document.getElementById('qtyField');
-  const minus = document.getElementById('qminus');
-  const plus  = document.getElementById('qplus');
-  const clamp = n => Math.max(1, Math.min(99, n|0));
+  const minus  = document.getElementById('qminus');
+  const plus   = document.getElementById('qplus');
+  const clamp  = n => Math.max(1, Math.min(99, n|0));
   function setQty(n){ const v = clamp(n); qval.textContent = String(v); qfield.value = String(v); }
   minus?.addEventListener('click', ()=> setQty(parseInt(qval.textContent,10)-1));
   plus ?.addEventListener('click', ()=> setQty(parseInt(qval.textContent,10)+1));
   function attach(e){ setQty(parseInt(qval.textContent,10)||1); return true; }
 
   // ===== Seleção por grupo (Combo) =====
-  // [ADMIN → “Grupos de opções (Combo)”]
-  // Para cada grupo, quando o usuário clica numa opção, ativamos .sel e
-  // atualizamos o hidden correspondente (combo[gi]) com o id do produto simples escolhido.
   document.querySelectorAll('.choice-row').forEach(row=>{
     const gi = row.dataset.groupIndex;
     const hidden = document.getElementById('combo_field_' + gi);
