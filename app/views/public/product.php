--- conflicted
+++ resolved
@@ -47,21 +47,8 @@
   .hero-wrap{position:relative;padding-top:56px;display:flex;flex-direction:column;align-items:center;gap:18px}
   .nav-btn{position:absolute;top:12px;left:12px;z-index:3;width:36px;height:36px;border-radius:999px;border:1px solid var(--border);
     background:var(--card);display:grid;place-items:center;box-shadow:0 2px 6px rgba(0,0,0,.08);cursor:pointer}
-<<<<<<< HEAD
-  .hero-grid{display:flex;flex-direction:column;gap:18px;width:100%;align-items:center}
-  @media (min-width:640px){ .hero-grid{flex-direction:row;justify-content:center} }
-  .hero{position:relative;width:100%;max-width:390px;height:360px;background:radial-gradient(140% 90% at 75% 20%, #fff 0%, #eef2f5 55%, #e7ebee 100%);
-    border-radius:28px;overflow:hidden;display:flex;flex-direction:column;align-items:center;justify-content:center;gap:12px;padding:18px;
-    box-shadow:0 18px 38px rgba(15,23,42,0.08)}
-  .hero picture{width:100%;height:100%;display:flex;align-items:center;justify-content:center}
-  .hero img{width:100%;height:100%;object-position:center;filter:drop-shadow(0 18px 34px rgba(0,0,0,.22))}
-  .hero--contain img{object-fit:contain}
-  .hero--cover img{object-fit:cover}
-  .hero figcaption{margin-top:auto;font-size:13px;color:#4b5563;text-transform:uppercase;letter-spacing:.08em;font-weight:600}
-=======
   .hero{position:relative;width:100%;height:360px;background:radial-gradient(140% 90% at 75% 20%, #fff 0%, #eef2f5 55%, #e7ebee 100%);overflow:hidden;display:flex;align-items:center;justify-content:center}
   .hero img{position:absolute;top:50%;left:50%;transform:translate(-50%,-50%);width:min(360px,90%);max-height:82%;object-fit:contain;filter:drop-shadow(0 18px 34px rgba(0,0,0,.25));z-index:0;pointer-events:none}
->>>>>>> db2044db
 
   .card{position:relative;background:var(--card);border-radius:26px 26px 0 0;margin-top:-8px;padding:16px 16px 8px;box-shadow:0 -1px 0 var(--border);display:flex;flex-direction:column;gap:16px;z-index:1}
   .brand{display:flex;align-items:center;gap:8px;color:#374151;font-size:13px}
@@ -126,26 +113,6 @@
               transform="scale(0.7) translate(5 5)"></path>
       </svg>
     </a>
-<<<<<<< HEAD
-    <?php
-      $imagePath = trim((string)($product['image'] ?? ''));
-      $imgSrc = base_url($imagePath !== '' ? $imagePath : 'assets/logo-placeholder.png');
-      $imgAlt = $imagePath !== '' ? ($product['name'] ?? 'Produto') : 'Imagem do produto';
-    ?>
-    <div class="hero-grid">
-      <figure class="hero hero--contain">
-        <picture>
-          <img src="<?= e($imgSrc) ?>" alt="<?= e($imgAlt) ?>">
-        </picture>
-        <figcaption>object-fit: contain</figcaption>
-      </figure>
-      <figure class="hero hero--cover">
-        <picture>
-          <img src="<?= e($imgSrc) ?>" alt="<?= e($imgAlt) ?>">
-        </picture>
-        <figcaption>object-fit: cover</figcaption>
-      </figure>
-=======
     <div class="hero">
       <?php
         $imagePath = trim((string)($product['image'] ?? ''));
@@ -153,7 +120,6 @@
         $imgAlt = $imagePath !== '' ? ($product['name'] ?? 'Produto') : 'Imagem do produto';
       ?>
       <img src="<?= e($imgSrc) ?>" alt="<?= e($imgAlt) ?>">
->>>>>>> db2044db
     </div>
   </div>
 
