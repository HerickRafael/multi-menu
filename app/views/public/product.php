<?php
<<<<<<< HEAD
// ===== produto.php =====
$product = [
  'id'          => 1001,
  'restaurant'  => "FSW Donald’s",
  'name'        => 'McOferta Média Big Mac Duplo',
  'price'       => 39.90,
  'image'       => 'assets/bigmac-meal.png', // troque para sua imagem
  'description' => 'Quatro hambúrgueres (100% carne bovina), alface americana, queijo fatiado sabor cheddar, molho especial, cebola, picles e pão com gergelim, acompanhamento e bebida.',
  'ingredients' => [
    'Quatro hambúrgueres de carne bovina 100%',
    'Alface americana',
    'Queijo processado sabor cheddar',
    'Molho especial',
    'Cebola',
    'Picles',
    'Pão com gergelim',
  ],
];
function price_br(float $v){ return 'R$ '.number_format($v,2,',','.'); }

/* ====== BLOCO DE COMBO — LAYOUT DEMO ======
   Em produção, use algo como:
   $showComboLayoutDemo = ($product['type'] ?? '') === 'combo';
   Aqui deixei true só para você ver o layout.
*/
$showComboLayoutDemo = true; // << troque para condição real (ex.: is_combo)
$comboData = [
  'mains' => [
    ['id'=>'tasty1','name'=>'Tasty Turbo Bacon 1 Carne','price'=>25.25,'img'=>'assets/combo-main-1.png'],
    ['id'=>'tasty2','name'=>'Tasty Turbo Bacon 2 Carnes','price'=>29.90,'img'=>'assets/combo-main-2.png'],
  ],
  'sides' => [
    ['id'=>'fries_m','name'=>'McFritas Média','price'=>4.45,'img'=>'assets/side-fries-m.png'],
    ['id'=>'fries_g','name'=>'McFritas Grande','price'=>7.45,'img'=>'assets/side-fries-g.png'],
    ['id'=>'fries_ch','name'=>'McFritas Cheddar e Bacon','price'=>8.45,'img'=>'assets/side-fries-ch.png'],
  ],
  'drinks' => [
    ['id'=>'coke','name'=>'Coca-Cola 500ml','price'=>16.90,'img'=>'assets/drink-coke.png'],
    ['id'=>'coke0','name'=>'Coca-Cola Sem Açúcar 500ml','price'=>16.90,'img'=>'assets/drink-coke-zero.png'],
    ['id'=>'fanta_gua','name'=>'Fanta Guaraná 500ml','price'=>16.90,'img'=>'assets/drink-fanta-guarana.png'],
  ],
];
=======
// ===== product.php (bolinhas pretas + hero full-bleed) =====
// Variáveis vindas do controller
$product     = $product     ?? [];
$company     = $company     ?? [];
$ingredients = $ingredients ?? [];

$imagePath = $product['image'] ?? null;
$imageUrl  = ($imagePath && is_file($imagePath))
            ? base_url($imagePath)
            : 'https://dummyimage.com/1200x800/f2f4f7/9aa1a9.png&text=Sua+imagem+aqui';
$initial = strtoupper(mb_substr($company['name'] ?? '', 0, 1));
>>>>>>> 5805c48d
?>
<!doctype html>
<html lang="pt-br">
<head>
<meta charset="utf-8">
<meta name="viewport" content="width=device-width,initial-scale=1,maximum-scale=1">
<title><?= htmlspecialchars($product['name']) ?> — <?= htmlspecialchars($product['restaurant']) ?></title>
<link rel="preconnect" href="https://fonts.googleapis.com">
<link href="https://fonts.googleapis.com/css2?family=Inter:wght@400;500;600;700;800&display=swap" rel="stylesheet">
<style>
  :root{
    --bg:#f3f4f6;
    --card:#ffffff;
    --txt:#0f172a;
    --muted:#6b7280;
    --border:#e5e7eb;
    --accent:#ef4444;
    --ring:#fbbf24;     /* amarelo da seleção */
    --cta:#f59e0b;
    --cta-press:#d97706;
  }
  *{ box-sizing:border-box }
  html,body{ margin:0; background:var(--bg); color:var(--txt); font-family:Inter,system-ui,-apple-system,Segoe UI,Roboto,Arial }

  /* MOBILE: 100% (sem max-width) */
  .app{
    width:100%;
    margin:0 auto;
    min-height:100dvh;
    display:flex;
    flex-direction:column;
  }
  /* TABLET/DESKTOP: limita a 375px */
  @media (min-width: 768px){
    .app{ max-width:375px; }
  }

  /* ===== HERO FULL-BLEED ===== */
  .hero-wrap{ position:relative }
  .nav-btn{
    position:absolute; top:12px; left:12px; z-index:2;
    width:36px; height:36px; border-radius:999px; border:1px solid var(--border);
    background:var(--card); display:grid; place-items:center; box-shadow:0 2px 6px rgba(0,0,0,.08); cursor:pointer;
  }
  .hero{
    width:100%; height:360px;
    background:radial-gradient(140% 90% at 75% 20%, #fff 0%, #eef2f5 55%, #e7ebee 100%);
    display:grid; place-items:center;
  }
  .hero img{
    width:100%; height:100%; object-fit:contain;
    filter: drop-shadow(0 18px 34px rgba(0,0,0,.25));
  }

  /* ===== CARD ===== */
  .card{
    background:var(--card); border-radius:26px 26px 0 0; margin-top:-8px;
    padding:16px 16px 8px; box-shadow:0 -1px 0 var(--border);
    display:flex; flex-direction:column; gap:16px;
  }
  .brand{ display:flex; align-items:center; gap:8px; color:#374151; font-size:13px }
  .brand .dot{ width:18px; height:18px; border-radius:999px; background:#ffb703; display:grid; place-items:center; color:#7c2d12; font-weight:800; font-size:11px }
  h1{ margin:2px 0 0; font-size:20px; line-height:1.25; font-weight:700 }

  .price-row{ display:flex; align-items:center; justify-content:space-between; margin-top:4px }
  .price{ font-size:22px; font-weight:800 }

  /* Stepper */
  .qty{ display:flex; align-items:center; gap:8px }
  .btn-circ{ width:40px; height:40px; border-radius:12px; border:1px solid var(--border); background:var(--card); display:grid; place-items:center; cursor:pointer }
  .btn-circ svg{ width:18px; height:18px }
  .btn-red{ background:var(--accent); border-color:transparent; color:#fff; box-shadow:0 6px 16px rgba(239,68,68,.28) }
  .qty-badge{ min-width:32px; height:32px; border-radius:999px; border:1px solid var(--border); display:grid; place-items:center; font-weight:700 }

  .section h3{ margin:8px 0 6px; color:var(--muted); font-size:12px; letter-spacing:.08em; text-transform:uppercase }
  .body{ font-size:14px; color:#374151; line-height:1.5 }

  /* Ingredientes com bolinhas pretas */
  .checklist{ list-style:none; margin:8px 0 0; padding:0; display:grid; gap:10px }
  .checklist li{ display:flex; align-items:flex-start; gap:10px; font-size:14px }
  .bullet{ width:7px; height:7px; border-radius:999px; background:#111; margin-top:7px; flex:0 0 7px }

  /* Botão "Personalizar ingredientes" */
  .customize-wrap{ background:var(--card) }
  .customize{ padding:24px 16px }
  .btn-outline{
    width:100%; background:#fff; color:#111; border:1px solid #d8d8d8;
    border-radius:12px; padding:18px; font-size:18px; font-weight:500;
    display:flex; align-items:center; justify-content:space-between; text-decoration:none;
  }
  .btn-outline:active{ background:#f9f9f9 }
  .btn-outline .chev{ display:grid; place-items:center }
  .btn-outline .chev svg{ width:22px; height:22px }

  /* ===== BLOCO DE COMBO (LAYOUT DEMO) ===== */
  .combo{ background:var(--card); padding:8px 0 8px; }
  .combo .group{ padding:10px 16px 0; }
  .combo h2{ font-size:32px; line-height:1.1; margin:12px 0 8px; font-weight:800; letter-spacing:-0.5px; }
  .choice-row{ display:flex; gap:18px; overflow-x:auto; padding:12px 12px 18px; scroll-snap-type:x mandatory; }
  .choice-row::-webkit-scrollbar{ height:0 }
  .choice{ width:128px; flex:0 0 auto; scroll-snap-align:start; text-align:center; }
  .ring{
    width:100px; height:100px; border-radius:999px; border:3px solid var(--border);
    background:#fff; display:grid; place-items:center; position:relative; margin:0 auto;
  }
  .ring img{ width:86px; height:86px; object-fit:contain; }
  .mark{
    position:absolute; right:-6px; top:-6px; width:24px; height:24px;
    background:var(--ring); border-radius:999px; display:none; place-items:center;
    box-shadow:0 1px 0 rgba(0,0,0,.06);
  }
  .mark svg{ width:14px; height:14px; color:#111 }
  .choice.sel .ring{ border-color:var(--ring) }
  .choice.sel .mark{ display:grid }
  .choice-name{ margin-top:10px; font-weight:700; font-size:15px; color:#1f2937 }
  .choice-price{ margin-top:4px; color:#374151; font-size:14px }

  /* CTA antigo (preservado) */
  .footer{
    position:sticky; bottom:0; background:var(--card);
    padding:12px 16px 18px; border-top:1px solid var(--border);
    box-shadow:0 -10px 40px rgba(0,0,0,.06);
  }
  .cta{
    width:100%; border:none; border-radius:16px; padding:14px 16px;
    background:var(--cta); color:#1f2937; font-weight:800; font-size:16px; cursor:pointer;
  }
  .cta:active{ background:var(--cta-press) }
</style>
</head>
<body>
<div class="app">

  <!-- Voltar + Hero -->
  <div class="hero-wrap">
    <button class="nav-btn" onclick="history.back()" aria-label="Voltar">
      <svg viewBox="0 0 24 24" fill="none"><path d="M15 19l-7-7 7-7" stroke="#111827" stroke-width="2" stroke-linecap="round" stroke-linejoin="round"/></svg>
    </button>

    <div class="hero">
      <?php if(is_file($product['image'])): ?>
        <img src="<?= htmlspecialchars($product['image']) ?>" alt="Produto">
      <?php else: ?>
        <img src="https://dummyimage.com/1200x800/f2f4f7/9aa1a9.png&text=Sua+imagem+aqui" alt="Placeholder">
      <?php endif; ?>
    </div>
  </div>

  <!-- Card de informações -->
  <main class="card" role="main">
    <div class="brand">
      <span class="dot">M</span>
      <span><?= htmlspecialchars($product['restaurant']) ?></span>
    </div>

    <h1><?= htmlspecialchars($product['name']) ?></h1>

    <div class="price-row">
      <div class="price"><?= price_br($product['price']) ?></div>

      <div class="qty" aria-label="Selecionar quantidade">
        <button type="button" class="btn-circ" id="qminus" aria-label="Diminuir">
          <svg viewBox="0 0 24 24"><path d="M5 12h14" stroke="#111827" stroke-width="2" stroke-linecap="round"/></svg>
        </button>
        <div class="qty-badge" id="qval">1</div>
        <button type="button" class="btn-circ btn-red" id="qplus" aria-label="Aumentar">
          <svg viewBox="0 0 24 24"><path d="M9 5l7 7-7 7" stroke="#fff" stroke-width="2" stroke-linecap="round" stroke-linejoin="round"/></svg>
        </button>
      </div>
    </div>

    <section class="section">
      <h3>Sobre</h3>
      <p class="body"><?= htmlspecialchars($product['description']) ?></p>
    </section>

    <section class="section">
      <h3>Ingredientes</h3>
      <ul class="checklist">
        <?php foreach($product['ingredients'] as $ing): ?>
          <li><span class="bullet" aria-hidden="true"></span><span><?= htmlspecialchars($ing) ?></span></li>
        <?php endforeach; ?>
      </ul>
    </section>
  </main>

  <!-- Botão PERSONALIZAR (acima do CTA) -->
  <div class="customize-wrap">
    <div class="customize">
      <a class="btn-outline" href="personalizar.php?id=<?= (int)$product['id'] ?>">
        <span>Personalizar ingredientes</span>
        <span class="chev" aria-hidden="true">
          <svg viewBox="0 0 24 24" fill="none"><path d="M9 5l7 7-7 7" stroke="#111" stroke-width="2" stroke-linecap="round" stroke-linejoin="round"/></svg>
        </span>
      </a>
    </div>
  </div>

  <!-- ===== BLOCO EXCLUSIVO PARA PRODUTOS COMBO (LAYOUT DEMO) ===== -->
  <?php if ($showComboLayoutDemo): ?>
  <section class="combo" aria-label="Montar combo">
    <!-- Grupo 1 -->
    <div class="group">
      <h2>Escolha o produto</h2>
      <div class="choice-row" id="grp-main">
        <?php foreach($comboData['mains'] as $i => $opt): ?>
          <div class="choice <?= $i===0?'sel':'' ?>" data-group="main" data-id="<?= htmlspecialchars($opt['id']) ?>">
            <button type="button" class="ring" aria-pressed="<?= $i===0?'true':'false' ?>">
              <img src="<?= htmlspecialchars($opt['img']) ?>" alt="">
              <span class="mark" aria-hidden="true">
                <svg viewBox="0 0 24 24" fill="none"><path d="M20 6L9 17l-5-5" stroke="currentColor" stroke-width="2" stroke-linecap="round" stroke-linejoin="round"/></svg>
              </span>
            </button>
            <div class="choice-name"><?= htmlspecialchars($opt['name']) ?></div>
            <div class="choice-price"><?= price_br($opt['price']) ?></div>
            <input type="radio" name="combo_main" value="<?= htmlspecialchars($opt['id']) ?>" <?= $i===0?'checked':'' ?> hidden>
          </div>
        <?php endforeach; ?>
      </div>
    </div>

    <!-- Grupo 2 -->
    <div class="group">
      <h2>Escolha o acompanhamento</h2>
      <div class="choice-row" id="grp-side">
        <?php foreach($comboData['sides'] as $i => $opt): ?>
          <div class="choice <?= $i===0?'sel':'' ?>" data-group="side" data-id="<?= htmlspecialchars($opt['id']) ?>">
            <button type="button" class="ring" aria-pressed="<?= $i===0?'true':'false' ?>">
              <img src="<?= htmlspecialchars($opt['img']) ?>" alt="">
              <span class="mark" aria-hidden="true">
                <svg viewBox="0 0 24 24" fill="none"><path d="M20 6L9 17l-5-5" stroke="currentColor" stroke-width="2" stroke-linecap="round" stroke-linejoin="round"/></svg>
              </span>
            </button>
            <div class="choice-name"><?= htmlspecialchars($opt['name']) ?></div>
            <div class="choice-price"><?= price_br($opt['price']) ?></div>
            <input type="radio" name="combo_side" value="<?= htmlspecialchars($opt['id']) ?>" <?= $i===0?'checked':'' ?> hidden>
          </div>
        <?php endforeach; ?>
      </div>
    </div>

    <!-- Grupo 3 -->
    <div class="group">
      <h2>Escolha a bebida</h2>
      <div class="choice-row" id="grp-drink">
        <?php foreach($comboData['drinks'] as $i => $opt): ?>
          <div class="choice <?= $i===0?'sel':'' ?>" data-group="drink" data-id="<?= htmlspecialchars($opt['id']) ?>">
            <button type="button" class="ring" aria-pressed="<?= $i===0?'true':'false' ?>">
              <img src="<?= htmlspecialchars($opt['img']) ?>" alt="">
              <span class="mark" aria-hidden="true">
                <svg viewBox="0 0 24 24" fill="none"><path d="M20 6L9 17l-5-5" stroke="currentColor" stroke-width="2" stroke-linecap="round" stroke-linejoin="round"/></svg>
              </span>
            </button>
            <div class="choice-name"><?= htmlspecialchars($opt['name']) ?></div>
            <div class="choice-price"><?= price_br($opt['price']) ?></div>
            <input type="radio" name="combo_drink" value="<?= htmlspecialchars($opt['id']) ?>" <?= $i===0?'checked':'' ?> hidden>
          </div>
        <?php endforeach; ?>
      </div>
    </div>
  </section>
  <?php endif; ?>
  <!-- ===== FIM BLOCO COMBO (LAYOUT DEMO) ===== -->

  <!-- CTA ANTIGO -->
  <form class="footer" method="post" action="add_to_cart.php" onsubmit="return attach(event)">
    <input type="hidden" name="product_id" value="<?= (int)$product['id'] ?>">
    <input type="hidden" name="qty" id="qtyField" value="1">
    <!-- Inputs do combo (se quiser enviar junto no POST) -->
    <input type="hidden" name="combo_main" id="f_combo_main" value="<?= htmlspecialchars($comboData['mains'][0]['id']) ?>">
    <input type="hidden" name="combo_side" id="f_combo_side" value="<?= htmlspecialchars($comboData['sides'][0]['id']) ?>">
    <input type="hidden" name="combo_drink" id="f_combo_drink" value="<?= htmlspecialchars($comboData['drinks'][0]['id']) ?>">
    <button class="cta" type="submit">Adicionar à Sacola</button>
  </form>
</div>

<script>
  // Stepper qty
  const qval = document.getElementById('qval');
  const qfield = document.getElementById('qtyField');
  const minus = document.getElementById('qminus');
  const plus  = document.getElementById('qplus');

  const clamp = n => Math.max(1, Math.min(99, n|0));
  function setQty(n){
    const v = clamp(n);
    qval.textContent = String(v);
    qfield.value = String(v);
  }
  minus?.addEventListener('click', ()=> setQty(parseInt(qval.textContent,10)-1));
  plus ?.addEventListener('click', ()=> setQty(parseInt(qval.textContent,10)+1));
  function attach(e){ setQty(parseInt(qval.textContent,10)||1); return true; }

  // ===== Seleção única por grupo (COMBO LAYOUT DEMO) =====
  function setupComboGroup(groupName, hiddenFieldId){
    const items = document.querySelectorAll(`.choice[data-group="${groupName}"]`);
    const hidden = document.getElementById(hiddenFieldId);
    items.forEach(item=>{
      item.querySelector('.ring').addEventListener('click', ()=>{
        items.forEach(i=>{
          i.classList.remove('sel');
          i.querySelector('.ring').setAttribute('aria-pressed','false');
          const r = i.querySelector('input[type="radio"]'); if (r) r.checked=false;
        });
        item.classList.add('sel');
        item.querySelector('.ring').setAttribute('aria-pressed','true');
        const radio = item.querySelector('input[type="radio"]');
        if(radio){ radio.checked=true; hidden && (hidden.value = radio.value); }
      });
    });
  }
  // Ative apenas se o bloco de combo existe
  if (document.querySelector('.combo')){
    setupComboGroup('main',  'f_combo_main');
    setupComboGroup('side',  'f_combo_side');
    setupComboGroup('drink', 'f_combo_drink');
  }
</script>
</body>
</html><|MERGE_RESOLUTION|>--- conflicted
+++ resolved
@@ -1,49 +1,5 @@
 <?php
-<<<<<<< HEAD
-// ===== produto.php =====
-$product = [
-  'id'          => 1001,
-  'restaurant'  => "FSW Donald’s",
-  'name'        => 'McOferta Média Big Mac Duplo',
-  'price'       => 39.90,
-  'image'       => 'assets/bigmac-meal.png', // troque para sua imagem
-  'description' => 'Quatro hambúrgueres (100% carne bovina), alface americana, queijo fatiado sabor cheddar, molho especial, cebola, picles e pão com gergelim, acompanhamento e bebida.',
-  'ingredients' => [
-    'Quatro hambúrgueres de carne bovina 100%',
-    'Alface americana',
-    'Queijo processado sabor cheddar',
-    'Molho especial',
-    'Cebola',
-    'Picles',
-    'Pão com gergelim',
-  ],
-];
-function price_br(float $v){ return 'R$ '.number_format($v,2,',','.'); }
-
-/* ====== BLOCO DE COMBO — LAYOUT DEMO ======
-   Em produção, use algo como:
-   $showComboLayoutDemo = ($product['type'] ?? '') === 'combo';
-   Aqui deixei true só para você ver o layout.
-*/
-$showComboLayoutDemo = true; // << troque para condição real (ex.: is_combo)
-$comboData = [
-  'mains' => [
-    ['id'=>'tasty1','name'=>'Tasty Turbo Bacon 1 Carne','price'=>25.25,'img'=>'assets/combo-main-1.png'],
-    ['id'=>'tasty2','name'=>'Tasty Turbo Bacon 2 Carnes','price'=>29.90,'img'=>'assets/combo-main-2.png'],
-  ],
-  'sides' => [
-    ['id'=>'fries_m','name'=>'McFritas Média','price'=>4.45,'img'=>'assets/side-fries-m.png'],
-    ['id'=>'fries_g','name'=>'McFritas Grande','price'=>7.45,'img'=>'assets/side-fries-g.png'],
-    ['id'=>'fries_ch','name'=>'McFritas Cheddar e Bacon','price'=>8.45,'img'=>'assets/side-fries-ch.png'],
-  ],
-  'drinks' => [
-    ['id'=>'coke','name'=>'Coca-Cola 500ml','price'=>16.90,'img'=>'assets/drink-coke.png'],
-    ['id'=>'coke0','name'=>'Coca-Cola Sem Açúcar 500ml','price'=>16.90,'img'=>'assets/drink-coke-zero.png'],
-    ['id'=>'fanta_gua','name'=>'Fanta Guaraná 500ml','price'=>16.90,'img'=>'assets/drink-fanta-guarana.png'],
-  ],
-];
-=======
-// ===== product.php (bolinhas pretas + hero full-bleed) =====
+// ===== produto.php (bolinhas pretas + hero full-bleed) =====
 // Variáveis vindas do controller
 $product     = $product     ?? [];
 $company     = $company     ?? [];
@@ -54,7 +10,6 @@
             ? base_url($imagePath)
             : 'https://dummyimage.com/1200x800/f2f4f7/9aa1a9.png&text=Sua+imagem+aqui';
 $initial = strtoupper(mb_substr($company['name'] ?? '', 0, 1));
->>>>>>> 5805c48d
 ?>
 <!doctype html>
 <html lang="pt-br">
