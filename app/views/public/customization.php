<?php
/** ============================================================================
 * app/views/public/customization.php
 * TELA DE PERSONALIZAÇÃO DO PRODUTO
 * ============================================================================
 */

if (!function_exists('e')) {
  function e($s){ return htmlspecialchars((string)$s, ENT_QUOTES, 'UTF-8'); }
}
if (!function_exists('price_br')) {
  function price_br($v){ return 'R$ ' . number_format((float)$v, 2, ',', '.'); }
}

$slug    = $company['slug'] ?? '';
$pName   = $product['name'] ?? 'Produto';
$pId     = (int)($product['id'] ?? 0);

// lemos qty opcional da querystring (vinda do botão Personalizar)
$qtyGet = isset($_GET['qty']) ? max(1, min(99, (int)$_GET['qty'])) : null;

<<<<<<< HEAD
=======
// Sanitiza grupos/itens vindos de $mods
>>>>>>> b86a2fd8
$groups = [];
foreach (($mods ?? []) as $gIndex => $g) {
  if (empty($g['items']) || !is_array($g['items'])) {
    continue;
  }

  $items = [];
  foreach ($g['items'] as $item) {
    if (!is_array($item)) {
      continue;
    }
    $items[] = $item;
  }

  if (!$items) {
    continue;
  }

  $g['items'] = array_values($items);
  $groups[] = $g;
}

// URLs
$backUrl = base_url($slug . '/produto/' . $pId);
$saveUrl = base_url($slug . '/produto/' . $pId . '/customizar/salvar');
?>
<!doctype html>
<html lang="pt-br">
<head>
<meta charset="utf-8">
<meta name="viewport" content="width=device-width, initial-scale=1, maximum-scale=1">
<title>Personalizar — <?= e($pName) ?> | <?= e($company['name'] ?? '') ?></title>
<link rel="preconnect" href="https://fonts.googleapis.com">
<link href="https://fonts.googleapis.com/css2?family=Inter:wght@400;500;600;700;800&display=swap" rel="stylesheet">
<style>
  :root{
    --bg:#fff; --card:#ffffff; --txt:#111827; --muted:#6b7280; --border:#e5e7eb; --chip:#f3f4f6;
    --ring:#fbbf24; --cta:#fbbf24; --cta-press:#f59e0b;
  }
  *{box-sizing:border-box}
  html,body{margin:0;background:var(--bg);color:var(--txt);font-family:Inter,system-ui,-apple-system,Segoe UI,Roboto,Arial}
  .app{width:100%;margin:0 auto;min-height:100dvh;display:flex;flex-direction:column}
  @media (min-width:768px){ .app{max-width:375px} }

  header{position:sticky;top:0;background:#fff;z-index:5}
  .top{display:flex;align-items:center;gap:10px;padding:12px 12px 6px;border-bottom:1px solid var(--border)}
  .back{width:36px;height:36px;border:1px solid var(--border);border-radius:999px;background:#fff;display:grid;place-items:center;cursor:pointer;text-decoration:none}
  .title{font-weight:600}

  .container{padding:12px 16px 140px}
  .h1{font-size:32px;line-height:1.1;font-weight:800;letter-spacing:-.5px;margin:14px 0 8px}
  .sub{color:var(--muted);margin-top:-6px}

  .group-title{font-size:22px;line-height:1.2;font-weight:800;margin:22px 0 12px;letter-spacing:-.3px}

  .row{display:flex;align-items:center;gap:12px;padding:14px 12px;border-top:1px solid var(--border)}
  .row:first-of-type{border-top:0}
  .thumb{width:52px;height:52px;border-radius:999px;background:var(--chip);display:grid;place-items:center;overflow:hidden}
  .thumb img{width:100%;height:100%;object-fit:contain}
  .info{flex:1 1 auto}
  .name{font-weight:700}
  .price{color:#374151;font-size:14px;margin-top:2px}

  .stepper{display:flex;align-items:center;gap:10px;border:1px solid var(--border);border-radius:999px;padding:6px 10px;min-width:104px;justify-content:space-between}
  .st-btn{width:28px;height:28px;border-radius:999px;background:#fff;border:none;display:grid;place-items:center;cursor:pointer}
  .st-btn svg{width:18px;height:18px}
  .st-val{min-width:16px;text-align:center;font-weight:600}

  .radio-wrap{margin-left:auto}
  .radio-btn{width:28px;height:28px;border-radius:999px;border:2px solid var(--ring);display:grid;place-items:center;background:#fff;}
  .radio-btn.sel{background:var(--ring);border-color:var(--ring)}
  .radio-btn svg{width:16px;height:16px;color:#111;display:none}
  .radio-btn.sel svg{display:block}

  .footer{position:fixed;left:0;right:0;bottom:0;z-index:6;display:flex;height:64px;border-top:1px solid var(--border);background:#fff;}
  .btn-cancel,.btn-confirm{flex:1 1 50%;font-size:17px;font-weight:600;border:none;cursor:pointer}
  .btn-cancel{background:#fff;color:#111}
  .btn-confirm{background:var(--cta);color:#111;transition:background .2s}
  .btn-confirm:active{background:var(--cta-press)}

  .hint{color:#6b7280;font-size:12px;margin:6px 2px 12px;display:none;} /* compat, oculto */
</style>
</head>
<body>

<form class="app" method="post" action="<?= e($saveUrl) ?>">
  <header>
    <div class="top">
      <a class="back" href="<?= e($backUrl) ?>" aria-label="Voltar">
        <svg viewBox="0 0 24 24" fill="none"><path d="M15 19l-7-7 7-7" stroke="#111827" stroke-width="2" stroke-linecap="round" stroke-linejoin="round"/></svg>
      </a>
      <div class="title"><?= e($pName) ?></div>
    </div>
  </header>

  <div class="container">

    <?php if (!empty($groups)): ?>
      <?php foreach ($groups as $gi => $g):
        $gName = (string)($g['name'] ?? ('Grupo '.($gi+1)));
        $gType = (string)($g['type'] ?? 'extra');
        $gMin  = (int)($g['min'] ?? 0); // mantidos para regras JS/servidor, mas não exibidos
        $gMax  = (int)($g['max'] ?? 0);
        $items = $g['items'] ?? [];
      ?>

        <!-- Título grande: nome do grupo -->
        <h2 class="group-title"><?= e($gName) ?></h2>

        <?php if ($gType === 'single'): ?>
          <?php
            $selectedIndex = 0;
            foreach ($items as $ii => $it) {
              if (!empty($it['default'])) { $selectedIndex = $ii; break; }
            }
          ?>
          <?php foreach ($items as $ii => $it):
            $isSel = ($ii === $selectedIndex);
            $img   = $it['img'] ?? null; ?>
            <div class="row radio" data-radio="g<?= (int)$gi ?>" data-id="<?= (int)$ii ?>">
              <div class="thumb">
                <img src="<?= e($img ?: 'https://dummyimage.com/80x80/f3f4f6/aaa.png&text=+') ?>" alt="" onerror="this.src='https://dummyimage.com/80x80/f3f4f6/aaa.png&text=+'">
              </div>
              <div class="info">
                <?php $optName = $it['name'] ?? $it['label'] ?? ('Opção '.($ii+1)); ?>
                <div class="name"><?= e($optName) ?></div>
                <?php $sale = isset($it['sale_price']) ? (float)$it['sale_price'] : 0.0; ?>
                <?php if ($sale > 0): ?>
                  <div class="price"><?= price_br($sale) ?></div>
                <?php endif; ?>
              </div>
              <div class="radio-wrap">
                <div class="radio-btn <?= $isSel?'sel':'' ?>" role="radio" aria-checked="<?= $isSel?'true':'false' ?>" tabindex="0">
                  <svg viewBox="0 0 24 24" fill="none"><path d="M20 6L9 17l-5-5" stroke="currentColor" stroke-width="2" stroke-linecap="round" stroke-linejoin="round"/></svg>
                </div>
              </div>
            </div>
          <?php endforeach; ?>
          <input type="hidden" name="custom_single[<?= (int)$gi ?>]" id="f_single_<?= (int)$gi ?>" value="<?= (int)$selectedIndex ?>">

        <?php else: ?>
          <div class="list" aria-label="<?= e($gName) ?>">
            <?php foreach ($items as $ii => $it):
              $img   = $it['img'] ?? null;
              $min   = isset($it['min']) ? (int)$it['min'] : 0;
              $max   = isset($it['max']) ? (int)$it['max'] : 5;
              $qty   = isset($it['qty']) ? (int)$it['qty'] : (!empty($it['default']) ? (int)($it['default_qty'] ?? $min) : $min);
<<<<<<< HEAD
              $sale = isset($it['sale_price']) ? (float)$it['sale_price'] : (float)($it['delta'] ?? 0);
=======
              $sale  = isset($it['sale_price']) ? (float)$it['sale_price'] : (float)($it['delta'] ?? 0);
>>>>>>> b86a2fd8
            ?>
              <div class="row" data-id="<?= (int)$ii ?>" data-min="<?= $min ?>" data-max="<?= $max ?>">
                <div class="thumb">
                  <img src="<?= e($img ?: 'https://dummyimage.com/80x80/f3f4f6/aaa.png&text=+') ?>" alt="" onerror="this.src='https://dummyimage.com/80x80/f3f4f6/aaa.png&text=+'">
                </div>
                <div class="info">
                  <?php $itemName = $it['name'] ?? $it['label'] ?? ('Item '.($ii+1)); ?>
                  <div class="name"><?= e($itemName) ?></div>
                  <?php if ($sale > 0): ?>
                    <div class="price"><?= price_br($sale) ?></div>
                  <?php endif; ?>
                </div>
                <div class="stepper">
                  <button class="st-btn" type="button" data-act="dec" aria-label="Diminuir">
                    <svg viewBox="0 0 24 24"><path d="M5 12h14" stroke="#111" stroke-width="2" stroke-linecap="round"/></svg>
                  </button>
                  <div class="st-val" data-role="val"><?= $qty ?></div>
                  <button class="st-btn" type="button" data-act="inc" aria-label="Aumentar">
                    <svg viewBox="0 0 24 24"><path d="M12 5v14M5 12h14" stroke="#111" stroke-width="2" stroke-linecap="round"/></svg>
                  </button>
                </div>
                <input type="hidden" name="custom_qty[<?= (int)$gi ?>][<?= (int)$ii ?>]" value="<?= $qty ?>">
              </div>
            <?php endforeach; ?>
          </div>
        <?php endif; ?>

      <?php endforeach; ?>
    <?php endif; ?>

    <input type="hidden" name="product_id" value="<?= $pId ?>">
    <?php if ($qtyGet !== null): ?>
      <input type="hidden" name="qty" value="<?= (int)$qtyGet ?>">
    <?php endif; ?>
  </div>

  <div class="footer">
    <button type="button" class="btn-cancel" onclick="window.location.href='<?= e($backUrl) ?>'">Cancelar</button>
    <button type="submit" class="btn-confirm">Confirmar</button>
  </div>
</form>

<script>
  const clamp = (n,min,max)=> Math.max(min, Math.min(max, n));

  // Stepper (linhas com data-min/max) — ignora radios pois eles não têm botões
  document.querySelectorAll('.row').forEach(row=>{
    const min = parseInt(row.dataset.min || '0',10);
    const max = parseInt(row.dataset.max || '99',10);
    const valEl = row.querySelector('.st-val');
    const hidden = row.querySelector('input[type="hidden"]');

    if(!valEl || !row.querySelector('.st-btn')) return;

    row.querySelectorAll('.st-btn').forEach(btn=>{
      btn.addEventListener('click', ()=>{
        const act = btn.dataset.act;
        const cur = parseInt(valEl.textContent || '0', 10);
        const next = clamp(cur + (act==='inc'?1:-1), min, max);
        valEl.textContent = String(next);
        if(hidden) hidden.value = String(next);
      });
    });
  });

  // Grupos 'single' (rádio)
  document.querySelectorAll('.row.radio').forEach(row=>{
    const groupKey = row.getAttribute('data-radio');
    const id       = row.getAttribute('data-id');
    const btn      = row.querySelector('.radio-btn');
    const hidden   = document.getElementById('f_single_' + groupKey.replace('g',''));

    const mark = ()=> {
      document.querySelectorAll('.row.radio[data-radio="'+groupKey+'"] .radio-btn').forEach(b=>{
        b.classList.remove('sel'); b.setAttribute('aria-checked','false');
      });
      btn.classList.add('sel'); btn.setAttribute('aria-checked','true');
      if (hidden) hidden.value = String(id);
    };
    row.addEventListener('click', mark);
    btn.addEventListener('keydown', (e)=>{ if(e.key==='Enter' || e.key===' '){ e.preventDefault(); mark(); }});
  });
</script>
</body>
</html><|MERGE_RESOLUTION|>--- conflicted
+++ resolved
@@ -19,10 +19,7 @@
 // lemos qty opcional da querystring (vinda do botão Personalizar)
 $qtyGet = isset($_GET['qty']) ? max(1, min(99, (int)$_GET['qty'])) : null;
 
-<<<<<<< HEAD
-=======
 // Sanitiza grupos/itens vindos de $mods
->>>>>>> b86a2fd8
 $groups = [];
 foreach (($mods ?? []) as $gIndex => $g) {
   if (empty($g['items']) || !is_array($g['items'])) {
@@ -170,11 +167,7 @@
               $min   = isset($it['min']) ? (int)$it['min'] : 0;
               $max   = isset($it['max']) ? (int)$it['max'] : 5;
               $qty   = isset($it['qty']) ? (int)$it['qty'] : (!empty($it['default']) ? (int)($it['default_qty'] ?? $min) : $min);
-<<<<<<< HEAD
-              $sale = isset($it['sale_price']) ? (float)$it['sale_price'] : (float)($it['delta'] ?? 0);
-=======
               $sale  = isset($it['sale_price']) ? (float)$it['sale_price'] : (float)($it['delta'] ?? 0);
->>>>>>> b86a2fd8
             ?>
               <div class="row" data-id="<?= (int)$ii ?>" data-min="<?= $min ?>" data-max="<?= $max ?>">
                 <div class="thumb">
