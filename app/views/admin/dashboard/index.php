--- conflicted
+++ resolved
@@ -125,13 +125,10 @@
       <?php foreach ($recentIngredients as $ing): ?>
         <li>
           <?= e($ing['name']) ?>
-<<<<<<< HEAD
           <?php if (!empty($ing['product_names'])): ?>
             <span class="text-xs text-gray-500">(<?= e(implode(', ', (array)$ing['product_names'])) ?>)</span>
-=======
           <?php if (!empty($ing['product_name'])): ?>
             <span class="text-xs text-gray-500">(<?= e($ing['product_name']) ?>)</span>
->>>>>>> 5a7f509e
           <?php endif; ?>
         </li>
       <?php endforeach; ?>
