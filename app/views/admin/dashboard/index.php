<?php
// (opcional) helpers de segurança caso a view seja renderizada isolada
if (!function_exists('e')) { function e($s){ return htmlspecialchars((string)$s, ENT_QUOTES, 'UTF-8'); } }
if (!function_exists('base_url')) {
  function base_url($p=''){
    $b = rtrim($_SERVER['BASE_URL'] ?? '/', '/');
    return $b . '/' . ltrim((string)$p, '/');
  }
}

// Normalizações seguras
$company            = is_array($company ?? null) ? $company : [];
$categories         = is_array($categories ?? null) ? $categories : [];
$products           = is_array($products ?? null) ? $products : [];
$recentIngredients  = is_array($recentIngredients ?? null) ? $recentIngredients : [];
$ingredientsCount   = (int)($ingredientsCount ?? 0);
$ordersCount        = (int)($ordersCount ?? 0);

// Slugs/título com fallback
$activeSlug = (string)($activeSlug ?? ($company['slug'] ?? ''));
$slug       = rawurlencode($activeSlug);
$publicSlug = rawurlencode((string)($company['slug'] ?? ''));
$title      = "Dashboard - " . ($company['name'] ?? 'Empresa');

// Logo com fallback
$companyLogo = $company['logo'] ?? 'assets/logo-placeholder.png';

ob_start(); ?>

<header class="flex items-center gap-3 mb-6">
  <img src="<?= e(base_url($companyLogo)) ?>" class="w-12 h-12 rounded-xl object-cover" alt="Logo">
  <div>
    <h1 class="text-xl font-bold"><?= e($company['name'] ?? '') ?></h1>
    <p class="text-sm text-gray-600">
      Categorias: <?= (int)count($categories) ?> • Produtos: <?= (int)count($products) ?>
      <?php if (!empty($company['hours_text'])): ?> • Horário: <?= e($company['hours_text']) ?><?php endif; ?>
      <?php if (isset($company['min_order'])): ?> • Mín.: R$ <?= number_format((float)$company['min_order'], 2, ',', '.') ?><?php endif; ?>
    </p>
  </div>
  <a class="ml-auto px-3 py-2 rounded-xl border" href="<?= e(base_url('admin/' . $slug . '/logout')) ?>">Sair</a>
</header>

<!-- Abas -->
<nav class="flex flex-wrap gap-2 mb-5">
  <a href="<?= e(base_url('admin/' . $slug . '/settings')) ?>"    class="px-3 py-2 rounded-xl border bg-white hover:bg-slate-50 inline-flex items-center gap-2">
    <svg xmlns="http://www.w3.org/2000/svg" width="20" height="20" fill="currentColor" class="bi bi-gear-fill" viewBox="0 0 16 16" aria-hidden="true">
      <path d="M9.405 1.05c-.413-1.4-2.397-1.4-2.81 0l-.1.34a1.464 1.464 0 0 1-2.105.872l-.31-.17c-1.283-.698-2.686.705-1.987 1.987l.169.311c.446.82.023 1.841-.872 2.105l-.34.1c-1.4.413-1.4 2.397 0 2.81l.34.1a1.464 1.464 0 0 1 .872 2.105l-.17.31c-.698 1.283.705 2.686 1.987 1.987l.311-.169a1.464 1.464 0 0 1 2.105.872l.1.34c.413 1.4 2.397 1.4 2.81 0l.1-.34a1.464 1.464 0 0 1 2.105-.872l.31.17c1.283.698 2.686-.705 1.987-1.987l-.169-.311a1.464 1.464 0 0 1 .872-2.105l.34-.1c1.4-.413 1.4-2.397 0-2.81l-.34-.1a1.464 1.464 0 0 1-.872-2.105l.17-.31c.698-1.283-.705-2.686-1.987-1.987l-.311.169a1.464 1.464 0 0 1-2.105-.872zM8 10.93a2.929 2.929 0 1 1 0-5.86 2.929 2.929 0 0 1 0 5.858z"/>
    </svg>
    Geral
  </a>
  <a href="<?= e(base_url('admin/' . $slug . '/categories')) ?>"  class="px-3 py-2 rounded-xl border bg-white hover:bg-slate-50 inline-flex items-center gap-2">
    <svg xmlns="http://www.w3.org/2000/svg" width="20" height="20" fill="currentColor" class="bi bi-folder2-open" viewBox="0 0 16 16" aria-hidden="true">
      <path d="M1 3.5A1.5 1.5 0 0 1 2.5 2h2.764c.958 0 1.76.56 2.311 1.184C7.985 3.648 8.48 4 9 4h4.5A1.5 1.5 0 0 1 15 5.5v.64c.57.265.94.876.856 1.546l-.64 5.124A2.5 2.5 0 0 1 12.733 15H3.266a2.5 2.5 0 0 1-2.481-2.19l-.64-5.124A1.5 1.5 0 0 1 1 6.14zM2 6h12v-.5a.5.5 0 0 0-.5-.5H9c-.964 0-1.71-.629-2.174-1.154C6.374 3.334 5.82 3 5.264 3H2.5a.5.5 0 0 0-.5.5zm-.367 1a.5.5 0 0 0-.496.562l.64 5.124A1.5 1.5 0 0 0 3.266 14h9.468a1.5 1.5 0 0 0 1.489-1.314l.64-5.124A.5.5 0 0 0 14.367 7z"/>
    </svg>
    Categorias
  </a>
  <a href="<?= e(base_url('admin/' . $slug . '/products')) ?>"    class="px-3 py-2 rounded-xl border bg-white hover:bg-slate-50 inline-flex items-center gap-2">
    <svg xmlns="http://www.w3.org/2000/svg" width="20" height="20" fill="currentColor" class="bi bi-receipt-cutoff" viewBox="0 0 16 16" aria-hidden="true">
      <path d="M3 4.5a.5.5 0 0 1 .5-.5h6a.5.5 0 1 1 0 1h-6a.5.5 0 0 1-.5-.5m0 2a.5.5 0 0 1 .5-.5h6a.5.5 0 1 1 0 1h-6a.5.5 0 0 1-.5-.5m0 2a.5.5 0 0 1 .5-.5h6a.5.5 0 1 1 0 1h-6a.5.5 0 0 1-.5-.5m0 2a.5.5 0 0 1 .5-.5h6a.5.5 0 0 1 0 1h-6a.5.5 0 0 1-.5-.5M11.5 4a.5.5 0 0 0 0 1h1a.5.5 0 0 0 0-1zm0 2a.5.5 0 0 0 0 1h1a.5.5 0 0 0 0-1zm0 2a.5.5 0 0 0 0 1h1a.5.5 0 0 0 0-1zm0 2a.5.5 0 0 0 0 1h1a.5.5 0 0 0 0-1zm0 2a.5.5 0 0 0 0 1h1a.5.5 0 0 0 0-1z"/>
      <path d="M2.354.646a.5.5 0 0 0-.801.13l-.5 1A.5.5 0 0 0 1 2v13H.5a.5.5 0 0 0 0 1h15a.5.5 0 0 0 0-1H15V2a.5.5 0 0 0-.053-.224l-.5-1a.5.5 0 0 0-.8-.13L13 1.293l-.646-.647a.5.5 0 0 0-.708 0L11 1.293l-.646-.647a.5.5 0 0 0-.708 0L9 1.293 8.354.646a.5.5 0 0 0-.708 0L7 1.293 6.354.646a.5.5 0 0 0-.708 0L5 1.293 4.354.646a.5.5 0 0 0-.708 0L3 1.293zm-.217 1.198.51.51a.5.5 0 0 0 .707 0L4 1.707l.646.647a.5.5 0 0 0 .708 0L6 1.707l.646.647a.5.5 0 0 0 .708 0L8 1.707l.646.647a.5.5 0 0 0 .708 0L10 1.707l.646.647a.5.5 0 0 0 .708 0L12 1.707l.646.647a.5.5 0 0 0 .708 0l.509-.51.137.274V15H2V2.118z"/>
    </svg>
    Produtos
  </a>
  <a href="<?= e(base_url('admin/' . $slug . '/ingredients')) ?>" class="px-3 py-2 rounded-xl border bg-white hover:bg-slate-50 inline-flex items-center gap-2">
    <svg xmlns="http://www.w3.org/2000/svg" width="20" height="20" fill="currentColor" class="bi bi-basket" viewBox="0 0 16 16" aria-hidden="true">
      <path d="M5.757 1.071a.5.5 0 0 1 .172.686L3.383 6h9.234L10.07 1.757a.5.5 0 1 1 .858-.514L13.783 6H15a1 1 0 0 1 1 1v1a1 1 0 0 1-1 1v4.5a2.5 2.5 0 0 1-2.5 2.5h-9A2.5 2.5 0 0 1 1 13.5V9a1 1 0 0 1-1-1V7a1 1 0 0 1 1-1h1.217L5.07 1.243a.5.5 0 0 1 .686-.172zM2 9v4.5A1.5 1.5 0 0 0 3.5 15h9a1.5 1.5 0 0 0 1.5-1.5V9zM1 7v1h14V7zm3 3a.5.5 0 0 1 .5.5v3a.5.5 0 0 1-1 0v-3A.5.5 0 0 1 4 10m2 0a.5.5 0 0 1 .5.5v3a.5.5 0 0 1-1 0v-3A.5.5 0 0 1 6 10m2 0a.5.5 0 0 1 .5.5v3a.5.5 0 0 1-1 0v-3A.5.5 0 0 1 8 10m2 0a.5.5 0 0 1 .5.5v3a.5.5 0 0 1-1 0v-3a.5.5 0 0 1 .5-.5m2 0a.5.5 0 0 1 .5.5v3a.5.5 0 0 1-1 0v-3a.5.5 0 0 1 .5-.5"/>
    </svg>
    Ingredientes
  </a>
  <a href="<?= e(base_url('admin/' . $slug . '/orders')) ?>"      class="px-3 py-2 rounded-xl border bg-white hover:bg-slate-50 inline-flex items-center gap-2">
    <svg xmlns="http://www.w3.org/2000/svg" width="20" height="20" fill="currentColor" class="bi bi-box-seam" viewBox="0 0 16 16" aria-hidden="true">
      <path d="M8.186 1.113a.5.5 0 0 0-.372 0L1.846 3.5l2.404.961L10.404 2z"/>
      <path d="M11.75 2.539 5.596 5 8 5.961 14.154 3.5z"/>
      <path d="M14.5 4.24 8 6.838v7.924l6.5-2.599zM7.5 14.762V6.838L1 4.239v7.923z"/>
      <path d="M7.443.184a1.5 1.5 0 0 1 1.114 0l7.129 2.852A.5.5 0 0 1 16 3.5v8.662a1 1 0 0 1-.629.928l-7.185 2.874a.5.5 0 0 1-.372 0L.63 13.09A1 1 0 0 1 0 12.162V3.5a.5.5 0 0 1 .314-.464z"/>
    </svg>
    Pedidos
  </a>
  <a href="<?= e(base_url($publicSlug)) ?>" target="_blank"       class="px-3 py-2 rounded-xl border bg-white hover:bg-slate-50 inline-flex items-center gap-2">
    <svg xmlns="http://www.w3.org/2000/svg" width="20" height="20" fill="currentColor" class="bi bi-link-45deg" viewBox="0 0 16 16" aria-hidden="true">
      <path d="M4.715 6.542 3.343 7.914a3 3 0 1 0 4.243 4.243l1.828-1.829A3 3 0 0 0 8.586 5.5L8 6.086a1 1 0 0 0-.154.199 2 2 0 0 1 .861 3.337L6.88 11.45a2 2 0 1 1-2.83-2.83l.793-.792a4 4 0 0 1-.128-1.287z"/>
      <path d="M6.586 4.672A3 3 0 0 0 7.414 9.5l.775-.776a2 2 0 0 1-.896-3.346L9.12 3.55a2 2 0 1 1 2.83 2.83l-.793.792c.112.42.155.855.128 1.287l1.372-1.372a3 3 0 1 0-4.243-4.243z"/>
    </svg>
    Ver cardápio
  </a>
</nav>

<!-- Cards resumo -->
<div class="grid md:grid-cols-2 lg:grid-cols-4 gap-4 mb-6">
  <div class="rounded-2xl bg-white border p-4">
    <div class="text-sm text-gray-500 mb-1">Categorias</div>
    <div class="text-3xl font-bold mb-3"><?= (int)count($categories) ?></div>
    <a class="px-3 py-2 rounded-xl border inline-block" href="<?= e(base_url('admin/' . $slug . '/categories')) ?>">Gerenciar</a>
  </div>

  <div class="rounded-2xl bg-white border p-4">
    <div class="text-sm text-gray-500 mb-1">Produtos</div>
    <div class="text-3xl font-bold mb-3"><?= (int)count($products) ?></div>
    <div class="flex gap-2">
      <a class="px-3 py-2 rounded-xl border" href="<?= e(base_url('admin/' . $slug . '/products')) ?>">Gerenciar</a>
      <a class="px-3 py-2 rounded-xl border" href="<?= e(base_url('admin/' . $slug . '/products/create')) ?>">+ Novo</a>
    </div>
  </div>

  <div class="rounded-2xl bg-white border p-4">
    <div class="text-sm text-gray-500 mb-1">Ingredientes</div>
    <div class="text-3xl font-bold mb-3"><?= (int)$ingredientsCount ?></div>
    <div class="flex gap-2">
      <a class="px-3 py-2 rounded-xl border" href="<?= e(base_url('admin/' . $slug . '/ingredients')) ?>">Gerenciar</a>
      <a class="px-3 py-2 rounded-xl border" href="<?= e(base_url('admin/' . $slug . '/ingredients/create')) ?>">+ Novo</a>
    </div>
  </div>

  <div class="rounded-2xl bg-white border p-4">
    <div class="text-sm text-gray-500 mb-1">Pedidos</div>
<<<<<<< HEAD
    <div class="text-3xl font-bold mb-3"><?= (int)$ordersCount ?></div>
    <div class="flex gap-2">
      <a class="px-3 py-2 rounded-xl border" href="<?= e(base_url('admin/' . $slug . '/orders')) ?>">Ver pedidos</a>
      <a class="px-3 py-2 rounded-xl border" href="<?= e(base_url('admin/' . $slug . '/orders/create')) ?>">+ Novo</a>
=======
    <div class="mb-3">
      <svg xmlns="http://www.w3.org/2000/svg" width="48" height="48" fill="currentColor" class="bi bi-box-seam w-12 h-12 text-gray-800" viewBox="0 0 16 16" aria-hidden="true">
        <path d="M8.186 1.113a.5.5 0 0 0-.372 0L1.846 3.5l2.404.961L10.404 2z"/>
        <path d="M11.75 2.539 5.596 5 8 5.961 14.154 3.5z"/>
        <path d="M14.5 4.24 8 6.838v7.924l6.5-2.599zM7.5 14.762V6.838L1 4.239v7.923z"/>
        <path d="M7.443.184a1.5 1.5 0 0 1 1.114 0l7.129 2.852A.5.5 0 0 1 16 3.5v8.662a1 1 0 0 1-.629.928l-7.185 2.874a.5.5 0 0 1-.372 0L.63 13.09A1 1 0 0 1 0 12.162V3.5a.5.5 0 0 1 .314-.464z"/>
      </svg>
>>>>>>> 3bdd80e3
    </div>
  </div>
</div>

<!-- Listas rápidas -->
<div class="grid md:grid-cols-2 lg:grid-cols-3 gap-4">
  <!-- Categorias -->
  <div class="rounded-2xl bg-white border p-4">
    <h2 class="font-semibold mb-2">Categorias</h2>
    <ul class="list-disc ml-5">
      <?php foreach ($categories as $c): ?>
        <li><?= e($c['name'] ?? '') ?> <span class="text-xs text-gray-500">(#<?= (int)($c['id'] ?? 0) ?>)</span></li>
      <?php endforeach; ?>
      <?php if (!count($categories)): ?>
        <li class="text-sm text-gray-500">Nenhuma categoria ainda.</li>
      <?php endif; ?>
    </ul>
    <div class="mt-3">
      <a class="px-3 py-2 rounded-xl border inline-block" href="<?= e(base_url('admin/' . $slug . '/categories/create')) ?>">+ Nova categoria</a>
    </div>
  </div>

  <!-- Produtos recentes -->
  <div class="rounded-2xl bg-white border p-4">
    <h2 class="font-semibold mb-2">Produtos (últimos cadastrados)</h2>
    <ul class="divide-y">
      <?php $show = array_slice($products, 0, 8); ?>
      <?php foreach ($show as $p): ?>
        <li class="py-2 flex items-center gap-3">
          <?php if (!empty($p['image'])): ?>
            <img src="<?= e(base_url($p['image'])) ?>" class="w-10 h-10 object-cover rounded-lg" alt="">
          <?php else: ?>
            <div class="w-10 h-10 rounded-lg bg-slate-200"></div>
          <?php endif; ?>
          <div class="flex-1">
            <div class="font-medium text-sm"><?= e($p['name'] ?? '') ?></div>
            <div class="text-xs text-gray-500">
              <?php if (isset($p['promo_price']) && $p['promo_price'] !== null && $p['promo_price'] !== ''): ?>
                <span class="line-through">R$ <?= number_format((float)($p['price'] ?? 0), 2, ',', '.') ?></span>
                <strong class="ml-1">R$ <?= number_format((float)$p['promo_price'], 2, ',', '.') ?></strong>
              <?php else: ?>
                R$ <?= number_format((float)($p['price'] ?? 0), 2, ',', '.') ?>
              <?php endif; ?>
            </div>
          </div>
          <a class="px-2 py-1 rounded-lg border text-sm" href="<?= e(base_url('admin/' . $slug . '/products/' . (int)($p['id'] ?? 0) . '/edit')) ?>">Editar</a>
        </li>
      <?php endforeach; ?>
      <?php if (!count($show)): ?>
        <li class="py-2 text-sm text-gray-500">Sem produtos ainda.</li>
      <?php endif; ?>
    </ul>
    <div class="mt-3 flex gap-2">
      <a class="px-3 py-2 rounded-xl border" href="<?= e(base_url('admin/' . $slug . '/products/create')) ?>">+ Novo produto</a>
      <a class="px-3 py-2 rounded-xl border" href="<?= e(base_url('admin/' . $slug . '/products')) ?>">Ver todos</a>
    </div>
  </div>

  <!-- Ingredientes recentes -->
  <div class="rounded-2xl bg-white border p-4">
    <h2 class="font-semibold mb-2">Ingredientes recentes</h2>
    <ul class="list-disc ml-5">
      <?php foreach ($recentIngredients as $ing): ?>
        <li>
          <?= e($ing['name'] ?? '') ?>
          <?php
            // Aceita tanto array quanto string com '||' de separador
            $pnRaw = $ing['product_names'] ?? null;
            if (is_string($pnRaw) && strpos($pnRaw, '||') !== false) {
              $pn = array_values(array_filter(array_map('trim', explode('||', $pnRaw))));
            } elseif (is_string($pnRaw) && $pnRaw !== '') {
              $pn = [$pnRaw];
            } elseif (is_array($pnRaw)) {
              $pn = $pnRaw;
            } else {
              $pn = [];
            }
          ?>
          <?php if (!empty($pn)): ?>
            <span class="text-xs text-gray-500">(<?= e(implode(', ', $pn)) ?>)</span>
          <?php endif; ?>
          <?php if (!empty($ing['product_name'])): // fallback para chave singular se existir ?>
            <span class="text-xs text-gray-500">(<?= e((string)$ing['product_name']) ?>)</span>
          <?php endif; ?>
        </li>
      <?php endforeach; ?>
      <?php if (!count($recentIngredients)): ?>
        <li class="text-sm text-gray-500">Sem ingredientes cadastrados.</li>
      <?php endif; ?>
    </ul>
    <div class="mt-3 flex gap-2">
      <a class="px-3 py-2 rounded-xl border" href="<?= e(base_url('admin/' . $slug . '/ingredients/create')) ?>">+ Novo ingrediente</a>
      <a class="px-3 py-2 rounded-xl border" href="<?= e(base_url('admin/' . $slug . '/ingredients')) ?>">Ver todos</a>
    </div>
  </div>
</div>

<?php
$content = ob_get_clean();
include __DIR__ . '/../layout.php';<|MERGE_RESOLUTION|>--- conflicted
+++ resolved
@@ -113,20 +113,10 @@
 
   <div class="rounded-2xl bg-white border p-4">
     <div class="text-sm text-gray-500 mb-1">Pedidos</div>
-<<<<<<< HEAD
     <div class="text-3xl font-bold mb-3"><?= (int)$ordersCount ?></div>
     <div class="flex gap-2">
       <a class="px-3 py-2 rounded-xl border" href="<?= e(base_url('admin/' . $slug . '/orders')) ?>">Ver pedidos</a>
       <a class="px-3 py-2 rounded-xl border" href="<?= e(base_url('admin/' . $slug . '/orders/create')) ?>">+ Novo</a>
-=======
-    <div class="mb-3">
-      <svg xmlns="http://www.w3.org/2000/svg" width="48" height="48" fill="currentColor" class="bi bi-box-seam w-12 h-12 text-gray-800" viewBox="0 0 16 16" aria-hidden="true">
-        <path d="M8.186 1.113a.5.5 0 0 0-.372 0L1.846 3.5l2.404.961L10.404 2z"/>
-        <path d="M11.75 2.539 5.596 5 8 5.961 14.154 3.5z"/>
-        <path d="M14.5 4.24 8 6.838v7.924l6.5-2.599zM7.5 14.762V6.838L1 4.239v7.923z"/>
-        <path d="M7.443.184a1.5 1.5 0 0 1 1.114 0l7.129 2.852A.5.5 0 0 1 16 3.5v8.662a1 1 0 0 1-.629.928l-7.185 2.874a.5.5 0 0 1-.372 0L.63 13.09A1 1 0 0 1 0 12.162V3.5a.5.5 0 0 1 .314-.464z"/>
-      </svg>
->>>>>>> 3bdd80e3
     </div>
   </div>
 </div>
