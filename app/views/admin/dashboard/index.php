--- conflicted
+++ resolved
@@ -56,10 +56,10 @@
 
     <div class="flex flex-wrap gap-2">
       <a href="<?= e(base_url('admin/' . $slug . '/settings')) ?>" class="inline-flex items-center gap-2 rounded-xl bg-white/10 px-3 py-2 text-sm text-white ring-1 ring-white/30 hover:bg-white/15">
-<svg xmlns="http://www.w3.org/2000/svg" width="20" height="20" fill="currentColor" class="bi bi-gear" viewBox="0 0 16 16">
-  <path d="M8 4.754a3.246 3.246 0 1 0 0 6.492 3.246 3.246 0 0 0 0-6.492M5.754 8a2.246 2.246 0 1 1 4.492 0 2.246 2.246 0 0 1-4.492 0"/>
-  <path d="M9.796 1.343c-.527-1.79-3.065-1.79-3.592 0l-.094.319a.873.873 0 0 1-1.255.52l-.292-.16c-1.64-.892-3.433.902-2.54 2.541l.159.292a.873.873 0 0 1-.52 1.255l-.319.094c-1.79.527-1.79 3.065 0 3.592l.319.094a.873.873 0 0 1 .52 1.255l-.16.292c-.892 1.64.901 3.434 2.541 2.54l.292-.159a.873.873 0 0 1 1.255.52l.094.319c.527 1.79 3.065 1.79 3.592 0l.094-.319a.873.873 0 0 1 1.255-.52l.292.16c1.64.893 3.434-.902 2.54-2.541l-.159-.292a.873.873 0 0 1 .52-1.255l.319-.094c1.79-.527 1.79-3.065 0-3.592l-.319-.094a.873.873 0 0 1-.52-1.255l.16-.292c.893-1.64-.902-3.433-2.541-2.54l-.292.159a.873.873 0 0 1-1.255-.52zm-2.633.283c.246-.835 1.428-.835 1.674 0l.094.319a1.873 1.873 0 0 0 2.693 1.115l.291-.16c.764-.415 1.6.42 1.184 1.185l-.159.292a1.873 1.873 0 0 0 1.116 2.692l.318.094c.835.246.835 1.428 0 1.674l-.319.094a1.873 1.873 0 0 0-1.115 2.693l.16.291c.415.764-.42 1.6-1.185 1.184l-.291-.159a1.873 1.873 0 0 0-2.693 1.116l-.094.318c-.246.835-1.428.835-1.674 0l-.094-.319a1.873 1.873 0 0 0-2.692-1.115z"/>
-</svg>
+        <svg xmlns="http://www.w3.org/2000/svg" width="20" height="20" fill="currentColor" class="bi bi-gear" viewBox="0 0 16 16">
+          <path d="M8 4.754a3.246 3.246 0 1 0 0 6.492 3.246 3.246 0 0 0 0-6.492M5.754 8a2.246 2.246 0 1 1 4.492 0 2.246 2.246 0 0 1-4.492 0"/>
+          <path d="M9.796 1.343c-.527-1.79-3.065-1.79-3.592 0l-.094.319a.873.873 0 0 1-1.255.52l-.292-.16c-1.64-.892-3.433.902-2.54 2.541l.159.292a.873.873 0 0 1-.52 1.255l-.319.094c-1.79.527-1.79 3.065 0 3.592l.319.094a.873.873 0 0 1 .52 1.255l-.16.292c.893-1.64-.902-3.433-2.541-2.54l-.292.159a.873.873 0 0 1-1.255-.52zm-2.633.283c.246-.835 1.428-.835 1.674 0l.094.319a1.873 1.873 0 0 0 2.693 1.115l.291-.16c.764-.415 1.6.42 1.184 1.185l-.159.292a1.873 1.873 0 0 0 1.116 2.692l.318.094c.835.246.835 1.428 0 1.674l-.319.094a1.873 1.873 0 0 0-1.115 2.693l.16.291c.246.835 1.428.835 1.674 0l.094-.319a1.873 1.873 0 0 0 2.692-1.115z"/>
+        </svg>
         Configurações
       </a>
       <a href="<?= e(base_url($publicSlug)) ?>" target="_blank" class="inline-flex items-center gap-2 rounded-xl bg-white/10 px-3 py-2 text-sm text-white ring-1 ring-white/30 hover:bg-white/15">
@@ -104,13 +104,7 @@
 
   <a href="<?= e(base_url('admin/' . $slug . '/orders/create')) ?>" class="group rounded-2xl border border-slate-200 bg-white p-4 shadow-sm transition hover:-translate-y-0.5 hover:shadow-md">
     <div class="mb-2 inline-flex h-9 w-9 items-center justify-center rounded-xl bg-sky-50 text-sky-600 ring-1 ring-sky-100">
-<<<<<<< HEAD
-      <svg xmlns="http://www.w3.org/2000/svg" width="20" height="20" fill="currentColor" class="bi bi-plus-circle-fill" viewBox="0 0 16 16">
-  <path d="M16 8A8 8 0 1 1 0 8a8 8 0 0 1 16 0M8.5 4.5a.5.5 0 0 0-1 0v3h-3a.5.5 0 0 0 0 1h3v3a.5.5 0 0 0 1 0v-3h3a.5.5 0 0 0 0-1h-3z"/>
-</svg>
-=======
       <svg xmlns="http://www.w3.org/2000/svg" width="20" height="20" fill="currentColor" class="bi bi-plus-circle-fill" viewBox="0 0 16 16"><path d="M16 8A8 8 0 1 1 0 8a8 8 0 0 1 16 0M8.5 4.5a.5.5 0 0 0-1 0v3h-3a.5.5 0 0 0 0 1h3v3a.5.5 0 0 0 1 0v-3h3a.5.5 0 0 0 0-1h-3z"/></svg>
->>>>>>> 0706d4aa
     </div>
     <div class="font-semibold text-slate-900">Novo pedido</div>
     <p class="text-sm text-slate-500">Registre um pedido manualmente.</p>
@@ -119,13 +113,8 @@
   <a href="<?= e(base_url('admin/' . $slug . '/delivery-fees')) ?>" class="group rounded-2xl border border-slate-200 bg-white p-4 shadow-sm transition hover:-translate-y-0.5 hover:shadow-md">
     <div class="mb-2 inline-flex h-9 w-9 items-center justify-center rounded-xl bg-rose-50 text-rose-600 ring-1 ring-rose-100">
       <svg xmlns="http://www.w3.org/2000/svg" width="20" height="20" fill="currentColor" class="bi bi-truck" viewBox="0 0 16 16">
-<<<<<<< HEAD
-  <path d="M0 3.5A1.5 1.5 0 0 1 1.5 2h9A1.5 1.5 0 0 1 12 3.5v7A1.5 1.5 0 0 1 10.5 12H10a2 2 0 1 1-4 0H4a2 2 0 1 1-3.874-.5A1.5 1.5 0 0 1 0 10.5v-7zM1 3.5v5.473A2 2 0 0 1 3.874 11H6V3H1.5a.5.5 0 0 0-.5.5M10 3v8h.5a.5.5 0 0 0 .5-.5V9h1.5a.5.5 0 0 0 .447-.276l1.5-3A.5.5 0 0 0 13.5 5H12V3.5A.5.5 0 0 0 11.5 3zM4.5 12a1.5 1.5 0 1 0 0 3 1.5 1.5 0 0 0 0-3m7 0a1.5 1.5 0 1 0 0 3 1.5 1.5 0 0 0 0-3"/>
-</svg>
-=======
-        <path d="M0 3.5A1.5 1.5 0 0 1 1.5 2h9A1.5 1.5 0 0 1 12 3.5v7A1.5 1.5 0 0 1 10.5 12H10a2 2 0 1 1-4 0H4a2 2 0 1 1-3.874-.5A1.5 1.5 0 0 1 0 10.5zm1.5-.5a.5.5 0 0 0-.5.5v5.473A2 2 0 0 1 3.874 11H6V3h4.5a.5.5 0 0 0 .5-.5V3h.086a1.5 1.5 0 0 1 1.3.75l1.528 2.75a1.5 1.5 0 0 1 .186.725V9.5A1.5 1.5 0 0 1 12.5 11H12a2 2 0 1 1-4 0H6v1h4.5a.5.5 0 0 0 .5-.5V9h1.5a.5.5 0 0 0 .5-.5v-.525a.5.5 0 0 0-.062-.242l-1.528-2.75A.5.5 0 0 0 11.438 5H11V3.5A1.5 1.5 0 0 0 9.5 2z"/>
+        <path d="M0 3.5A1.5 1.5 0 0 1 1.5 2h9A1.5 1.5 0 0 1 12 3.5v7A1.5 1.5 0 0 1 10.5 12H10a2 2 0 1 1-4 0H4a2 2 0 1 1-3.874-.5A1.5 1.5 0 0 1 0 10.5zm1.5-.5a.5.5 0 0 0-.5.5v5.473A2 2 0 0 1 3.874 11H6V3h4.5a.5.5 0 0 0 .5-.5V3h.086a1.5 1.5 0 0 1 1.3.75l1.528 2.75a1.5 1.5 0 0 1 .186.725V9.5A1.5 1.5 0 0 1 12.5 11H12a2 2 0 1 1-4 0H6v1h4.5a.5.5 0 0 0 .5-.5V9h1.5a.5.5 0 0 0 .5-.5v-.525a.5.5 0 0 0-.062-.242l-1.528-2.75A.5.5 0 0 0 11.438 5H11V3.5A1.5 1.5 0 0 0 9.5 2zM4.5 12a1.5 1.5 0 1 0 0 3 1.5 1.5 0 0 0 0-3m7 0a1.5 1.5 0 1 0 0 3 1.5 1.5 0 0 0 0-3"/>
       </svg>
->>>>>>> 0706d4aa
     </div>
     <div class="font-semibold text-slate-900">Taxas de entrega</div>
     <p class="text-sm text-slate-500">Gerencie cidades e bairros atendidos.</p>
