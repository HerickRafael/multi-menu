<?php
// admin/products/form.php — Formulário de produtos (cards + drag)

// ===== Guard rails / Vars padrão =====
$p              = $p              ?? [];
$company        = $company        ?? [];
$cats           = $cats           ?? [];
$groups         = $groups         ?? [];           // COMBO
$simpleProducts = $simpleProducts ?? [];           // p/ combos
$ingredients    = $ingredients    ?? [];
$errors         = $errors         ?? [];

// Mapa auxiliar de produtos simples (para decidir “customizável” no form)
$simpleLookup = [];
foreach ($simpleProducts as $sp) {
  $sid = isset($sp['id']) ? (int)$sp['id'] : 0;
  if ($sid <= 0) { continue; }
  // aceita tanto custom_item_count quanto ingredient_count
  $count = isset($sp['custom_item_count']) ? (int)$sp['custom_item_count'] : (int)($sp['ingredient_count'] ?? 0);
  $allow = !empty($sp['allow_customize']); // campo vindo de simpleProductsForCombo
  $sp['custom_item_count'] = $count;
  // can_customize verdadeiro se já vier pronto OU se allow_customize && >=3 ingredientes
  $sp['can_customize'] = !empty($sp['can_customize']) || ($allow && $count >= 3);
  $simpleLookup[$sid] = $sp;
}

// Personalização
$customization  = $customization  ?? [];           // ['enabled'=>bool, 'groups'=>[...]]
$custEnabled    = !empty($customization['enabled']);
$custGroups     = $customization['groups'] ?? [];

// Título / Ação
$title   = "Produto - " . ($company['name'] ?? '');
$editing = !empty($p['id']);
$slug    = rawurlencode((string)($company['slug'] ?? ''));
$action  = $editing ? "admin/{$slug}/products/" . (int)$p['id'] : "admin/{$slug}/products";

if (!function_exists('e')) { function e($s){ return htmlspecialchars((string)$s, ENT_QUOTES, 'UTF-8'); } }
?>
<?php ob_start(); ?>

<!-- ERROS -->
<?php if (!empty($errors) && is_array($errors)): ?>
  <div class="mb-4 rounded-xl border border-red-200 bg-red-50/90 p-3 text-sm text-red-800 shadow-sm">
    <strong class="mb-1 block">Por favor, corrija os campos abaixo:</strong>
    <ul class="list-disc space-y-0.5 pl-5">
      <?php foreach ($errors as $err): ?><li><?= e($err) ?></li><?php endforeach; ?>
    </ul>
  </div>
<?php endif; ?>

<form id="product-form"
      method="post"
      action="<?= e(base_url($action)) ?>"
      enctype="multipart/form-data"
      class="relative grid w-full max-w-4xl gap-6 rounded-2xl border border-slate-200 bg-white p-4 md:p-6 shadow-sm">

  <!-- CSRF / METHOD -->
  <?php if (function_exists('csrf_field')): ?>
    <?= csrf_field() ?>
  <?php elseif (function_exists('csrf_token')): ?>
    <input type="hidden" name="csrf_token" value="<?= e(csrf_token()) ?>">
  <?php endif; ?>
  <?php if ($editing): ?><input type="hidden" name="_method" value="PUT"><?php endif; ?>

  <!-- TOOLBAR FIXA -->
  <div class="form-toolbar sticky top-0 z-20 mb-0 border-b bg-white/85 px-4 py-3 backdrop-blur supports-[backdrop-filter]:bg-white/60 sm:-m-4 sm:px-4 sm:py-2">
    <div class="mx-auto flex w-full max-w-4xl flex-col gap-3 sm:flex-row sm:items-center sm:justify-between">
      <div class="flex items-center gap-2 text-sm text-slate-800">
        <span class="inline-flex h-6 w-6 items-center justify-center rounded-lg bg-slate-100">
          <svg class="h-4 w-4 text-slate-600" viewBox="0 0 24 24" fill="none">
            <path d="M12 5v14M5 12h14" stroke="currentColor" stroke-width="1.5" stroke-linecap="round"/>
          </svg>
        </span>
        <strong><?= $editing ? 'Editar' : 'Novo' ?> produto</strong>
      </div>
      <div class="form-toolbar-actions flex flex-col gap-2 sm:flex-row">
        <a href="<?= e(base_url("admin/{$slug}/products")) ?>"
           class="inline-flex w-full items-center justify-center gap-2 rounded-xl border border-slate-300 bg-white px-3 py-1.5 text-sm text-slate-700 shadow-sm hover:bg-slate-50 sm:w-auto">
          <svg class="h-4 w-4" viewBox="0 0 24 24" fill="none"><path d="M15 6 9 12l6 6" stroke="currentColor" stroke-width="1.5" stroke-linecap="round"/></svg>
          Cancelar
        </a>
        <button type="submit"
                class="inline-flex w-full items-center justify-center gap-2 rounded-xl admin-gradient-bg px-4 py-1.5 text-sm font-medium text-white shadow hover:opacity-95 sm:w-auto">
          <svg class="h-4 w-4" viewBox="0 0 24 24" fill="none"><path d="M20 7 9 18l-5-5" stroke="currentColor" stroke-width="2" stroke-linecap="round" stroke-linejoin="round"/></svg>
          Salvar
        </button>
      </div>
    </div>
  </div>

  <!-- CARD: Dados básicos -->
  <fieldset class="rounded-2xl border border-slate-200 p-4 md:p-5 shadow-sm">
    <legend class="mb-3 inline-flex items-center gap-2 rounded-xl bg-slate-50 px-3 py-1.5 text-sm font-medium text-slate-700">
      <svg class="h-4 w-4" viewBox="0 0 24 24" fill="none">
        <path d="M5 7h14M5 12h10M5 17h6" stroke="currentColor" stroke-width="1.6" stroke-linecap="round"/>
      </svg>
      Dados básicos
    </legend>

    <label for="category_id" class="grid gap-1 mb-3">
      <span class="text-sm text-slate-700">Categoria</span>
      <select name="category_id" id="category_id" class="rounded-xl border border-slate-300 bg-white px-3 py-2 text-slate-800 focus:ring-2 focus:ring-indigo-400" aria-describedby="help-cat">
        <option value="">— sem categoria —</option>
        <?php foreach ($cats as $c): ?>
          <option value="<?= (int)$c['id'] ?>" <?= (isset($p['category_id']) && (int)$p['category_id'] === (int)$c['id']) ? 'selected' : '' ?>>
            <?= e($c['name']) ?>
          </option>
        <?php endforeach; ?>
      </select>
      <small id="help-cat" class="text-xs text-slate-500">Usado para agrupar o cardápio.</small>
    </label>

    <div class="grid gap-3 md:grid-cols-2">
      <label for="name" class="grid gap-1">
        <span class="text-sm text-slate-700">Nome <span class="text-red-500">*</span></span>
        <input required name="name" id="name" value="<?= e($p['name'] ?? '') ?>" autocomplete="off"
               class="w-full rounded-xl border border-slate-300 bg-white px-3 py-2 text-slate-900 placeholder-slate-400 focus:ring-2 focus:ring-indigo-400">
      </label>

      <label for="sku" class="grid gap-1">
        <span class="text-sm text-slate-700">SKU</span>
        <div class="sku-lock relative">
          <input name="sku" id="sku" value="<?= e($p['sku'] ?? '') ?>" placeholder="Gerado automaticamente" autocomplete="off"
                 readonly
                 class="w-full rounded-xl border border-slate-300 bg-slate-50 px-3 py-2 pr-12 text-slate-900 placeholder-slate-400 focus:ring-2 focus:ring-indigo-400">
          <button type="button" class="sku-lock-btn focus:outline-none focus:ring-0" title="Gerado automaticamente">
            <svg xmlns="http://www.w3.org/2000/svg" width="16" height="16" fill="currentColor" class="bi bi-lock-fill" viewBox="0 0 16 16">
              <path fill-rule="evenodd" d="M8 0a4 4 0 0 1 4 4v2.05a2.5 2.5 0 0 1 2 2.45v5a2.5 2.5 0 0 1-2.5 2.5h-7A2.5 2.5 0 0 1 2 13.5v-5a2.5 2.5 0 0 1 2-2.45V4a4 4 0 0 1 4-4m0 1a3 3 0 0 0-3 3v2h6V4a3 3 0 0 0-3-3"/>
            </svg>
            <span class="sku-lock-tooltip">Definido automaticamente em ordem crescente e sem repetições.</span>
          </button>
        </div>
      </label>
    </div>
  </fieldset>

  <!-- CARD: Tipo & Preço -->
  <fieldset class="rounded-2xl border border-slate-200 p-4 md:p-5 shadow-sm">
    <legend class="mb-3 inline-flex items-center gap-2 rounded-xl bg-slate-50 px-3 py-1.5 text-sm font-medium text-slate-700">
      <svg class="h-4 w-4" viewBox="0 0 24 24" fill="none"><path d="M7 12h10M12 7v10" stroke="currentColor" stroke-width="1.6" stroke-linecap="round"/></svg>
      Tipo & Preço
    </legend>

    <div class="grid gap-3 md:grid-cols-2">
      <label for="type" class="grid gap-1">
        <span class="text-sm text-slate-700">Tipo</span>
        <?php $ptype = $p['type'] ?? 'simple'; ?>
        <select name="type" id="type" class="rounded-xl border border-slate-300 bg-white px-3 py-2 text-slate-800 focus:ring-2 focus:ring-indigo-400">
          <option value="simple" <?= $ptype === 'simple' ? 'selected' : '' ?>>Simples</option>
          <option value="combo"  <?= $ptype === 'combo'  ? 'selected' : '' ?>>Combo</option>
        </select>
        <small class="text-xs text-slate-500">Combos usam “Grupos de opções”. Produtos simples podem ter Personalização.</small>
      </label>

      <label for="price_mode" class="grid gap-1">
        <span class="text-sm text-slate-700">Modo de preço</span>
        <?php $pmode = $p['price_mode'] ?? 'fixed'; ?>
        <select name="price_mode" id="price_mode" class="rounded-xl border border-slate-300 bg-white px-3 py-2 text-slate-800 focus:ring-2 focus:ring-indigo-400">
          <option value="fixed" <?= $pmode === 'fixed' ? 'selected' : '' ?>>Fixo (preço base)</option>
          <option value="sum"   <?= $pmode === 'sum'   ? 'selected' : '' ?>>Somar itens do grupo</option>
        </select>
        <small class="text-xs text-slate-500">Em “Somar itens”, total = <code class="rounded bg-slate-100 px-1">preço base + deltas</code>.</small>
      </label>
    </div>

    <div class="mt-3 grid gap-3 md:grid-cols-3">
      <label for="price" class="grid gap-1">
        <span class="text-sm text-slate-700">Preço base (R$)</span>
        <input name="price" id="price" type="number" step="0.01" min="0" value="<?= e($p['price'] ?? 0) ?>"
               class="rounded-xl border border-slate-300 bg-white px-3 py-2 text-slate-900 focus:ring-2 focus:ring-indigo-400" inputmode="decimal" autocomplete="off">
      </label>
      <label for="promo_price" class="grid gap-1">
        <span class="text-sm text-slate-700">Preço promocional (R$)</span>
        <input name="promo_price" id="promo_price" type="number" step="0.01" min="0" value="<?= e($p['promo_price'] ?? '') ?>"
               class="rounded-xl border border-slate-300 bg-white px-3 py-2 text-slate-900 placeholder-slate-400 focus:ring-2 focus:ring-indigo-400"
               placeholder="Opcional" inputmode="decimal" autocomplete="off">
      </label>
      <label for="sort_order" class="grid gap-1">
        <span class="text-sm text-slate-700">Ordem</span>
        <input name="sort_order" id="sort_order" type="number" step="1" value="<?= e($p['sort_order'] ?? 0) ?>"
               class="rounded-xl border border-slate-300 bg-white px-3 py-2 text-slate-900 focus:ring-2 focus:ring-indigo-400">
      </label>
    </div>
  </fieldset>

  <!-- CARD: Imagem -->
  <fieldset class="rounded-2xl border border-slate-200 p-4 md:p-5 shadow-sm">
    <legend class="mb-3 inline-flex items-center gap-2 rounded-xl bg-slate-50 px-3 py-1.5 text-sm font-medium text-slate-700">
      <svg class="h-4 w-4" viewBox="0 0 24 24" fill="none"><path d="M4 6h16v12H4zM8 10l3 3 2-2 3 3" stroke="currentColor" stroke-width="1.6" stroke-linecap="round" stroke-linejoin="round"/></svg>
      Imagem
    </legend>

    <div class="grid items-start gap-3 md:grid-cols-[1fr_auto]">
      <label for="image" class="grid gap-1">
        <span class="text-sm text-slate-700">Upload (jpg/png/webp)</span>
        <input type="file" name="image" id="image" accept=".jpg,.jpeg,.png,.webp"
               class="rounded-xl border border-slate-300 bg-white px-3 py-2 text-slate-900 focus:ring-2 focus:ring-indigo-400">
        <small class="text-xs text-slate-500">Recomendado: 1000×750px ou maior (4:3). Máx. 5 MB.</small>
      </label>
      <div class="flex flex-col items-center gap-2">
        <span class="text-xs text-slate-500">Pré-visualização</span>
        <img id="image-preview"
             src="<?= !empty($p['image']) ? e(base_url($p['image'])) : e(base_url('assets/logo-placeholder.png')) ?>"
             alt="Pré-visualização"
             class="h-32 w-32 rounded-xl border border-slate-200 object-cover shadow-sm">
      </div>
    </div>
  </fieldset>

  <!-- ===== DRAG ESTILOS ===== -->
  <style>
    .sku-lock-btn{
      position:absolute;
      right:.75rem;
      top:50%;
      transform:translateY(-50%);
      display:inline-flex;
      align-items:center;
      justify-content:center;
      height:2rem;
      width:2rem;
      border-radius:9999px;
      color:rgba(71,85,105,1);
      background-color:transparent;
      border:none;
      cursor:help;
      padding:0;
    }
    .sku-lock-btn:hover,
    .sku-lock-btn:focus{ color:rgba(30,41,59,1); }
    .sku-lock-btn:focus{ outline:2px solid rgba(99,102,241,.4); outline-offset:2px; }
    .sku-lock-tooltip{
      position:absolute; bottom:-0.5rem; right:2.5rem; transform:translateY(100%);
      display:none; max-width:16rem; padding:.5rem .75rem; border-radius:.5rem;
      background-color:rgba(15,23,42,.92); color:white; font-size:.75rem; line-height:1.1;
      box-shadow:0 10px 30px -15px rgba(15,23,42,.55); text-align:left; pointer-events:none; z-index:30;
    }
    .sku-lock-btn:hover .sku-lock-tooltip,
    .sku-lock-btn:focus-visible .sku-lock-tooltip,
    .sku-lock-btn:active .sku-lock-tooltip{ display:block; }

    .form-toolbar{ position:sticky; }
    @media (max-width: 639px){
      .form-toolbar{ margin:0; border-radius:1rem 1rem 0 0; }
      .form-toolbar-actions > *{ width:100%; }
    }

    /* Personalização */
    #cust-groups-container .cust-group{transition:transform .18s ease,box-shadow .18s ease,opacity .18s ease}
    #cust-groups-container .cust-group.dragging{opacity:.85;transform:scale(.985);box-shadow:0 18px 35px -20px rgba(15,23,42,.45)}
    .cust-drag-ghost{box-sizing:border-box;border-radius:.75rem;box-shadow:0 18px 35px -20px rgba(15,23,42,.45)}

    /* Combo */
    #groups-container .group-card{transition:transform .18s ease,box-shadow .18s ease,opacity .18s ease}
    #groups-container .group-card.dragging{opacity:.85;transform:scale(.985);box-shadow:0 18px 35px -20px rgba(15,23,42,.45)}
    .combo-drag-ghost{box-sizing:border-box;border-radius:.75rem;box-shadow:0 18px 35px -20px rgba(15,23,42,.45)}
<<<<<<< HEAD
    .combo-flag-btn{
      display:inline-flex;align-items:center;justify-content:center;
      padding:0.35rem 0.75rem;border-radius:0.65rem;border:1px solid rgba(148,163,184,.6);
      font-size:0.85rem;font-weight:500;line-height:1.2;
      background-color:#fff;color:#1f2937;transition:all .15s ease;
    }
    .combo-flag-btn:hover,.combo-flag-btn:focus-visible{background-color:#f1f5f9;border-color:#6366f1;color:#312e81}
    .combo-flag-btn.is-active{background:linear-gradient(135deg,#6366f1,#4f46e5);color:#fff;border-color:transparent;box-shadow:0 6px 16px -10px rgba(79,70,229,.8)}
    .combo-customizable-wrap.hidden{display:none}
=======

    .combo-customizable-btn{display:inline-flex;align-items:center;gap:.4rem;border:1px solid #cbd5f5;border-radius:.75rem;padding:.45rem .75rem;font-size:.875rem;background:#fff;color:#475569;transition:background-color .15s ease,border-color .15s ease,color .15s ease}
    .combo-customizable-btn:hover{background:#f8fafc}
    .combo-customizable-btn.is-active{border-color:#6366f1;background:#eef2ff;color:#3730a3}
    .combo-customizable-btn.hidden{display:none!important}
    .combo-customizable-hint{color:#64748b}
    .combo-customizable-hint.hidden{display:none!important}
>>>>>>> 5044e5c2
  </style>

  <!-- CARD: Grupos (Combo) -->
  <?php $hasGroups = !empty($groups); ?>
  <fieldset class="rounded-2xl border border-slate-200 p-4 md:p-5 shadow-sm" aria-labelledby="legend-groups">
    <legend id="legend-groups" class="mb-3 inline-flex items-center gap-2 rounded-xl bg-slate-50 px-3 py-1.5 text-sm font-medium text-slate-700">
      <svg class="h-4 w-4" viewBox="0 0 24 24" fill="none"><path d="M6 7h12M6 12h12M6 17h8" stroke="currentColor" stroke-width="1.6" stroke-linecap="round"/></svg>
      Grupos de opções (Combo)
    </legend>

    <input type="hidden" id="use_groups_hidden" name="use_groups" value="<?= $hasGroups ? '1' : '0' ?>">

    <label class="mb-2 inline-flex items-center gap-2 text-sm text-slate-700">
      <input type="checkbox" id="groups-toggle" name="use_groups" value="1"
             class="h-4 w-4 rounded border-slate-300 text-indigo-600 focus:ring-indigo-500"
             <?= $hasGroups ? 'checked' : '' ?> aria-controls="groups-wrap" aria-expanded="<?= $hasGroups ? 'true' : 'false' ?>">
      <span>Usar grupos de opções (para combos/componentes)</span>
    </label>

    <div id="groups-wrap" class="<?= $hasGroups ? '' : 'hidden' ?>" aria-hidden="<?= $hasGroups ? 'false' : 'true' ?>">
      <?php if (empty($simpleProducts)): ?>
        <div class="mb-2 rounded-lg border border-amber-300 bg-amber-50 p-2 text-sm text-amber-900">
          Nenhum <strong>produto simples</strong> encontrado para esta empresa. Cadastre ao menos um e marque como ativo.
        </div>
      <?php endif; ?>

      <div class="mb-2 rounded-lg bg-slate-50 p-3 text-sm leading-relaxed text-slate-700">
        Cada <em>grupo</em> é uma etapa (ex.: “Lanche”, “Acompanhamento”, “Bebida”). Itens são
        <strong>produtos simples</strong>.
      </div>

      <div id="groups-container" class="grid gap-3">
        <?php if (!empty($groups)): foreach ($groups as $gi => $g): $gi=(int)$gi;
          $gItems = $g['items'] ?? [];
          $min    = (int)($g['min_qty'] ?? $g['min'] ?? 0);
          $max    = (int)($g['max_qty'] ?? $g['max'] ?? 1);
          $sort   = isset($g['sort_order']) ? (int)$g['sort_order'] : $gi;
        ?>
        <div class="group-card rounded-2xl border border-slate-200 bg-white shadow-sm" data-index="<?= $gi ?>">
          <div class="flex items-center gap-3 border-b border-slate-200 p-3">
            <button type="button" draggable="true" class="combo-drag-handle inline-flex cursor-move items-center justify-center rounded-full border border-slate-200 bg-slate-50 p-2 text-slate-400 hover:text-slate-600" title="Arrastar">↕</button>
            <input type="text" name="groups[<?= $gi ?>][name]"
                   class="w-full rounded-lg border border-slate-300 bg-white px-3 py-2 focus:ring-2 focus:ring-indigo-400"
                   placeholder="Nome do grupo" value="<?= e($g['name'] ?? '') ?>" required />
            <input type="hidden" class="combo-order-input" name="groups[<?= $gi ?>][sort_order]" value="<?= $sort ?>">
            <button type="button" class="remove-group shrink-0 rounded-full p-2 text-slate-400 hover:text-red-600" aria-label="Remover grupo">✕</button>
          </div>

          <?php if (!empty($gItems)): foreach ($gItems as $ii => $it):
            $ii    = (int)$ii;
            $selId = (int)($it['product_id'] ?? 0);
            $isDef = !empty($it['is_default'] ?? $it['default']);
            $customMarked = !empty($it['customizable']);
            $canCustomize = $selId && !empty($simpleLookup[$selId]['can_customize']);
            $isCustItem   = ($customMarked && $canCustomize);
          ?>
<<<<<<< HEAD
          <?php
            $customCount = (int)($it['custom_item_count'] ?? 0);
            $allowCust   = !empty($it['simple_allow_customize']) && $customCount > 2;
            $isCust      = $allowCust && !empty($it['customizable']);
          ?>
          <div class="item-row grid grid-cols-1 gap-3 p-3 md:grid-cols-[minmax(0,1fr)_160px_72px_72px_minmax(0,220px)_auto_40px] md:items-center" data-item-index="<?= $ii ?>">
=======
          <div class="item-row grid grid-cols-1 gap-3 p-3 md:grid-cols-[minmax(0,1fr)_160px_72px_72px_auto_minmax(0,1fr)_40px] md:items-center" data-item-index="<?= $ii ?>">
>>>>>>> 5044e5c2
            <div>
              <label class="block text-xs text-slate-500">Produto</label>
              <select name="groups[<?= $gi ?>][items][<?= $ii ?>][product_id]"
                      class="product-select w-full rounded-lg border border-slate-300 bg-white px-3 py-2"
                      title="Selecione um item da lista." required>
                <option value="">— Selecione um produto simples —</option>
                <?php foreach ($simpleProducts as $sp): ?>
<<<<<<< HEAD
                  <?php
                    $spEligible = !empty($sp['allow_customize']) && (int)($sp['custom_item_count'] ?? 0) > 2;
                  ?>
                  <option value="<?= (int)$sp['id'] ?>"
                          data-price="<?= e((string)($sp['price'] ?? '0')) ?>"
                          data-custom-eligible="<?= $spEligible ? '1' : '0' ?>"
                          data-custom-count="<?= (int)($sp['custom_item_count'] ?? 0) ?>"
=======
                  <option value="<?= (int)$sp['id'] ?>"
                          data-price="<?= e((string)($sp['price'] ?? '0')) ?>"
                          data-allow-customize="<?= !empty($sp['allow_customize']) ? '1' : '0' ?>"
                          data-ingredients="<?= (int)($sp['ingredient_count'] ?? 0) ?>"
>>>>>>> 5044e5c2
                          <?= $selId === (int)$sp['id'] ? 'selected' : '' ?>>
                    <?= e($sp['name']) ?><?= isset($sp['price']) ? ' — R$ ' . number_format((float)$sp['price'], 2, ',', '.') : '' ?>
                  </option>
                <?php endforeach; ?>
              </select>
            </div>
            <div class="text-sm text-slate-600">
              <label class="block text-xs text-slate-500">Preço base</label>
              <div class="sp-price rounded-lg border border-slate-200 bg-slate-50 px-3 py-2">R$ 0,00</div>
            </div>
            <div>
              <label class="block text-xs text-slate-500">Mín</label>
              <input type="number" min="0" name="groups[<?= $gi ?>][min]" value="<?= $min ?>" class="w-full rounded-lg border border-slate-300 px-3 py-2"/>
            </div>
            <div>
              <label class="block text-xs text-slate-500">Máx</label>
              <input type="number" min="1" name="groups[<?= $gi ?>][max]" value="<?= $max ?>" class="w-full rounded-lg border border-slate-300 px-3 py-2"/>
            </div>
<<<<<<< HEAD
            <div class="combo-flag-group flex flex-col gap-2 text-sm text-slate-700">
              <div>
                <input type="hidden" class="combo-default-flag" name="groups[<?= $gi ?>][items][<?= $ii ?>][default]" value="<?= $isDef ? '1' : '0' ?>">
                <button type="button" class="combo-flag-btn combo-default-btn<?= $isDef ? ' is-active' : '' ?>">Acompanhamento padrão</button>
              </div>
              <div class="combo-customizable-wrap<?= $allowCust ? '' : ' hidden' ?>">
                <input type="hidden" class="combo-customizable-flag" name="groups[<?= $gi ?>][items][<?= $ii ?>][customizable]" value="<?= $isCust ? '1' : '0' ?>">
                <button type="button" class="combo-flag-btn combo-customizable-btn<?= $isCust ? ' is-active' : '' ?>">Produto personalizável</button>
              </div>
=======
            <label class="inline-flex items-center gap-2 text-sm text-slate-700">
              <input type="checkbox" name="groups[<?= $gi ?>][items][<?= $ii ?>][default]" value="1" <?= $isDef ? 'checked' : '' ?> class="h-4 w-4 rounded border-slate-300 text-indigo-600">
              <span>Acompanhamento padrão</span>
            </label>
            <div class="combo-customizable flex flex-col items-start gap-1 text-sm">
              <input type="hidden" class="combo-customizable-flag" name="groups[<?= $gi ?>][items][<?= $ii ?>][customizable]" value="<?= $isCustItem ? '1' : '0' ?>">
              <button type="button"
                      class="combo-customizable-btn<?= $isCustItem ? ' is-active' : '' ?>"
                      data-active="<?= $isCustItem ? '1' : '0' ?>"
                      aria-pressed="<?= $isCustItem ? 'true' : 'false' ?>">
                Produto personalizável
              </button>
              <small class="combo-customizable-hint text-xs text-slate-500 hidden">Disponível para itens com personalização ativa.</small>
>>>>>>> 5044e5c2
            </div>
            <div class="flex justify-end">
              <button type="button" class="remove-item shrink-0 rounded-full p-2 text-slate-400 hover:text-red-600" aria-label="Remover item">✕</button>
            </div>
            <input type="hidden" name="groups[<?= $gi ?>][items][<?= $ii ?>][delta]" value="0">
          </div>
          <?php endforeach; else: ?>
<<<<<<< HEAD
          <div class="item-row grid grid-cols-1 gap-3 p-3 md:grid-cols-[minmax(0,1fr)_160px_72px_72px_minmax(0,220px)_auto_40px] md:items-center" data-item-index="0">
=======
          <div class="item-row grid grid-cols-1 gap-3 p-3 md:grid-cols-[minmax(0,1fr)_160px_72px_72px_auto_minmax(0,1fr)_40px] md:items-center" data-item-index="0">
>>>>>>> 5044e5c2
            <div>
              <label class="block text-xs text-slate-500">Produto</label>
              <select name="groups[<?= $gi ?>][items][0][product_id]" class="product-select w-full rounded-lg border border-slate-300 bg-white px-3 py-2" title="Selecione um item da lista." required>
                <option value="">— Selecione um produto simples —</option>
                <?php foreach ($simpleProducts as $sp): ?>
<<<<<<< HEAD
                  <?php $spEligible = !empty($sp['allow_customize']) && (int)($sp['custom_item_count'] ?? 0) > 2; ?>
                  <option value="<?= (int)$sp['id'] ?>"
                          data-price="<?= e((string)($sp['price'] ?? '0')) ?>"
                          data-custom-eligible="<?= $spEligible ? '1' : '0' ?>"
                          data-custom-count="<?= (int)($sp['custom_item_count'] ?? 0) ?>">
=======
                  <option value="<?= (int)$sp['id'] ?>"
                          data-price="<?= e((string)($sp['price'] ?? '0')) ?>"
                          data-allow-customize="<?= !empty($sp['allow_customize']) ? '1' : '0' ?>"
                          data-ingredients="<?= (int)($sp['ingredient_count'] ?? 0) ?>">
>>>>>>> 5044e5c2
                    <?= e($sp['name']) ?><?= isset($sp['price']) ? ' — R$ ' . number_format((float)$sp['price'], 2, ',', '.') : '' ?>
                  </option>
                <?php endforeach; ?>
              </select>
            </div>
            <div class="text-sm text-slate-600">
              <label class="block text-xs text-slate-500">Preço base</label>
              <div class="sp-price rounded-lg border border-slate-200 bg-slate-50 px-3 py-2">R$ 0,00</div>
            </div>
            <div>
              <label class="block text-xs text-slate-500">Mín</label>
              <input type="number" min="0" name="groups[<?= $gi ?>][min]" value="<?= $min ?>" class="w-full rounded-lg border border-slate-300 px-3 py-2"/>
            </div>
            <div>
              <label class="block text-xs text-slate-500">Máx</label>
              <input type="number" min="1" name="groups[<?= $gi ?>][max]" value="<?= $max ?>" class="w-full rounded-lg border border-slate-300 px-3 py-2"/>
            </div>
<<<<<<< HEAD
            <div class="combo-flag-group flex flex-col gap-2 text-sm text-slate-700">
              <div>
                <input type="hidden" class="combo-default-flag" name="groups[<?= $gi ?>][items][0][default]" value="0">
                <button type="button" class="combo-flag-btn combo-default-btn">Acompanhamento padrão</button>
              </div>
              <div class="combo-customizable-wrap hidden">
                <input type="hidden" class="combo-customizable-flag" name="groups[<?= $gi ?>][items][0][customizable]" value="0">
                <button type="button" class="combo-flag-btn combo-customizable-btn">Produto personalizável</button>
              </div>
=======
            <label class="inline-flex items-center gap-2 text-sm text-slate-700">
              <input type="checkbox" name="groups[<?= $gi ?>][items][0][default]" value="1" class="h-4 w-4 rounded border-slate-300 text-indigo-600">
              <span>Acompanhamento padrão</span>
            </label>
            <div class="combo-customizable flex flex-col items-start gap-1 text-sm">
              <input type="hidden" class="combo-customizable-flag" name="groups[<?= $gi ?>][items][0][customizable]" value="0">
              <button type="button"
                      class="combo-customizable-btn"
                      data-active="0"
                      aria-pressed="false">
                Produto personalizável
              </button>
              <small class="combo-customizable-hint text-xs text-slate-500 hidden">Disponível para itens com personalização ativa.</small>
>>>>>>> 5044e5c2
            </div>
            <div class="flex justify-end">
              <button type="button" class="remove-item shrink-0 rounded-full p-2 text-slate-400 hover:text-red-600" aria-label="Remover item">✕</button>
            </div>
            <input type="hidden" name="groups[<?= $gi ?>][items][0][delta]" value="0">
          </div>
          <?php endif; ?>

          <div class="flex items-center justify-between gap-3 border-t border-slate-200 p-3">
            <button type="button" class="add-item rounded-lg border border-slate-300 px-3 py-2 text-sm hover:bg-slate-50">+ Item</button>
            <div class="group-base-price text-sm text-slate-600">Preço base: R$ 0,00</div>
          </div>
        </div>
        <?php endforeach; endif; ?>
      </div>

      <div class="mt-1">
        <button type="button" id="add-group" class="w-full rounded-lg border border-slate-300 px-3 py-2 text-sm hover:bg-slate-50">+ Grupo</button>
      </div>
    </div>
  </fieldset>

  <!-- CARD: Personalização -->
  <fieldset class="rounded-2xl border border-slate-200 p-4 md:p-5 shadow-sm" aria-labelledby="legend-custom">
    <legend id="legend-custom" class="mb-3 inline-flex items-center gap-2 rounded-xl bg-slate-50 px-3 py-1.5 text-sm font-medium text-slate-700">
      <svg class="h-4 w-4" viewBox="0 0 24 24" fill="none"><path d="M6 8h12M6 12h8M6 16h4" stroke="currentColor" stroke-width="1.6" stroke-linecap="round"/></svg>
      Personalização
    </legend>

    <input type="hidden" id="customization-enabled-hidden" name="customization[enabled]" value="<?= $custEnabled ? '1' : '0' ?>">
    <label class="mb-2 inline-flex items-center gap-2 text-sm text-slate-700">
      <input type="checkbox" id="customization-enabled" name="customization[enabled]" value="1"
             class="h-4 w-4 rounded border-slate-300 text-indigo-600 focus:ring-indigo-500" <?= $custEnabled ? 'checked' : '' ?>>
      <span>Permitir personalização de itens</span>
    </label>

    <div id="customization-wrap" class="<?= $custEnabled ? '' : 'hidden' ?>" aria-hidden="<?= $custEnabled ? 'false' : 'true' ?>">
      <div class="mb-2 rounded-lg bg-slate-50 p-3 text-sm leading-relaxed text-slate-700">
        Crie grupos (ex.: <strong>Ingredientes</strong>, <strong>Molhos</strong>) e escolha os ingredientes já cadastrados.
        Ative <strong>Ingrediente padrão</strong> para definir a quantidade exibida ao cliente.
      </div>

      <div id="cust-groups-container" class="grid gap-3">
        <?php if (!empty($custGroups)): foreach ($custGroups as $gi => $cg): $gi=(int)$gi;
          $cgName = $cg['name'] ?? '';
          $cItems = $cg['items'] ?? [[]];
          $gType  = $cg['type'] ?? 'extra';
          $gMode  = in_array($gType, ['single','addon'], true) ? 'choice' : 'extra';
          $gMin   = isset($cg['min']) ? max(0, (int)$cg['min']) : 0;
          $gMax   = isset($cg['max']) ? max($gMin, (int)$cg['max']) : ($gMode === 'choice' ? max(1, count($cItems)) : 99);
          if ($gType === 'single') { $gMax = 1; }
        ?>
        <div class="cust-group rounded-2xl border border-slate-200 bg-white shadow-sm" data-index="<?= $gi ?>" data-mode="<?= e($gMode) ?>">
          <div class="flex flex-col gap-3 border-b border-slate-200 p-3">
            <div class="flex items-center gap-3">
              <button type="button" draggable="true" class="cust-drag-handle inline-flex cursor-move items-center justify-center rounded-full border border-slate-200 bg-slate-50 p-2 text-slate-400 hover:text-slate-600" title="Arrastar">↕</button>
              <input type="text" name="customization[groups][<?= $gi ?>][name]"
                     class="w-full rounded-lg border border-slate-300 bg-white px-3 py-2 focus:ring-2 focus:ring-indigo-400"
                     placeholder="Nome do grupo" value="<?= e($cgName) ?>"/>
              <input type="hidden" class="cust-order-input" name="customization[groups][<?= $gi ?>][sort_order]" value="<?= isset($cg['sort_order']) ? (int)$cg['sort_order'] : $gi ?>">
              <button type="button" class="cust-remove-group rounded-full p-2 text-slate-400 hover:text-red-600" title="Remover grupo">✕</button>
            </div>
            <div class="grid items-start gap-3 md:grid-cols-[minmax(0,1fr)_auto]">
              <label class="grid gap-1 text-sm">
                <span class="text-xs text-slate-500">Modo de seleção</span>
                <select name="customization[groups][<?= $gi ?>][mode]" class="cust-mode-select rounded-lg border border-slate-300 bg-white px-3 py-2">
                  <option value="extra" <?= $gMode === 'extra' ? 'selected' : '' ?>>Adicionar ingredientes livremente</option>
                  <option value="choice" <?= $gMode === 'choice' ? 'selected' : '' ?>>Escolher ingrediente</option>
                </select>
              </label>
              <div class="cust-choice-settings <?= $gMode === 'choice' ? '' : 'hidden' ?>">
                <div class="grid gap-2 md:grid-cols-2">
                  <label class="grid gap-1 text-xs text-slate-500">
                    <span>Seleções mínimas</span>
                    <input type="number" class="cust-choice-min rounded-lg border border-slate-300 px-3 py-2"
                           name="customization[groups][<?= $gi ?>][choice][min]" value="<?= $gMode === 'choice' ? $gMin : 0 ?>" min="0" step="1">
                  </label>
                  <label class="grid gap-1 text-xs text-slate-500">
                    <span>Seleções máximas</span>
                    <input type="number" class="cust-choice-max rounded-lg border border-slate-300 px-3 py-2"
                           name="customization[groups][<?= $gi ?>][choice][max]" value="<?= $gMode === 'choice' ? $gMax : 1 ?>" min="1" step="1">
                  </label>
                </div>
                <p class="mt-1 text-xs text-slate-500">Defina quantas opções o cliente pode marcar.</p>
              </div>
            </div>
          </div>
          <?php foreach ($cItems as $ii => $ci): $ii=(int)$ii;
            $selId = isset($ci['ingredient_id']) ? (int)$ci['ingredient_id'] : 0;
            $def   = !empty($ci['default']);
            $minQ  = isset($ci['min_qty']) ? (int)$ci['min_qty'] : 0;
            $maxQ  = isset($ci['max_qty']) ? (int)$ci['max_qty'] : 1;
            if ($maxQ < $minQ) { $maxQ = $minQ; }
            $defQty = $def ? (int)($ci['default_qty'] ?? $minQ) : $minQ;
          ?>
          <div class="cust-item grid items-center gap-3 p-3 md:grid-cols-[minmax(0,1fr)_auto_auto_auto_40px]" data-item-index="<?= $ii ?>">
            <div>
              <label class="block text-xs text-slate-500">Ingrediente</label>
              <select name="customization[groups][<?= $gi ?>][items][<?= $ii ?>][ingredient_id]"
                      class="cust-ingredient-select w-full rounded-lg border border-slate-300 bg-white px-3 py-2"
                      data-default-min="<?= $minQ ?>" data-default-max="<?= $maxQ ?>">
                <option value="">Selecione</option>
                <?php foreach ($ingredients as $ing): ?>
                  <option value="<?= (int)$ing['id'] ?>"
                          data-min="<?= (int)($ing['min_qty'] ?? 0) ?>"
                          data-max="<?= (int)($ing['max_qty'] ?? 1) ?>"
                          data-img="<?= e($ing['image_path'] ?? '') ?>"
                          <?= $selId === (int)$ing['id'] ? 'selected' : '' ?>>
                    <?= e($ing['name']) ?>
                  </option>
                <?php endforeach; ?>
              </select>
            </div>
            <div class="cust-limits-wrap self-start md:self-center">
              <div class="cust-limits grid gap-2 md:grid-cols-2" data-min="<?= $minQ ?>" data-max="<?= $maxQ ?>">
                <div>
                  <label class="block text-xs text-slate-500">Quantidade mínima</label>
                  <input type="number" class="cust-min-input w-24 rounded-lg border border-slate-300 px-3 py-2"
                         name="customization[groups][<?= $gi ?>][items][<?= $ii ?>][min_qty]" value="<?= $minQ ?>" min="0" step="1">
                </div>
                <div>
                  <label class="block text-xs text-slate-500">Quantidade máxima</label>
                  <input type="number" class="cust-max-input w-24 rounded-lg border border-slate-300 px-3 py-2"
                         name="customization[groups][<?= $gi ?>][items][<?= $ii ?>][max_qty]" value="<?= $maxQ ?>" min="0" step="1">
                </div>
              </div>
            </div>
            <div class="flex flex-col items-start gap-2">
              <input type="hidden" class="cust-default-flag" name="customization[groups][<?= $gi ?>][items][<?= $ii ?>][default]" value="<?= $def ? '1' : '0' ?>">
              <label class="inline-flex items-center gap-2 text-sm">
                <input type="checkbox" class="cust-default-toggle h-4 w-4 rounded border-slate-300 text-indigo-600" <?= $def ? 'checked' : '' ?>>
                <span>Ingrediente padrão</span>
              </label>
            </div>
            <div class="cust-default-qty-wrap <?= $def ? '' : 'hidden' ?>">
              <label class="block text-xs text-slate-500">Quantidade padrão</label>
              <input type="number" class="cust-default-qty rounded-lg border border-slate-300 px-3 py-2"
                     name="customization[groups][<?= $gi ?>][items][<?= $ii ?>][default_qty]"
                     value="<?= $defQty ?>" min="<?= $minQ ?>" max="<?= $maxQ ?>" step="1">
            </div>
            <button type="button" class="cust-remove-item justify-self-end rounded-full p-2 text-slate-400 hover:text-red-600" title="Remover ingrediente">✕</button>
          </div>
          <?php endforeach; ?>

          <div class="flex items-center justify-between gap-3 border-t border-slate-200 p-3">
            <button type="button" class="cust-add-item rounded-lg border border-slate-300 px-3 py-2 text-sm hover:bg-slate-50">+ Ingrediente</button>
            <button type="button" class="cust-add-choice rounded-lg border border-slate-300 px-3 py-2 text-sm hover:bg-slate-50">+ Escolher ingrediente</button>
          </div>
        </div>
        <?php endforeach; else: ?>
        <!-- grupo vazio inicial -->
        <div class="cust-group rounded-2xl border border-slate-200 bg-white shadow-sm" data-index="0" data-mode="extra">
          <div class="flex flex-col gap-3 border-b border-slate-200 p-3">
            <div class="flex items-center gap-3">
              <button type="button" draggable="true" class="cust-drag-handle inline-flex cursor-move items-center justify-center rounded-full border border-slate-200 bg-slate-50 p-2 text-slate-400 hover:text-slate-600" title="Arrastar">↕</button>
              <input type="text" name="customization[groups][0][name]"
                     class="w-full rounded-lg border border-slate-300 bg-white px-3 py-2 focus:ring-2 focus:ring-indigo-400"
                     placeholder="Nome do grupo" value=""/>
              <input type="hidden" class="cust-order-input" name="customization[groups][0][sort_order]" value="0">
              <button type="button" class="cust-remove-group rounded-full p-2 text-slate-400 hover:text-red-600" title="Remover grupo">✕</button>
            </div>
            <div class="grid items-start gap-3 md:grid-cols-[minmax(0,1fr)_auto]">
              <label class="grid gap-1 text-sm">
                <span class="text-xs text-slate-500">Modo de seleção</span>
                <select name="customization[groups][0][mode]" class="cust-mode-select rounded-lg border border-slate-300 bg-white px-3 py-2">
                  <option value="extra" selected>Adicionar ingredientes livremente</option>
                  <option value="choice">Escolher ingrediente</option>
                </select>
              </label>
              <div class="cust-choice-settings hidden">
                <div class="grid gap-2 md:grid-cols-2">
                  <label class="grid gap-1 text-xs text-slate-500">
                    <span>Seleções mínimas</span>
                    <input type="number" class="cust-choice-min rounded-lg border border-slate-300 px-3 py-2"
                           name="customization[groups][0][choice][min]" value="0" min="0" step="1">
                  </label>
                  <label class="grid gap-1 text-xs text-slate-500">
                    <span>Seleções máximas</span>
                    <input type="number" class="cust-choice-max rounded-lg border border-slate-300 px-3 py-2"
                           name="customization[groups][0][choice][max]" value="1" min="1" step="1">
                  </label>
                </div>
                <p class="mt-1 text-xs text-slate-500">Defina quantas opções o cliente pode marcar.</p>
              </div>
            </div>
          </div>

          <div class="cust-item grid items-center gap-3 p-3 md:grid-cols-[minmax(0,1fr)_auto_auto_auto_40px]" data-item-index="0">
            <div>
              <label class="block text-xs text-slate-500">Ingrediente</label>
              <select name="customization[groups][0][items][0][ingredient_id]"
                      class="cust-ingredient-select w-full rounded-lg border border-slate-300 bg-white px-3 py-2"
                      data-default-min="0" data-default-max="1">
                <option value="">Selecione</option>
                <?php foreach ($ingredients as $ing): ?>
                  <option value="<?= (int)$ing['id'] ?>"
                          data-min="<?= (int)($ing['min_qty'] ?? 0) ?>"
                          data-max="<?= (int)($ing['max_qty'] ?? 1) ?>"
                          data-img="<?= e($ing['image_path'] ?? '') ?>">
                    <?= e($ing['name']) ?>
                  </option>
                <?php endforeach; ?>
              </select>
            </div>
            <div class="cust-limits-wrap self-start md:self-center">
              <span class="mb-1 block text-xs text-slate-500">Limites</span>
              <div class="cust-limits grid gap-2 md:grid-cols-2" data-min="0" data-max="1">
                <div>
                  <label class="block text-xs text-slate-500">Quantidade mínima</label>
                  <input type="number" class="cust-min-input w-24 rounded-lg border border-slate-300 px-3 py-2"
                         name="customization[groups][0][items][0][min_qty]" value="0" min="0" step="1">
                </div>
                <div>
                  <label class="block text-xs text-slate-500">Quantidade máxima</label>
                  <input type="number" class="cust-max-input w-24 rounded-lg border border-slate-300 px-3 py-2"
                         name="customization[groups][0][items][0][max_qty]" value="1" min="0" step="1">
                </div>
              </div>
            </div>
            <div class="flex flex-col items-start gap-2">
              <input type="hidden" class="cust-default-flag" name="customization[groups][0][items][0][default]" value="0">
              <label class="inline-flex items-center gap-2 text-sm">
                <input type="checkbox" class="cust-default-toggle h-4 w-4 rounded border-slate-300 text-indigo-600" aria-label="Definir ingrediente padrão">
                <span>Ingrediente padrão</span>
              </label>
            </div>
            <div class="cust-default-qty-wrap hidden">
              <label class="block text-xs text-slate-500">Quantidade padrão</label>
              <input type="number" class="cust-default-qty rounded-lg border border-slate-300 px-3 py-2"
                     name="customization[groups][0][items][0][default_qty]" value="0" min="0" max="1" step="1">
            </div>
            <button type="button" class="cust-remove-item justify-self-end rounded-full p-2 text-slate-400 hover:text-red-600" title="Remover ingrediente">✕</button>
          </div>

          <div class="flex items-center justify-between gap-3 border-t border-slate-200 p-3">
            <button type="button" class="cust-add-item rounded-lg border border-slate-300 px-3 py-2 text-sm hover:bg-slate-50">+ Ingrediente</button>
            <button type="button" class="cust-add-choice rounded-lg border border-slate-300 px-3 py-2 text-sm hover:bg-slate-50">+ Escolher ingrediente</button>
          </div>
        </div>
        <?php endif; ?>
      </div>

      <div class="mt-1">
        <button type="button" id="cust-add-group" class="w-full rounded-lg border border-slate-300 px-3 py-2 text-sm hover:bg-slate-50">
          + Grupo de personalização
        </button>
      </div>
    </div>
  </fieldset>

  <!-- CARD: Publicação -->
  <fieldset class="rounded-2xl border border-slate-200 p-4 md:p-5 shadow-sm">
    <legend class="mb-3 inline-flex items-center gap-2 rounded-xl bg-slate-50 px-3 py-1.5 text-sm font-medium text-slate-700">
      <svg class="h-4 w-4" viewBox="0 0 24 24" fill="none"><path d="M6 12h12M12 6v12" stroke="currentColor" stroke-width="1.6" stroke-linecap="round"/></svg>
      Publicação
    </legend>
    <label for="active" class="inline-flex items-center gap-2 text-slate-700">
      <input type="checkbox" name="active" id="active" <?= !isset($p['active']) || $p['active'] ? 'checked' : '' ?>
             class="h-4 w-4 rounded border-slate-300 text-indigo-600 focus:ring-indigo-500">
      <span>Produto ativo</span>
    </label>
  </fieldset>

  <!-- ===== Templates (Combo) ===== -->
  <template id="tpl-group">
    <div class="group-card rounded-2xl border border-slate-200 bg-white shadow-sm" data-index="__GI__">
      <div class="flex items-center gap-3 border-b border-slate-200 p-3">
        <button type="button" draggable="true" class="combo-drag-handle inline-flex cursor-move items-center justify-center rounded-full border border-slate-200 bg-slate-50 p-2 text-slate-400 hover:text-slate-600" title="Arrastar">↕</button>
        <input type="text" name="groups[__GI__][name]" class="w-full rounded-lg border border-slate-300 bg-white px-3 py-2 focus:ring-2 focus:ring-indigo-400" placeholder="Nome do grupo" value="" required />
        <input type="hidden" class="combo-order-input" name="groups[__GI__][sort_order]" value="__GI__">
        <button type="button" class="remove-group shrink-0 rounded-full p-2 text-slate-400 hover:text-red-600" aria-label="Remover grupo">✕</button>
      </div>

<<<<<<< HEAD
      <div class="item-row grid grid-cols-1 gap-3 p-3 md:grid-cols-[minmax(0,1fr)_160px_72px_72px_minmax(0,220px)_auto_40px] md:items-center" data-item-index="0">
=======
      <div class="item-row grid grid-cols-1 gap-3 p-3 md:grid-cols-[minmax(0,1fr)_160px_72px_72px_auto_minmax(0,1fr)_40px] md:items-center" data-item-index="0">
>>>>>>> 5044e5c2
        <div>
          <label class="block text-xs text-slate-500">Produto</label>
          <select name="groups[__GI__][items][0][product_id]" class="product-select w-full rounded-lg border border-slate-300 bg-white px-3 py-2" title="Selecione um item da lista." required>
            <option value="">— Selecione um produto simples —</option>
            <?php foreach ($simpleProducts as $sp): ?>
<<<<<<< HEAD
              <?php $spEligible = !empty($sp['allow_customize']) && (int)($sp['custom_item_count'] ?? 0) > 2; ?>
              <option value="<?= (int)$sp['id'] ?>"
                      data-price="<?= e((string)($sp['price'] ?? '0')) ?>"
                      data-custom-eligible="<?= $spEligible ? '1' : '0' ?>"
                      data-custom-count="<?= (int)($sp['custom_item_count'] ?? 0) ?>">
=======
              <option value="<?= (int)$sp['id'] ?>"
                      data-price="<?= e((string)($sp['price'] ?? '0')) ?>"
                      data-allow-customize="<?= !empty($sp['allow_customize']) ? '1' : '0' ?>"
                      data-ingredients="<?= (int)($sp['ingredient_count'] ?? 0) ?>">
>>>>>>> 5044e5c2
                <?= e($sp['name']) ?><?= isset($sp['price']) ? ' — R$ ' . number_format((float)$sp['price'], 2, ',', '.') : '' ?>
              </option>
            <?php endforeach; ?>
          </select>
        </div>

        <div class="text-sm text-slate-600">
          <label class="block text-xs text-slate-500">Preço base</label>
          <div class="sp-price rounded-lg border border-slate-200 bg-slate-50 px-3 py-2">R$ 0,00</div>
        </div>

        <div>
          <label class="block text-xs text-slate-500">Mín</label>
          <input type="number" min="0" name="groups[__GI__][min]" value="0" class="w-full rounded-lg border border-slate-300 px-3 py-2"/>
        </div>

        <div>
          <label class="block text-xs text-slate-500">Máx</label>
          <input type="number" min="1" name="groups[__GI__][max]" value="1" class="w-full rounded-lg border border-slate-300 px-3 py-2"/>
        </div>

<<<<<<< HEAD
        <div class="combo-flag-group flex flex-col gap-2 text-sm text-slate-700">
          <div>
            <input type="hidden" class="combo-default-flag" name="groups[__GI__][items][0][default]" value="0">
            <button type="button" class="combo-flag-btn combo-default-btn">Acompanhamento padrão</button>
          </div>
          <div class="combo-customizable-wrap hidden">
            <input type="hidden" class="combo-customizable-flag" name="groups[__GI__][items][0][customizable]" value="0">
            <button type="button" class="combo-flag-btn combo-customizable-btn">Produto personalizável</button>
          </div>
=======
        <label class="inline-flex items-center gap-2 text-sm text-slate-700">
          <input type="checkbox" class="h-4 w-4 rounded border-slate-300 text-indigo-600" name="groups[__GI__][items][0][default]" value="1">
          <span>Acompanhamento padrão</span>
        </label>
        <div class="combo-customizable flex flex-col items-start gap-1 text-sm">
          <input type="hidden" class="combo-customizable-flag" name="groups[__GI__][items][0][customizable]" value="0">
          <button type="button"
                  class="combo-customizable-btn"
                  data-active="0"
                  aria-pressed="false">
            Produto personalizável
          </button>
          <small class="combo-customizable-hint text-xs text-slate-500 hidden">Disponível para itens com personalização ativa.</small>
>>>>>>> 5044e5c2
        </div>

        <div class="flex justify-end">
          <button type="button" class="remove-item shrink-0 rounded-full p-2 text-slate-400 hover:text-red-600" aria-label="Remover item">✕</button>
        </div>

        <input type="hidden" name="groups[__GI__][items][0][delta]" value="0">
      </div>

      <div class="flex items-center justify-between gap-3 border-t border-slate-200 p-3">
        <button type="button" class="add-item rounded-lg border border-slate-300 px-3 py-2 text-sm hover:bg-slate-50">+ Item</button>
        <div class="group-base-price text-sm text-slate-600">Preço base: R$ 0,00</div>
      </div>
    </div>
  </template>

  <template id="tpl-item">
<<<<<<< HEAD
    <div class="item-row grid grid-cols-1 gap-3 p-3 md:grid-cols-[minmax(0,1fr)_160px_72px_72px_minmax(0,220px)_auto_40px] md:items-center" data-item-index="__II__">
=======
    <div class="item-row grid grid-cols-1 gap-3 p-3 md:grid-cols-[minmax(0,1fr)_160px_72px_72px_auto_minmax(0,1fr)_40px] md:items-center" data-item-index="__II__">
>>>>>>> 5044e5c2
      <div>
        <label class="block text-xs text-slate-500">Produto</label>
        <select name="groups[__GI__][items][__II__][product_id]" class="product-select w-full rounded-lg border border-slate-300 bg-white px-3 py-2" title="Selecione um item da lista." required>
          <option value="">— Selecione um produto simples —</option>
          <?php foreach ($simpleProducts as $sp): ?>
<<<<<<< HEAD
            <?php $spEligible = !empty($sp['allow_customize']) && (int)($sp['custom_item_count'] ?? 0) > 2; ?>
            <option value="<?= (int)$sp['id'] ?>"
                    data-price="<?= e((string)($sp['price'] ?? '0')) ?>"
                    data-custom-eligible="<?= $spEligible ? '1' : '0' ?>"
                    data-custom-count="<?= (int)($sp['custom_item_count'] ?? 0) ?>">
=======
            <option value="<?= (int)$sp['id'] ?>"
                    data-price="<?= e((string)($sp['price'] ?? '0')) ?>"
                    data-allow-customize="<?= !empty($sp['allow_customize']) ? '1' : '0' ?>"
                    data-ingredients="<?= (int)($sp['ingredient_count'] ?? 0) ?>">
>>>>>>> 5044e5c2
              <?= e($sp['name']) ?><?= isset($sp['price']) ? ' — R$ ' . number_format((float)$sp['price'], 2, ',', '.') : '' ?>
            </option>
          <?php endforeach; ?>
        </select>
      </div>

      <div class="text-sm text-slate-600">
        <label class="block text-xs text-slate-500">Preço base</label>
        <div class="sp-price rounded-lg border border-slate-200 bg-slate-50 px-3 py-2">R$ 0,00</div>
      </div>

      <div>
        <label class="block text-xs text-slate-500">Mín</label>
        <input type="number" min="0" name="groups[__GI__][min]" value="0" class="w-full rounded-lg border border-slate-300 px-3 py-2"/>
      </div>

      <div>
        <label class="block text-xs text-slate-500">Máx</label>
        <input type="number" min="1" name="groups[__GI__][max]" value="1" class="w-full rounded-lg border border-slate-300 px-3 py-2"/>
      </div>

<<<<<<< HEAD
      <div class="combo-flag-group flex flex-col gap-2 text-sm text-slate-700">
        <div>
          <input type="hidden" class="combo-default-flag" name="groups[__GI__][items][__II__][default]" value="0">
          <button type="button" class="combo-flag-btn combo-default-btn">Acompanhamento padrão</button>
        </div>
        <div class="combo-customizable-wrap hidden">
          <input type="hidden" class="combo-customizable-flag" name="groups[__GI__][items][__II__][customizable]" value="0">
          <button type="button" class="combo-flag-btn combo-customizable-btn">Produto personalizável</button>
        </div>
=======
      <label class="inline-flex items-center gap-2 text-sm text-slate-700">
        <input type="checkbox" class="h-4 w-4 rounded border-slate-300 text-indigo-600" name="groups[__GI__][items][__II__][default]" value="1">
        <span>Acompanhamento padrão</span>
      </label>
      <div class="combo-customizable flex flex-col items-start gap-1 text-sm">
        <input type="hidden" class="combo-customizable-flag" name="groups[__GI__][items][__II__][customizable]" value="0">
        <button type="button"
                class="combo-customizable-btn"
                data-active="0"
                aria-pressed="false">
          Produto personalizável
        </button>
        <small class="combo-customizable-hint text-xs text-slate-500 hidden">Disponível para itens com personalização ativa.</small>
>>>>>>> 5044e5c2
      </div>

      <div class="flex justify-end">
        <button type="button" class="remove-item shrink-0 rounded-full p-2 text-slate-400 hover:text-red-600" aria-label="Remover item">✕</button>
      </div>

      <input type="hidden" name="groups[__GI__][items][__II__][delta]" value="0">
    </div>
  </template>

  <!-- ===== Templates (Personalização) ===== -->
  <template id="tpl-cust-group">
    <div class="cust-group rounded-2xl border border-slate-200 bg-white shadow-sm" data-index="__CGI__" data-mode="extra">
      <div class="flex flex-col gap-3 border-b border-slate-200 p-3">
        <div class="flex items-center gap-3">
          <button type="button" draggable="true" class="cust-drag-handle inline-flex cursor-move items-center justify-center rounded-full border border-slate-200 bg-slate-50 p-2 text-slate-400 hover:text-slate-600" title="Arrastar">↕</button>
          <input type="text" name="customization[groups][__CGI__][name]"
                 class="w-full rounded-lg border border-slate-300 bg-white px-3 py-2 focus:ring-2 focus:ring-indigo-400"
                 placeholder="Nome do grupo" value=""/>
          <input type="hidden" class="cust-order-input" name="customization[groups][__CGI__][sort_order]" value="0">
          <button type="button" class="cust-remove-group rounded-full p-2 text-slate-400 hover:text-red-600" title="Remover grupo">✕</button>
        </div>
        <div class="grid items-start gap-3 md:grid-cols-[minmax(0,1fr)_auto]">
          <label class="grid gap-1 text-sm">
            <span class="text-xs text-slate-500">Modo de seleção</span>
            <select name="customization[groups][__CGI__][mode]" class="cust-mode-select rounded-lg border border-slate-300 bg-white px-3 py-2">
              <option value="extra" selected>Adicionar ingredientes livremente</option>
              <option value="choice">Escolher ingrediente</option>
            </select>
          </label>
          <div class="cust-choice-settings hidden">
            <div class="grid gap-2 md:grid-cols-2">
              <label class="grid gap-1 text-xs text-slate-500">
                <span>Seleções mínimas</span>
                <input type="number" class="cust-choice-min rounded-lg border border-slate-300 px-3 py-2" name="customization[groups][__CGI__][choice][min]" value="0" min="0" step="1">
              </label>
              <label class="grid gap-1 text-xs text-slate-500">
                <span>Seleções máximas</span>
                <input type="number" class="cust-choice-max rounded-lg border border-slate-300 px-3 py-2" name="customization[groups][__CGI__][choice][max]" value="1" min="1" step="1">
              </label>
            </div>
            <p class="mt-1 text-xs text-slate-500">Defina quantas opções o cliente pode marcar.</p>
          </div>
        </div>
      </div>

      <div class="cust-item grid items-center gap-3 p-3 md:grid-cols-[minmax(0,1fr)_auto_auto_auto_40px]" data-item-index="0">
        <div>
          <label class="block text-xs text-slate-500">Ingrediente</label>
          <select name="customization[groups][__CGI__][items][0][ingredient_id]" class="cust-ingredient-select w-full rounded-lg border border-slate-300 bg-white px-3 py-2" data-default-min="0" data-default-max="1">
            <option value="">Selecione</option>
            <?php foreach ($ingredients as $ing): ?>
              <option value="<?= (int)$ing['id'] ?>" data-min="<?= (int)($ing['min_qty'] ?? 0) ?>" data-max="<?= (int)($ing['max_qty'] ?? 1) ?>" data-img="<?= e($ing['image_path'] ?? '') ?>">
                <?= e($ing['name']) ?>
              </option>
            <?php endforeach; ?>
          </select>
        </div>
        <div class="cust-limits-wrap self-start md:self-center">
          <span class="mb-1 block text-xs text-slate-500">Limites</span>
          <div class="cust-limits grid gap-2 md:grid-cols-2" data-min="0" data-max="1">
            <div>
              <label class="block text-xs text-slate-500">Quantidade mínima</label>
              <input type="number" class="cust-min-input w-24 rounded-lg border border-slate-300 px-3 py-2" name="customization[groups][__CGI__][items][0][min_qty]" value="0" min="0" step="1">
            </div>
            <div>
              <label class="block text-xs text-slate-500">Quantidade máxima</label>
              <input type="number" class="cust-max-input w-24 rounded-lg border border-slate-300 px-3 py-2" name="customization[groups][__CGI__][items][0][max_qty]" value="1" min="0" step="1">
            </div>
          </div>
        </div>
        <div class="flex flex-col items-start gap-2">
          <input type="hidden" class="cust-default-flag" name="customization[groups][__CGI__][items][0][default]" value="0">
          <label class="inline-flex items-center gap-2 text-sm">
            <input type="checkbox" class="cust-default-toggle h-4 w-4 rounded border-slate-300 text-indigo-600" aria-label="Definir ingrediente padrão">
            <span>Ingrediente padrão</span>
          </label>
        </div>
        <div class="cust-default-qty-wrap hidden">
          <label class="block text-xs text-slate-500">Quantidade padrão</label>
          <input type="number" class="cust-default-qty rounded-lg border border-slate-300 px-3 py-2" name="customization[groups][__CGI__][items][0][default_qty]" value="0" min="0" max="1" step="1">
        </div>
        <button type="button" class="cust-remove-item justify-self-end rounded-full p-2 text-slate-400 hover:text-red-600" title="Remover ingrediente">✕</button>
      </div>

      <div class="flex items-center justify-between gap-3 border-t border-slate-200 p-3">
        <button type="button" class="cust-add-item rounded-lg border border-slate-300 px-3 py-2 text-sm hover:bg-slate-50">+ Ingrediente</button>
        <button type="button" class="cust-add-choice rounded-lg border border-slate-300 px-3 py-2 text-sm hover:bg-slate-50">+ Escolher ingrediente</button>
      </div>
    </div>
  </template>

  <template id="tpl-cust-item">
    <div class="cust-item grid items-center gap-3 p-3 md:grid-cols-[minmax(0,1fr)_auto_auto_auto_40px]" data-item-index="__CII__">
      <div>
        <label class="block text-xs text-slate-500">Ingrediente</label>
        <select name="customization[groups][__CGI__][items][__CII__][ingredient_id]" class="cust-ingredient-select w-full rounded-lg border border-slate-300 bg-white px-3 py-2" data-default-min="0" data-default-max="1">
          <option value="">Selecione</option>
          <?php foreach ($ingredients as $ing): ?>
            <option value="<?= (int)$ing['id'] ?>" data-min="<?= (int)($ing['min_qty'] ?? 0) ?>" data-max="<?= (int)($ing['max_qty'] ?? 1) ?>" data-img="<?= e($ing['image_path'] ?? '') ?>">
              <?= e($ing['name']) ?>
            </option>
          <?php endforeach; ?>
        </select>
      </div>
      <div class="cust-limits-wrap self-start md:self-center">
        <span class="mb-1 block text-xs text-slate-500">Limites</span>
        <div class="cust-limits grid gap-2 md:grid-cols-2" data-min="0" data-max="1">
          <div>
            <label class="block text-xs text-slate-500">Quantidade mínima</label>
            <input type="number" class="cust-min-input w-24 rounded-lg border border-slate-300 px-3 py-2" name="customization[groups][__CGI__][items][__CII__][min_qty]" value="0" min="0" step="1">
          </div>
          <div>
            <label class="block text-xs text-slate-500">Quantidade máxima</label>
            <input type="number" class="cust-max-input w-24 rounded-lg border border-slate-300 px-3 py-2" name="customization[groups][__CGI__][items][__CII__][max_qty]" value="1" min="0" step="1">
          </div>
        </div>
      </div>
      <div class="flex flex-col items-start gap-2">
        <input type="hidden" class="cust-default-flag" name="customization[groups][__CGI__][items][__CII__][default]" value="0">
        <label class="inline-flex items-center gap-2 text-sm">
          <input type="checkbox" class="cust-default-toggle h-4 w-4 rounded border-slate-300 text-indigo-600" aria-label="Definir ingrediente padrão">
          <span>Ingrediente padrão</span>
        </label>
      </div>
      <div class="cust-default-qty-wrap hidden">
        <label class="block text-xs text-slate-500">Quantidade padrão</label>
        <input type="number" class="cust-default-qty rounded-lg border border-slate-300 px-3 py-2" name="customization[groups][__CGI__][items][__CII__][default_qty]" value="0" min="0" max="1" step="1">
      </div>
      <button type="button" class="cust-remove-item justify-self-end rounded-full p-2 text-slate-400 hover:text-red-600" title="Remover ingrediente">✕</button>
    </div>
  </template>

  <!-- ===== SCRIPT ===== -->
  <script>
    // Utils
    function formatMoney(v){ const n=isNaN(v)?0:Number(v); return n.toLocaleString('pt-BR',{style:'currency',currency:'BRL'}); }
    function brToFloat(v){ if(v==null)return 0; const raw=String(v).trim(); return raw.includes(',')?parseFloat(raw.replace(/\./g,'').replace(',','.'))||0:parseFloat(raw)||0; }
    function toggleBlock(el,on){ el.classList.toggle('hidden',!on); el.setAttribute('aria-hidden',String(!on)); }
    function ensureMinMax(scope){
      scope.querySelectorAll('input[name$="[min]"]').forEach(minEl=>{
        const wrap=minEl.closest('.cust-group')||minEl.closest('.group-card')||scope;
        const maxEl=wrap.querySelector('input[name$="[max]"]'); if(!maxEl) return;
        const min=Number(minEl.value||0), max=Number(maxEl.value||0); if(max && max<min) maxEl.value=min;
      });
    }

    // ===== Visibilidade de Combo =====
    const groupsToggle=document.getElementById('groups-toggle');
    const hiddenUse=document.getElementById('use_groups_hidden');
    const groupsWrap=document.getElementById('groups-wrap');
    function syncGroupsVisibility(){ if(groupsToggle){ toggleBlock(groupsWrap,!!groupsToggle.checked); groupsToggle.setAttribute('aria-expanded', groupsToggle.checked?'true':'false'); } }
    groupsToggle?.addEventListener('change', e=>{ if(hiddenUse) hiddenUse.value=e.target.checked?'1':'0'; syncGroupsVisibility(); });
    syncGroupsVisibility();

    // ===== COMBO wiring =====
    const gContainer=document.getElementById('groups-container'),
          addGroupBtn=document.getElementById('add-group'),
          tplGroup=document.getElementById('tpl-group'),
          tplItem=document.getElementById('tpl-item');

    function updateItemPrice(row){
      const sel=row.querySelector('.product-select');
      const box=row.querySelector('.sp-price');
      const price=sel?.selectedOptions?.[0]?.dataset?.price ?? '0';
      const num=Number(String(price).replace(/\./g,'').replace(',','.'))||0;
      if(box) box.textContent=formatMoney(num);
      return num;
    }
    function updateGroupFooter(groupEl){
      let sum=0;
      groupEl?.querySelectorAll('.item-row').forEach(r=>{
        const flag=r.querySelector('.combo-default-flag');
        if(flag?.value==='1') sum+=updateItemPrice(r);
      });
      const footer=groupEl?.querySelector('.group-base-price');
      if(footer) footer.textContent=`Preço base: ${formatMoney(sum)}`;
    }
<<<<<<< HEAD
    function updateComboItemFlags(row){
      const sel=row.querySelector('.product-select');
      const option=sel?.selectedOptions?.[0];
      const eligible = option?.dataset?.customEligible === '1';
      const wrap=row.querySelector('.combo-customizable-wrap');
      const btn=row.querySelector('.combo-customizable-btn');
      const input=row.querySelector('.combo-customizable-flag');
      if(wrap){
        wrap.classList.toggle('hidden', !eligible);
        if(!eligible && input){
          input.value='0';
          btn?.classList.remove('is-active');
        }
=======
    function updateCustomizableControls(row){
      const sel=row.querySelector('.product-select');
      const btn=row.querySelector('.combo-customizable-btn');
      const flag=row.querySelector('.combo-customizable-flag');
      const hint=row.querySelector('.combo-customizable-hint');
      if(!btn || !flag){ return; }
      const opt=sel?.selectedOptions?.[0];
      const allow=opt?.dataset?.allowCustomize==='1';
      const count=Number(opt?.dataset?.ingredients ?? '0');
      const eligible=allow && count>=3;
      if(!eligible){
        btn.classList.add('hidden');
        btn.classList.remove('is-active');
        btn.setAttribute('aria-pressed','false');
        btn.dataset.active='0';
        flag.value='0';
        hint?.classList.add('hidden');
        return;
      }
      btn.classList.remove('hidden');
      hint?.classList.remove('hidden');
      const active = flag.value==='1' || btn.dataset.active==='1';
      if(active){
        btn.classList.add('is-active');
        btn.setAttribute('aria-pressed','true');
        flag.value='1';
        btn.dataset.active='1';
      }else{
        btn.classList.remove('is-active');
        btn.setAttribute('aria-pressed','false');
        flag.value='0';
        btn.dataset.active='0';
>>>>>>> 5044e5c2
      }
    }
    function wireItemRow(row){
      if(!row) return;
      const sel=row.querySelector('.product-select');
<<<<<<< HEAD
      if(sel){
        sel.addEventListener('change',()=>{
          updateItemPrice(row);
          updateComboItemFlags(row);
          updateGroupFooter(row.closest('.group-card'));
        });
        updateItemPrice(row);
        updateComboItemFlags(row);
      }

      const defBtn=row.querySelector('.combo-default-btn');
      const defInput=row.querySelector('.combo-default-flag');
      if(defBtn && defInput){
        defBtn.addEventListener('click',()=>{
          const group=row.closest('.group-card');
          const isActive=defInput.value==='1';
          if(isActive){
            defInput.value='0';
            defBtn.classList.remove('is-active');
          } else {
            if(group){
              group.querySelectorAll('.combo-default-flag').forEach(flag=>{
                if(flag!==defInput){
                  flag.value='0';
                  flag.closest('.item-row')?.querySelector('.combo-default-btn')?.classList.remove('is-active');
                }
              });
            }
            defInput.value='1';
            defBtn.classList.add('is-active');
          }
          updateGroupFooter(group);
        });
      }

      const custBtn=row.querySelector('.combo-customizable-btn');
      const custInput=row.querySelector('.combo-customizable-flag');
      if(custBtn && custInput){
        custBtn.addEventListener('click',()=>{
          const wrap=custBtn.closest('.combo-customizable-wrap');
          if(wrap?.classList.contains('hidden')) return;
          const isActive=custInput.value==='1';
          custInput.value = isActive ? '0' : '1';
          custBtn.classList.toggle('is-active', !isActive);
        });
      }
=======
      const def=row.querySelector('input[type=checkbox][name*="[default]"]');
      const btn=row.querySelector('.combo-customizable-btn');
      const flag=row.querySelector('.combo-customizable-flag');
      if(sel){
        sel.addEventListener('change',()=>{
          updateItemPrice(row);
          updateGroupFooter(row.closest('.group-card'));
          if(flag){ flag.value='0'; }
          if(btn){
            btn.classList.remove('is-active');
            btn.setAttribute('aria-pressed','false');
            btn.dataset.active='0';
          }
          updateCustomizableControls(row);
        });
        updateItemPrice(row);
      }
      if(def){ def.addEventListener('change',()=>updateGroupFooter(row.closest('.group-card'))); }
      if(btn && flag){
        btn.addEventListener('click',()=>{
          if(btn.classList.contains('hidden')) return;
          const nowActive = !btn.classList.contains('is-active');
          btn.classList.toggle('is-active', nowActive);
          btn.setAttribute('aria-pressed', nowActive ? 'true' : 'false');
          flag.value = nowActive ? '1' : '0';
          btn.dataset.active = nowActive ? '1' : '0';
        });
      }
      updateCustomizableControls(row);
>>>>>>> 5044e5c2
    }
    document.querySelectorAll('.group-card').forEach(g=>{ g.querySelectorAll('.item-row').forEach(wireItemRow); updateGroupFooter(g); });

    let gIndex=gContainer?Array.from(gContainer.children).length:0;
    function addGroup(){
      const gi=gIndex++;
      const html=tplGroup.innerHTML.replaceAll('__GI__',gi);
      const wrap=document.createElement('div'); wrap.innerHTML=html.trim();
      const el=wrap.firstElementChild;
      gContainer.appendChild(el);
      el.querySelectorAll('.item-row').forEach(wireItemRow);
      updateGroupFooter(el);
      refreshComboGroupOrder();
      return el;
    }
    function nextItemIndex(groupEl){
      const idxs=Array.from(groupEl.querySelectorAll('.item-row')).map(r=>Number(r.dataset.itemIndex||0));
      return idxs.length?Math.max(...idxs)+1:0;
    }
    function addItem(groupEl){
      const gi=Number(groupEl.dataset.index);
      const ii=nextItemIndex(groupEl);
      const html=tplItem.innerHTML.replaceAll('__GI__',gi).replaceAll('__II__',ii);
      const wrap=document.createElement('div'); wrap.innerHTML=html.trim();
      const row=wrap.firstElementChild;
      const footer=groupEl.querySelector('.group-base-price')?.parentElement;
      (footer?groupEl.insertBefore(row,footer):groupEl.appendChild(row));
      row.dataset.itemIndex=ii;
      wireItemRow(row);
      updateGroupFooter(groupEl);
      return row;
    }
    addGroupBtn?.addEventListener('click', addGroup);
    gContainer?.addEventListener('click', ev=>{
      const t=ev.target;
      if(t.classList.contains('add-item')){ addItem(t.closest('.group-card')); }
      if(t.classList.contains('remove-group')){ t.closest('.group-card')?.remove(); refreshComboGroupOrder(); }
      if(t.classList.contains('remove-item')){ const g=t.closest('.group-card'); t.closest('.item-row')?.remove(); if(g) updateGroupFooter(g); }
    });

    // ===== DRAG & DROP — COMBO =====
    let comboDragging=null, comboGhost=null;
    function getDragAfterElement(container,y,selector){
      const siblings=Array.from(container.querySelectorAll(selector)).filter(el=>el!==comboDragging);
      let closest={offset:Number.NEGATIVE_INFINITY,element:null};
      for(const child of siblings){
        const box=child.getBoundingClientRect(); const offset=y-(box.top+box.height/2);
        if(offset<0 && offset>closest.offset){ closest={offset,element:child}; }
      }
      return closest.element;
    }
    function refreshComboGroupOrder(){
      gContainer?.querySelectorAll('.group-card').forEach((g,idx)=>{
        g.dataset.index=idx;
        const inp=g.querySelector('.combo-order-input'); if(inp) inp.value=String(idx);
      });
    }
    gContainer?.addEventListener('dragstart', e=>{
      const handle=e.target.closest('.combo-drag-handle'); if(!handle){ e.preventDefault(); return; }
      const card=handle.closest('.group-card'); if(!card){ e.preventDefault(); return; }
      comboDragging=card; card.classList.add('dragging');
      if(e.dataTransfer){
        e.dataTransfer.effectAllowed='move'; e.dataTransfer.setData('text/plain','');
        const rect=card.getBoundingClientRect();
        const ghost=card.cloneNode(true);
        ghost.classList.add('combo-drag-ghost'); ghost.style.width=`${rect.width}px`; ghost.style.height=`${rect.height}px`;
        ghost.style.position='fixed'; ghost.style.top='-9999px'; ghost.style.left='-9999px'; ghost.style.opacity='0.85'; ghost.style.pointerEvents='none';
        document.body.appendChild(ghost); comboGhost=ghost;
        const offsetX=(e.clientX-rect.left)||rect.width/2, offsetY=(e.clientY-rect.top)||rect.height/2;
        e.dataTransfer.setDragImage(ghost, offsetX, offsetY);
      }
    });
    gContainer?.addEventListener('dragend', ()=>{
      if(comboDragging){ comboDragging.classList.remove('dragging'); comboDragging=null; refreshComboGroupOrder(); }
      if(comboGhost){ comboGhost.remove(); comboGhost=null; }
    });
    gContainer?.addEventListener('dragover', e=>{
      if(!comboDragging) return; e.preventDefault();
      const after=getDragAfterElement(gContainer, e.clientY, '.group-card');
      if(!after){ gContainer.appendChild(comboDragging); }
      else if(after!==comboDragging){ gContainer.insertBefore(comboDragging, after); }
    });
    gContainer?.addEventListener('drop', e=>{ if(!comboDragging) return; e.preventDefault(); refreshComboGroupOrder(); });

    // ===== PERSONALIZAÇÃO =====
    const custToggle=document.getElementById('customization-enabled');
    const custHidden=document.getElementById('customization-enabled-hidden');
    const custWrap=document.getElementById('customization-wrap');
    const custCont=document.getElementById('cust-groups-container');
    const custAddGrp=document.getElementById('cust-add-group');
    const tplCustGrp=document.getElementById('tpl-cust-group');
    const tplCustItm=document.getElementById('tpl-cust-item');

    function refreshCustGroupOrder(){
      custCont?.querySelectorAll('.cust-group').forEach((g,idx)=>{
        const order=g.querySelector('.cust-order-input'); if(order) order.value=String(idx);
      });
    }
    function updateCustItem(itemEl){
      if(!itemEl) return;
      const groupEl=itemEl.closest('.cust-group');
      const mode=groupEl?.dataset.mode==='choice'?'choice':'extra';
      const limits=itemEl.querySelector('.cust-limits');
      const minInput=itemEl.querySelector('.cust-min-input');
      const maxInput=itemEl.querySelector('.cust-max-input');
      const qtyWrap=itemEl.querySelector('.cust-default-qty-wrap');
      const qtyInput=itemEl.querySelector('.cust-default-qty');
      const checkbox=itemEl.querySelector('.cust-default-toggle');
      const flag=itemEl.querySelector('.cust-default-flag');

      let min=Number(minInput?.value ?? 0), max=Number(maxInput?.value ?? min);
      if(mode==='choice'){
        min=0; max=1;
        if(minInput){ minInput.value='0'; minInput.readOnly=true; }
        if(maxInput){ maxInput.value='1'; maxInput.readOnly=true; }
      }else{
        if(Number.isNaN(min)||min<0) min=0;
        if(Number.isNaN(max)||max<min) max=min;
        if(minInput){ minInput.value=String(min); minInput.readOnly=false; }
        if(maxInput){ maxInput.value=String(max); maxInput.readOnly=false; }
      }
      if(limits){ limits.dataset.min=String(min); limits.dataset.max=String(max); }
      if(qtyInput){ qtyInput.min=String(min); qtyInput.max=String(max); if(qtyInput.value===''||Number(qtyInput.value)<min) qtyInput.value=String(min); if(Number(qtyInput.value)>max) qtyInput.value=String(max); }

      const isActive=!!checkbox?.checked; if(flag) flag.value=isActive?'1':'0';
      if(!isActive && qtyInput){ qtyInput.value=String(min); }
      if(qtyWrap){ qtyWrap.classList.toggle('hidden', mode==='choice' || !isActive); }
    }
    function applyCustMode(groupEl){
      const select=groupEl.querySelector('.cust-mode-select');
      const choiceWrap=groupEl.querySelector('.cust-choice-settings');
      const addItemBtn=groupEl.querySelector('.cust-add-item');
      const addChoiceBtn=groupEl.querySelector('.cust-add-choice');
      const mode=select?.value==='choice'?'choice':'extra'; groupEl.dataset.mode=mode;
      toggleBlock(choiceWrap, mode==='choice');
      if(addItemBtn) addItemBtn.textContent = mode==='choice' ? '+ Opção' : '+ Ingrediente';
      if(addChoiceBtn) addChoiceBtn.classList.toggle('hidden', mode==='choice');
      groupEl.querySelectorAll('.cust-limits-wrap').forEach(w=>w.classList.toggle('hidden', mode==='choice'));
      groupEl.querySelectorAll('.cust-item').forEach(updateCustItem);
    }
    function wireCustItem(itemEl){
      if(!itemEl) return;
      const flag=itemEl.querySelector('.cust-default-flag');
      const checkbox=itemEl.querySelector('.cust-default-toggle');
      if(flag && checkbox){ checkbox.checked = flag.value==='1'; }
      updateCustItem(itemEl);
    }
    function wireCustGroup(groupEl){
      if(!groupEl) return;
      const select=groupEl.querySelector('.cust-mode-select');
      if(select && !groupEl.dataset.mode){ groupEl.dataset.mode = select.value==='choice' ? 'choice' : 'extra'; }
      else if(select){ select.value = groupEl.dataset.mode==='choice' ? 'choice' : 'extra'; }
      groupEl.querySelectorAll('.cust-item').forEach(wireCustItem);
      applyCustMode(groupEl);
    }
    function nextCustGroupIndex(){
      const idxs=Array.from(custCont.querySelectorAll('.cust-group')).map(g=>Number(g.dataset.index||0));
      return idxs.length?Math.max(...idxs)+1:0;
    }
    function nextCustItemIndex(groupEl){
      const idxs=Array.from(groupEl.querySelectorAll('.cust-item')).map(r=>Number(r.dataset.itemIndex||0));
      return idxs.length?Math.max(...idxs)+1:0;
    }
    function addCustGroup(){
      const gi=nextCustGroupIndex();
      const html=tplCustGrp.innerHTML.replaceAll('__CGI__',gi);
      const wrap=document.createElement('div'); wrap.innerHTML=html.trim();
      const node=wrap.firstElementChild;
      custCont.appendChild(node);
      wireCustGroup(node);
      refreshCustGroupOrder();
      return node;
    }
    function addCustItem(groupEl){
      const gi=Number(groupEl.dataset.index);
      const ii=nextCustItemIndex(groupEl);
      const html=tplCustItm.innerHTML.replaceAll('__CGI__',gi).replaceAll('__CII__',ii);
      const wrap=document.createElement('div'); wrap.innerHTML=html.trim();
      const row=wrap.firstElementChild;
      const footer=Array.from(groupEl.children).find(el=>el.matches('.flex.border-t, .border-t'));
      (footer?groupEl.insertBefore(row,footer):groupEl.appendChild(row));
      row.dataset.itemIndex=ii;
      wireCustItem(row); applyCustMode(groupEl);
      return row;
    }
    document.getElementById('cust-add-group')?.addEventListener('click', addCustGroup);
    document.getElementById('cust-groups-container')?.addEventListener('click', e=>{
      const t=e.target;
      if(t.classList.contains('cust-add-item')){ addCustItem(t.closest('.cust-group')); }
      else if(t.classList.contains('cust-add-choice')){ const g=t.closest('.cust-group'); const sel=g?.querySelector('.cust-mode-select'); if(sel){ sel.value='choice'; } applyCustMode(g); addCustItem(g); }
      else if(t.classList.contains('cust-remove-group')){ t.closest('.cust-group')?.remove(); refreshCustGroupOrder(); }
      else if(t.classList.contains('cust-remove-item')){ t.closest('.cust-item')?.remove(); }
    });

    // DRAG & DROP — PERSONALIZAÇÃO
    let custDragging=null, custGhost=null;
    function getCustAfterElement(container,y){
      const siblings=Array.from(container.querySelectorAll('.cust-group')).filter(el=>el!==custDragging);
      let closest={offset:Number.NEGATIVE_INFINITY,element:null};
      for(const child of siblings){
        const box=child.getBoundingClientRect(); const offset=y-(box.top+box.height/2);
        if(offset<0 && offset>closest.offset){ closest={offset,element:child}; }
      }
      return closest.element;
    }
    document.getElementById('cust-groups-container')?.addEventListener('dragstart', e=>{
      const handle=e.target.closest('.cust-drag-handle'); if(!handle){ e.preventDefault(); return; }
      const group=handle.closest('.cust-group'); if(!group){ e.preventDefault(); return; }
      custDragging=group; group.classList.add('dragging');
      if(e.dataTransfer){
        e.dataTransfer.effectAllowed='move'; e.dataTransfer.setData('text/plain','');
        const rect=group.getBoundingClientRect();
        const ghost=group.cloneNode(true);
        ghost.classList.add('cust-drag-ghost'); ghost.style.width=`${rect.width}px`; ghost.style.height=`${rect.height}px`;
        ghost.style.position='fixed'; ghost.style.top='-9999px'; ghost.style.left='-9999px'; ghost.style.opacity='0.85'; ghost.style.pointerEvents='none';
        document.body.appendChild(ghost); custGhost=ghost;
        const offsetX=(e.clientX-rect.left)||rect.width/2, offsetY=(e.clientY-rect.top)||rect.height/2;
        e.dataTransfer.setDragImage(ghost, offsetX, offsetY);
      }
    });
    document.getElementById('cust-groups-container')?.addEventListener('dragend', ()=>{
      if(custDragging){ custDragging.classList.remove('dragging'); custDragging=null; refreshCustGroupOrder(); }
      if(custGhost){ custGhost.remove(); custGhost=null; }
    });
    document.getElementById('cust-groups-container')?.addEventListener('dragover', e=>{
      if(!custDragging) return; e.preventDefault();
      const after=getCustAfterElement(document.getElementById('cust-groups-container'), e.clientY);
      if(!after){ document.getElementById('cust-groups-container').appendChild(custDragging); }
      else if(after!==custDragging){ document.getElementById('cust-groups-container').insertBefore(custDragging, after); }
    });
    document.getElementById('cust-groups-container')?.addEventListener('drop', e=>{ if(!custDragging) return; e.preventDefault(); refreshCustGroupOrder(); });

    // ===== toggle Personalização =====
    const custToggleEl=document.getElementById('customization-enabled');
    function syncCust(){ const on=!!custToggleEl?.checked; const hidden=document.getElementById('customization-enabled-hidden'); if(hidden) hidden.value=on?'1':'0'; toggleBlock(document.getElementById('customization-wrap'),on); }
    custToggleEl?.addEventListener('change', syncCust); syncCust();

    // ===== validação & normalização no submit =====
    document.getElementById('product-form')?.addEventListener('submit', (e)=>{
      const name=document.getElementById('name');
      if(!name.value.trim()){ e.preventDefault(); alert('Informe o nome do produto.'); name.focus(); return; }

      const priceEl=document.getElementById('price'); if(priceEl){ priceEl.value=String(brToFloat(priceEl.value||'0')); }
      const promoEl=document.getElementById('promo_price');
      if(promoEl){ const raw=promoEl.value==null?'':String(promoEl.value).trim(); promoEl.value = raw==='' ? '' : String(brToFloat(raw)); }
      const price=parseFloat((priceEl?.value||'0')); const promoRaw=promoEl?.value ?? ''; const promo = promoRaw==='' ? null : parseFloat(promoRaw||'0');
      if(promoEl && promo!==null && !Number.isNaN(promo)){
        if(price<=0 || promo<=0){ promoEl.value=''; }
        else if(promo>=price){ e.preventDefault(); alert('O preço promocional deve ser menor que o preço base.'); promoEl.focus(); return; }
      }

      const groupsToggle=document.getElementById('groups-toggle');
      const gContainer=document.getElementById('groups-container');

      if(groupsToggle && groupsToggle.checked){
        const gs=gContainer.querySelectorAll('.group-card');
        if(!gs.length){ e.preventDefault(); alert('Adicione pelo menos um grupo de opções do combo.'); return; }
        for(const g of gs){
          const gname=g.querySelector('input[name^="groups"][name$="[name]"]'); const items=g.querySelectorAll('.item-row');
          ensureMinMax(g);
          const minEl=g.querySelector('input[name$="[min]"]'), maxEl=g.querySelector('input[name$="[max]"]');
          const min=Number(minEl?.value||0), max=Number(maxEl?.value||0);
          if(max && max<min){ e.preventDefault(); alert('No grupo "'+(gname.value||'')+'", o máximo não pode ser menor que o mínimo.'); maxEl.focus(); return; }
          if(!gname.value.trim() || !items.length){ e.preventDefault(); alert('Cada grupo do combo precisa de nome e ao menos um item.'); gname.focus(); return; }
          for(const it of items){ const sel=it.querySelector('select.product-select'); if(!sel.value){ e.preventDefault(); alert('Selecione um produto simples para cada item do combo.'); sel.focus(); return; } }
        }
      }

      const custToggle=document.getElementById('customization-enabled');
      const custCont=document.getElementById('cust-groups-container');
      if(custToggle && custToggle.checked){
        const cgs=custCont.querySelectorAll('.cust-group');
        if(!cgs.length){ e.preventDefault(); alert('Adicione pelo menos um grupo de personalização.'); return; }
        for(const cg of cgs){
          const nameEl=cg.querySelector('input[name^="customization"][name$="[name]"]'); const items=cg.querySelectorAll('.cust-item');
          if(!nameEl.value.trim()){ e.preventDefault(); alert('Cada grupo de personalização precisa de um nome.'); nameEl.focus(); return; }
          if(!items.length){ e.preventDefault(); alert('Adicione pelo menos um ingrediente no grupo "'+(nameEl.value||'')+'".'); return; }
          for(const it of items){
            const sel=it.querySelector('.cust-ingredient-select'); if(!sel || !sel.value){ e.preventDefault(); alert('Selecione um ingrediente em cada item do grupo "'+(nameEl.value||'')+'".'); sel?.focus(); return; }
            const limits=it.querySelector('.cust-limits'); const min=limits?Number(limits.dataset.min ?? 0):0; const max=limits?Number(limits.dataset.max ?? 1):1;
            const toggleCheckbox=it.querySelector('.cust-default-toggle'); const qty=it.querySelector('.cust-default-qty');
            if(toggleCheckbox?.checked){ const val=qty ? Number(qty.value||min) : min; if(val<min || val>max){ e.preventDefault(); alert('A quantidade padrão precisa estar entre o mínimo e máximo do ingrediente escolhido.'); qty?.focus(); return; } }
          }
        }
      }
    });

    // Inicializações
    document.querySelectorAll('.cust-group').forEach(wireCustGroup);
    refreshCustGroupOrder();
    refreshComboGroupOrder();
  </script>
</form>

<?php
$content = ob_get_clean();
include __DIR__ . '/../layout.php';<|MERGE_RESOLUTION|>--- conflicted
+++ resolved
@@ -255,25 +255,17 @@
     #groups-container .group-card{transition:transform .18s ease,box-shadow .18s ease,opacity .18s ease}
     #groups-container .group-card.dragging{opacity:.85;transform:scale(.985);box-shadow:0 18px 35px -20px rgba(15,23,42,.45)}
     .combo-drag-ghost{box-sizing:border-box;border-radius:.75rem;box-shadow:0 18px 35px -20px rgba(15,23,42,.45)}
-<<<<<<< HEAD
-    .combo-flag-btn{
-      display:inline-flex;align-items:center;justify-content:center;
-      padding:0.35rem 0.75rem;border-radius:0.65rem;border:1px solid rgba(148,163,184,.6);
-      font-size:0.85rem;font-weight:500;line-height:1.2;
-      background-color:#fff;color:#1f2937;transition:all .15s ease;
-    }
-    .combo-flag-btn:hover,.combo-flag-btn:focus-visible{background-color:#f1f5f9;border-color:#6366f1;color:#312e81}
-    .combo-flag-btn.is-active{background:linear-gradient(135deg,#6366f1,#4f46e5);color:#fff;border-color:transparent;box-shadow:0 6px 16px -10px rgba(79,70,229,.8)}
-    .combo-customizable-wrap.hidden{display:none}
-=======
-
-    .combo-customizable-btn{display:inline-flex;align-items:center;gap:.4rem;border:1px solid #cbd5f5;border-radius:.75rem;padding:.45rem .75rem;font-size:.875rem;background:#fff;color:#475569;transition:background-color .15s ease,border-color .15s ease,color .15s ease}
+
+    .combo-customizable-btn{
+      display:inline-flex;align-items:center;gap:.4rem;border:1px solid #cbd5f5;border-radius:.75rem;
+      padding:.45rem .75rem;font-size:.875rem;background:#fff;color:#475569;
+      transition:background-color .15s ease,border-color .15s ease,color .15s ease
+    }
     .combo-customizable-btn:hover{background:#f8fafc}
     .combo-customizable-btn.is-active{border-color:#6366f1;background:#eef2ff;color:#3730a3}
     .combo-customizable-btn.hidden{display:none!important}
     .combo-customizable-hint{color:#64748b}
     .combo-customizable-hint.hidden{display:none!important}
->>>>>>> 5044e5c2
   </style>
 
   <!-- CARD: Grupos (Combo) -->
@@ -330,16 +322,7 @@
             $canCustomize = $selId && !empty($simpleLookup[$selId]['can_customize']);
             $isCustItem   = ($customMarked && $canCustomize);
           ?>
-<<<<<<< HEAD
-          <?php
-            $customCount = (int)($it['custom_item_count'] ?? 0);
-            $allowCust   = !empty($it['simple_allow_customize']) && $customCount > 2;
-            $isCust      = $allowCust && !empty($it['customizable']);
-          ?>
-          <div class="item-row grid grid-cols-1 gap-3 p-3 md:grid-cols-[minmax(0,1fr)_160px_72px_72px_minmax(0,220px)_auto_40px] md:items-center" data-item-index="<?= $ii ?>">
-=======
           <div class="item-row grid grid-cols-1 gap-3 p-3 md:grid-cols-[minmax(0,1fr)_160px_72px_72px_auto_minmax(0,1fr)_40px] md:items-center" data-item-index="<?= $ii ?>">
->>>>>>> 5044e5c2
             <div>
               <label class="block text-xs text-slate-500">Produto</label>
               <select name="groups[<?= $gi ?>][items][<?= $ii ?>][product_id]"
@@ -347,20 +330,10 @@
                       title="Selecione um item da lista." required>
                 <option value="">— Selecione um produto simples —</option>
                 <?php foreach ($simpleProducts as $sp): ?>
-<<<<<<< HEAD
-                  <?php
-                    $spEligible = !empty($sp['allow_customize']) && (int)($sp['custom_item_count'] ?? 0) > 2;
-                  ?>
-                  <option value="<?= (int)$sp['id'] ?>"
-                          data-price="<?= e((string)($sp['price'] ?? '0')) ?>"
-                          data-custom-eligible="<?= $spEligible ? '1' : '0' ?>"
-                          data-custom-count="<?= (int)($sp['custom_item_count'] ?? 0) ?>"
-=======
                   <option value="<?= (int)$sp['id'] ?>"
                           data-price="<?= e((string)($sp['price'] ?? '0')) ?>"
                           data-allow-customize="<?= !empty($sp['allow_customize']) ? '1' : '0' ?>"
                           data-ingredients="<?= (int)($sp['ingredient_count'] ?? 0) ?>"
->>>>>>> 5044e5c2
                           <?= $selId === (int)$sp['id'] ? 'selected' : '' ?>>
                     <?= e($sp['name']) ?><?= isset($sp['price']) ? ' — R$ ' . number_format((float)$sp['price'], 2, ',', '.') : '' ?>
                   </option>
@@ -379,17 +352,6 @@
               <label class="block text-xs text-slate-500">Máx</label>
               <input type="number" min="1" name="groups[<?= $gi ?>][max]" value="<?= $max ?>" class="w-full rounded-lg border border-slate-300 px-3 py-2"/>
             </div>
-<<<<<<< HEAD
-            <div class="combo-flag-group flex flex-col gap-2 text-sm text-slate-700">
-              <div>
-                <input type="hidden" class="combo-default-flag" name="groups[<?= $gi ?>][items][<?= $ii ?>][default]" value="<?= $isDef ? '1' : '0' ?>">
-                <button type="button" class="combo-flag-btn combo-default-btn<?= $isDef ? ' is-active' : '' ?>">Acompanhamento padrão</button>
-              </div>
-              <div class="combo-customizable-wrap<?= $allowCust ? '' : ' hidden' ?>">
-                <input type="hidden" class="combo-customizable-flag" name="groups[<?= $gi ?>][items][<?= $ii ?>][customizable]" value="<?= $isCust ? '1' : '0' ?>">
-                <button type="button" class="combo-flag-btn combo-customizable-btn<?= $isCust ? ' is-active' : '' ?>">Produto personalizável</button>
-              </div>
-=======
             <label class="inline-flex items-center gap-2 text-sm text-slate-700">
               <input type="checkbox" name="groups[<?= $gi ?>][items][<?= $ii ?>][default]" value="1" <?= $isDef ? 'checked' : '' ?> class="h-4 w-4 rounded border-slate-300 text-indigo-600">
               <span>Acompanhamento padrão</span>
@@ -403,7 +365,6 @@
                 Produto personalizável
               </button>
               <small class="combo-customizable-hint text-xs text-slate-500 hidden">Disponível para itens com personalização ativa.</small>
->>>>>>> 5044e5c2
             </div>
             <div class="flex justify-end">
               <button type="button" class="remove-item shrink-0 rounded-full p-2 text-slate-400 hover:text-red-600" aria-label="Remover item">✕</button>
@@ -411,28 +372,16 @@
             <input type="hidden" name="groups[<?= $gi ?>][items][<?= $ii ?>][delta]" value="0">
           </div>
           <?php endforeach; else: ?>
-<<<<<<< HEAD
-          <div class="item-row grid grid-cols-1 gap-3 p-3 md:grid-cols-[minmax(0,1fr)_160px_72px_72px_minmax(0,220px)_auto_40px] md:items-center" data-item-index="0">
-=======
           <div class="item-row grid grid-cols-1 gap-3 p-3 md:grid-cols-[minmax(0,1fr)_160px_72px_72px_auto_minmax(0,1fr)_40px] md:items-center" data-item-index="0">
->>>>>>> 5044e5c2
             <div>
               <label class="block text-xs text-slate-500">Produto</label>
               <select name="groups[<?= $gi ?>][items][0][product_id]" class="product-select w-full rounded-lg border border-slate-300 bg-white px-3 py-2" title="Selecione um item da lista." required>
                 <option value="">— Selecione um produto simples —</option>
                 <?php foreach ($simpleProducts as $sp): ?>
-<<<<<<< HEAD
-                  <?php $spEligible = !empty($sp['allow_customize']) && (int)($sp['custom_item_count'] ?? 0) > 2; ?>
-                  <option value="<?= (int)$sp['id'] ?>"
-                          data-price="<?= e((string)($sp['price'] ?? '0')) ?>"
-                          data-custom-eligible="<?= $spEligible ? '1' : '0' ?>"
-                          data-custom-count="<?= (int)($sp['custom_item_count'] ?? 0) ?>">
-=======
                   <option value="<?= (int)$sp['id'] ?>"
                           data-price="<?= e((string)($sp['price'] ?? '0')) ?>"
                           data-allow-customize="<?= !empty($sp['allow_customize']) ? '1' : '0' ?>"
                           data-ingredients="<?= (int)($sp['ingredient_count'] ?? 0) ?>">
->>>>>>> 5044e5c2
                     <?= e($sp['name']) ?><?= isset($sp['price']) ? ' — R$ ' . number_format((float)$sp['price'], 2, ',', '.') : '' ?>
                   </option>
                 <?php endforeach; ?>
@@ -450,17 +399,6 @@
               <label class="block text-xs text-slate-500">Máx</label>
               <input type="number" min="1" name="groups[<?= $gi ?>][max]" value="<?= $max ?>" class="w-full rounded-lg border border-slate-300 px-3 py-2"/>
             </div>
-<<<<<<< HEAD
-            <div class="combo-flag-group flex flex-col gap-2 text-sm text-slate-700">
-              <div>
-                <input type="hidden" class="combo-default-flag" name="groups[<?= $gi ?>][items][0][default]" value="0">
-                <button type="button" class="combo-flag-btn combo-default-btn">Acompanhamento padrão</button>
-              </div>
-              <div class="combo-customizable-wrap hidden">
-                <input type="hidden" class="combo-customizable-flag" name="groups[<?= $gi ?>][items][0][customizable]" value="0">
-                <button type="button" class="combo-flag-btn combo-customizable-btn">Produto personalizável</button>
-              </div>
-=======
             <label class="inline-flex items-center gap-2 text-sm text-slate-700">
               <input type="checkbox" name="groups[<?= $gi ?>][items][0][default]" value="1" class="h-4 w-4 rounded border-slate-300 text-indigo-600">
               <span>Acompanhamento padrão</span>
@@ -474,7 +412,6 @@
                 Produto personalizável
               </button>
               <small class="combo-customizable-hint text-xs text-slate-500 hidden">Disponível para itens com personalização ativa.</small>
->>>>>>> 5044e5c2
             </div>
             <div class="flex justify-end">
               <button type="button" class="remove-item shrink-0 rounded-full p-2 text-slate-400 hover:text-red-600" aria-label="Remover item">✕</button>
@@ -748,28 +685,16 @@
         <button type="button" class="remove-group shrink-0 rounded-full p-2 text-slate-400 hover:text-red-600" aria-label="Remover grupo">✕</button>
       </div>
 
-<<<<<<< HEAD
-      <div class="item-row grid grid-cols-1 gap-3 p-3 md:grid-cols-[minmax(0,1fr)_160px_72px_72px_minmax(0,220px)_auto_40px] md:items-center" data-item-index="0">
-=======
       <div class="item-row grid grid-cols-1 gap-3 p-3 md:grid-cols-[minmax(0,1fr)_160px_72px_72px_auto_minmax(0,1fr)_40px] md:items-center" data-item-index="0">
->>>>>>> 5044e5c2
         <div>
           <label class="block text-xs text-slate-500">Produto</label>
           <select name="groups[__GI__][items][0][product_id]" class="product-select w-full rounded-lg border border-slate-300 bg-white px-3 py-2" title="Selecione um item da lista." required>
             <option value="">— Selecione um produto simples —</option>
             <?php foreach ($simpleProducts as $sp): ?>
-<<<<<<< HEAD
-              <?php $spEligible = !empty($sp['allow_customize']) && (int)($sp['custom_item_count'] ?? 0) > 2; ?>
-              <option value="<?= (int)$sp['id'] ?>"
-                      data-price="<?= e((string)($sp['price'] ?? '0')) ?>"
-                      data-custom-eligible="<?= $spEligible ? '1' : '0' ?>"
-                      data-custom-count="<?= (int)($sp['custom_item_count'] ?? 0) ?>">
-=======
               <option value="<?= (int)$sp['id'] ?>"
                       data-price="<?= e((string)($sp['price'] ?? '0')) ?>"
                       data-allow-customize="<?= !empty($sp['allow_customize']) ? '1' : '0' ?>"
                       data-ingredients="<?= (int)($sp['ingredient_count'] ?? 0) ?>">
->>>>>>> 5044e5c2
                 <?= e($sp['name']) ?><?= isset($sp['price']) ? ' — R$ ' . number_format((float)$sp['price'], 2, ',', '.') : '' ?>
               </option>
             <?php endforeach; ?>
@@ -791,17 +716,6 @@
           <input type="number" min="1" name="groups[__GI__][max]" value="1" class="w-full rounded-lg border border-slate-300 px-3 py-2"/>
         </div>
 
-<<<<<<< HEAD
-        <div class="combo-flag-group flex flex-col gap-2 text-sm text-slate-700">
-          <div>
-            <input type="hidden" class="combo-default-flag" name="groups[__GI__][items][0][default]" value="0">
-            <button type="button" class="combo-flag-btn combo-default-btn">Acompanhamento padrão</button>
-          </div>
-          <div class="combo-customizable-wrap hidden">
-            <input type="hidden" class="combo-customizable-flag" name="groups[__GI__][items][0][customizable]" value="0">
-            <button type="button" class="combo-flag-btn combo-customizable-btn">Produto personalizável</button>
-          </div>
-=======
         <label class="inline-flex items-center gap-2 text-sm text-slate-700">
           <input type="checkbox" class="h-4 w-4 rounded border-slate-300 text-indigo-600" name="groups[__GI__][items][0][default]" value="1">
           <span>Acompanhamento padrão</span>
@@ -815,7 +729,6 @@
             Produto personalizável
           </button>
           <small class="combo-customizable-hint text-xs text-slate-500 hidden">Disponível para itens com personalização ativa.</small>
->>>>>>> 5044e5c2
         </div>
 
         <div class="flex justify-end">
@@ -833,28 +746,16 @@
   </template>
 
   <template id="tpl-item">
-<<<<<<< HEAD
-    <div class="item-row grid grid-cols-1 gap-3 p-3 md:grid-cols-[minmax(0,1fr)_160px_72px_72px_minmax(0,220px)_auto_40px] md:items-center" data-item-index="__II__">
-=======
     <div class="item-row grid grid-cols-1 gap-3 p-3 md:grid-cols-[minmax(0,1fr)_160px_72px_72px_auto_minmax(0,1fr)_40px] md:items-center" data-item-index="__II__">
->>>>>>> 5044e5c2
       <div>
         <label class="block text-xs text-slate-500">Produto</label>
         <select name="groups[__GI__][items][__II__][product_id]" class="product-select w-full rounded-lg border border-slate-300 bg-white px-3 py-2" title="Selecione um item da lista." required>
           <option value="">— Selecione um produto simples —</option>
           <?php foreach ($simpleProducts as $sp): ?>
-<<<<<<< HEAD
-            <?php $spEligible = !empty($sp['allow_customize']) && (int)($sp['custom_item_count'] ?? 0) > 2; ?>
-            <option value="<?= (int)$sp['id'] ?>"
-                    data-price="<?= e((string)($sp['price'] ?? '0')) ?>"
-                    data-custom-eligible="<?= $spEligible ? '1' : '0' ?>"
-                    data-custom-count="<?= (int)($sp['custom_item_count'] ?? 0) ?>">
-=======
             <option value="<?= (int)$sp['id'] ?>"
                     data-price="<?= e((string)($sp['price'] ?? '0')) ?>"
                     data-allow-customize="<?= !empty($sp['allow_customize']) ? '1' : '0' ?>"
                     data-ingredients="<?= (int)($sp['ingredient_count'] ?? 0) ?>">
->>>>>>> 5044e5c2
               <?= e($sp['name']) ?><?= isset($sp['price']) ? ' — R$ ' . number_format((float)$sp['price'], 2, ',', '.') : '' ?>
             </option>
           <?php endforeach; ?>
@@ -876,17 +777,6 @@
         <input type="number" min="1" name="groups[__GI__][max]" value="1" class="w-full rounded-lg border border-slate-300 px-3 py-2"/>
       </div>
 
-<<<<<<< HEAD
-      <div class="combo-flag-group flex flex-col gap-2 text-sm text-slate-700">
-        <div>
-          <input type="hidden" class="combo-default-flag" name="groups[__GI__][items][__II__][default]" value="0">
-          <button type="button" class="combo-flag-btn combo-default-btn">Acompanhamento padrão</button>
-        </div>
-        <div class="combo-customizable-wrap hidden">
-          <input type="hidden" class="combo-customizable-flag" name="groups[__GI__][items][__II__][customizable]" value="0">
-          <button type="button" class="combo-flag-btn combo-customizable-btn">Produto personalizável</button>
-        </div>
-=======
       <label class="inline-flex items-center gap-2 text-sm text-slate-700">
         <input type="checkbox" class="h-4 w-4 rounded border-slate-300 text-indigo-600" name="groups[__GI__][items][__II__][default]" value="1">
         <span>Acompanhamento padrão</span>
@@ -900,7 +790,6 @@
           Produto personalizável
         </button>
         <small class="combo-customizable-hint text-xs text-slate-500 hidden">Disponível para itens com personalização ativa.</small>
->>>>>>> 5044e5c2
       </div>
 
       <div class="flex justify-end">
@@ -1073,27 +962,13 @@
     function updateGroupFooter(groupEl){
       let sum=0;
       groupEl?.querySelectorAll('.item-row').forEach(r=>{
-        const flag=r.querySelector('.combo-default-flag');
-        if(flag?.value==='1') sum+=updateItemPrice(r);
+        const defChk=r.querySelector('input[type=checkbox][name*="[default]"]');
+        if(defChk?.checked) sum+=updateItemPrice(r);
       });
       const footer=groupEl?.querySelector('.group-base-price');
       if(footer) footer.textContent=`Preço base: ${formatMoney(sum)}`;
     }
-<<<<<<< HEAD
-    function updateComboItemFlags(row){
-      const sel=row.querySelector('.product-select');
-      const option=sel?.selectedOptions?.[0];
-      const eligible = option?.dataset?.customEligible === '1';
-      const wrap=row.querySelector('.combo-customizable-wrap');
-      const btn=row.querySelector('.combo-customizable-btn');
-      const input=row.querySelector('.combo-customizable-flag');
-      if(wrap){
-        wrap.classList.toggle('hidden', !eligible);
-        if(!eligible && input){
-          input.value='0';
-          btn?.classList.remove('is-active');
-        }
-=======
+
     function updateCustomizableControls(row){
       const sel=row.querySelector('.product-select');
       const btn=row.querySelector('.combo-customizable-btn');
@@ -1126,63 +1001,16 @@
         btn.setAttribute('aria-pressed','false');
         flag.value='0';
         btn.dataset.active='0';
->>>>>>> 5044e5c2
       }
     }
+
     function wireItemRow(row){
       if(!row) return;
       const sel=row.querySelector('.product-select');
-<<<<<<< HEAD
-      if(sel){
-        sel.addEventListener('change',()=>{
-          updateItemPrice(row);
-          updateComboItemFlags(row);
-          updateGroupFooter(row.closest('.group-card'));
-        });
-        updateItemPrice(row);
-        updateComboItemFlags(row);
-      }
-
-      const defBtn=row.querySelector('.combo-default-btn');
-      const defInput=row.querySelector('.combo-default-flag');
-      if(defBtn && defInput){
-        defBtn.addEventListener('click',()=>{
-          const group=row.closest('.group-card');
-          const isActive=defInput.value==='1';
-          if(isActive){
-            defInput.value='0';
-            defBtn.classList.remove('is-active');
-          } else {
-            if(group){
-              group.querySelectorAll('.combo-default-flag').forEach(flag=>{
-                if(flag!==defInput){
-                  flag.value='0';
-                  flag.closest('.item-row')?.querySelector('.combo-default-btn')?.classList.remove('is-active');
-                }
-              });
-            }
-            defInput.value='1';
-            defBtn.classList.add('is-active');
-          }
-          updateGroupFooter(group);
-        });
-      }
-
-      const custBtn=row.querySelector('.combo-customizable-btn');
-      const custInput=row.querySelector('.combo-customizable-flag');
-      if(custBtn && custInput){
-        custBtn.addEventListener('click',()=>{
-          const wrap=custBtn.closest('.combo-customizable-wrap');
-          if(wrap?.classList.contains('hidden')) return;
-          const isActive=custInput.value==='1';
-          custInput.value = isActive ? '0' : '1';
-          custBtn.classList.toggle('is-active', !isActive);
-        });
-      }
-=======
       const def=row.querySelector('input[type=checkbox][name*="[default]"]');
       const btn=row.querySelector('.combo-customizable-btn');
       const flag=row.querySelector('.combo-customizable-flag');
+
       if(sel){
         sel.addEventListener('change',()=>{
           updateItemPrice(row);
@@ -1209,8 +1037,8 @@
         });
       }
       updateCustomizableControls(row);
->>>>>>> 5044e5c2
-    }
+    }
+
     document.querySelectorAll('.group-card').forEach(g=>{ g.querySelectorAll('.item-row').forEach(wireItemRow); updateGroupFooter(g); });
 
     let gIndex=gContainer?Array.from(gContainer.children).length:0;
