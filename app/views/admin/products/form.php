--- conflicted
+++ resolved
@@ -1147,22 +1147,29 @@
         promoEl.value = rawPromo === '' ? '' : String(brToFloat(rawPromo));
       }
 
-      const price=parseFloat((priceEl?.value||'0'));
+      const price = parseFloat((priceEl?.value || '0'));
       const promoRaw = promoEl?.value ?? '';
       const promo = promoRaw === '' ? null : parseFloat(promoRaw || '0');
-<<<<<<< HEAD
-      if(promo !== null && !Number.isNaN(promo)){
-        if(promo <= 0 || price <= 0){ promoEl.value = ''; }
-        else if(promo >= price){ e.preventDefault(); alert('O preço promocional deve ser menor que o preço base.'); document.getElementById('promo_price').focus(); return; }
-      }
-=======
-      if(promo !== null && !Number.isNaN(promo) && price > 0 && promo>=price){ e.preventDefault(); alert('O preço promocional deve ser menor que o preço base.'); document.getElementById('promo_price').focus(); return; }
->>>>>>> 255c21a3
+
+      // Promo: se inválida (<=0) ou preço base <=0, limpa; se >= preço base, bloqueia submit
+      if (promoEl && promo !== null && !Number.isNaN(promo)) {
+        if (price <= 0 || promo <= 0) {
+          promoEl.value = '';
+        } else if (promo >= price) {
+          e.preventDefault();
+          alert('O preço promocional deve ser menor que o preço base.');
+          document.getElementById('promo_price').focus();
+          return;
+        }
+      }
 
       // COMBO
+      const groupsToggle=document.getElementById('groups-toggle');
+      const gContainer=document.getElementById('groups-container');
+
       if(groupsToggle && groupsToggle.checked){
         const gs=gContainer.querySelectorAll('.group-card');
-        if(!gs.length){ e.preventDefault(); alert('Adicione pelo menos um grupo de opções do combo.'); addGroup(); return; }
+        if(!gs.length){ e.preventDefault(); alert('Adicione pelo menos um grupo de opções do combo.'); return; }
         for(const g of gs){
           const gname=g.querySelector('input[name^="groups"][name$="[name]"]');
           const items=g.querySelectorAll('.item-row');
@@ -1176,6 +1183,9 @@
       }
 
       // PERSONALIZAÇÃO (novo layout)
+      const custToggle = document.getElementById('customization-enabled');
+      const custCont   = document.getElementById('cust-groups-container');
+
       if(custToggle && custToggle.checked){
         const cgs = custCont.querySelectorAll('.cust-group');
         if(!cgs.length){ e.preventDefault(); alert('Adicione pelo menos um grupo de personalização.'); return; }
