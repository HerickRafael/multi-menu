<?php
// admin/products/form.php — Formulário de produtos (cards + drag)

// ===== Guard rails / Vars padrão =====
$p              = $p              ?? [];
$company        = $company        ?? [];
$cats           = $cats           ?? [];
$groups         = $groups         ?? [];           // COMBO
$simpleProducts = $simpleProducts ?? [];           // p/ combos
$ingredients    = $ingredients    ?? [];
$errors         = $errors         ?? [];

// Personalização
$customization  = $customization  ?? [];           // ['enabled'=>bool, 'groups'=>[...]]
$custEnabled    = !empty($customization['enabled']);
$custGroups     = $customization['groups'] ?? [];

// Título / Ação
$title   = "Produto - " . ($company['name'] ?? '');
$editing = !empty($p['id']);
$slug    = rawurlencode((string)($company['slug'] ?? ''));
$action  = $editing ? "admin/{$slug}/products/" . (int)$p['id'] : "admin/{$slug}/products";

if (!function_exists('e')) { function e($s){ return htmlspecialchars((string)$s, ENT_QUOTES, 'UTF-8'); } }
?>
<?php ob_start(); ?>

<!-- ERROS -->
<?php if (!empty($errors) && is_array($errors)): ?>
  <div class="mb-4 rounded-xl border border-red-200 bg-red-50/90 p-3 text-sm text-red-800 shadow-sm">
    <strong class="mb-1 block">Por favor, corrija os campos abaixo:</strong>
    <ul class="list-disc space-y-0.5 pl-5">
      <?php foreach ($errors as $err): ?><li><?= e($err) ?></li><?php endforeach; ?>
    </ul>
  </div>
<?php endif; ?>

<form id="product-form"
      method="post"
      action="<?= e(base_url($action)) ?>"
      enctype="multipart/form-data"
      class="relative grid max-w-4xl gap-6 rounded-2xl border border-slate-200 bg-white p-4 md:p-6 shadow-sm">

  <!-- CSRF / METHOD -->
  <?php if (function_exists('csrf_field')): ?>
    <?= csrf_field() ?>
  <?php elseif (function_exists('csrf_token')): ?>
    <input type="hidden" name="csrf_token" value="<?= e(csrf_token()) ?>">
  <?php endif; ?>
  <?php if ($editing): ?><input type="hidden" name="_method" value="PUT"><?php endif; ?>

  <!-- TOOLBAR FIXA -->
  <div class="sticky top-0 z-20 -m-4 mb-0 border-b bg-white/85 px-4 py-2 backdrop-blur supports-[backdrop-filter]:bg-white/60">
    <div class="mx-auto flex max-w-4xl items-center justify-between">
      <div class="flex items-center gap-2 text-sm text-slate-800">
        <span class="inline-flex h-6 w-6 items-center justify-center rounded-lg bg-slate-100">
          <svg class="h-4 w-4 text-slate-600" viewBox="0 0 24 24" fill="none">
            <path d="M12 5v14M5 12h14" stroke="currentColor" stroke-width="1.5" stroke-linecap="round"/>
          </svg>
        </span>
        <strong><?= $editing ? 'Editar' : 'Novo' ?> produto</strong>
      </div>
      <div class="flex gap-2">
        <a href="<?= e(base_url("admin/{$slug}/products")) ?>"
           class="inline-flex items-center gap-2 rounded-xl border border-slate-300 bg-white px-3 py-1.5 text-sm text-slate-700 shadow-sm hover:bg-slate-50">
          <svg class="h-4 w-4" viewBox="0 0 24 24" fill="none"><path d="M15 6 9 12l6 6" stroke="currentColor" stroke-width="1.5" stroke-linecap="round"/></svg>
          Cancelar
        </a>
        <button type="submit"
                class="inline-flex items-center gap-2 rounded-xl admin-gradient-bg px-4 py-1.5 text-sm font-medium text-white shadow hover:opacity-95">
          <svg class="h-4 w-4" viewBox="0 0 24 24" fill="none"><path d="M20 7 9 18l-5-5" stroke="currentColor" stroke-width="2" stroke-linecap="round" stroke-linejoin="round"/></svg>
          Salvar
        </button>
      </div>
    </div>
  </div>

  <!-- CARD: Dados básicos -->
  <fieldset class="rounded-2xl border border-slate-200 p-4 md:p-5 shadow-sm">
    <legend class="mb-3 inline-flex items-center gap-2 rounded-xl bg-slate-50 px-3 py-1.5 text-sm font-medium text-slate-700">
      <svg class="h-4 w-4" viewBox="0 0 24 24" fill="none"><path d="M5 7h14M5 12h10M5 17h6" stroke="currentColor" stroke-width="1.6" stroke-linecap="round"/></svg>
      Dados básicos
    </legend>

    <label for="category_id" class="grid gap-1 mb-3">
      <span class="text-sm text-slate-700">Categoria</span>
      <select name="category_id" id="category_id" class="rounded-xl border border-slate-300 bg-white px-3 py-2 text-slate-800 focus:ring-2 focus:ring-indigo-400" aria-describedby="help-cat">
        <option value="">— sem categoria —</option>
        <?php foreach ($cats as $c): ?>
          <option value="<?= (int)$c['id'] ?>" <?= (isset($p['category_id']) && (int)$p['category_id'] === (int)$c['id']) ? 'selected' : '' ?>>
            <?= e($c['name']) ?>
          </option>
        <?php endforeach; ?>
      </select>
      <small id="help-cat" class="text-xs text-slate-500">Usado para agrupar o cardápio.</small>
    </label>

    <div class="grid gap-3 md:grid-cols-2">
      <label for="name" class="grid gap-1">
        <span class="text-sm text-slate-700">Nome <span class="text-red-500">*</span></span>
        <input required name="name" id="name" value="<?= e($p['name'] ?? '') ?>" autocomplete="off"
               class="w-full rounded-xl border border-slate-300 bg-white px-3 py-2 text-slate-900 placeholder-slate-400 focus:ring-2 focus:ring-indigo-400">
      </label>

      <label for="sku" class="grid gap-1">
        <span class="text-sm text-slate-700">SKU</span>
<<<<<<< HEAD
        <div class="sku-lock relative">
          <input name="sku" id="sku" value="<?= e($p['sku'] ?? '') ?>" placeholder="Gerado automaticamente" autocomplete="off"
                 readonly
                 class="w-full rounded-xl border border-slate-300 bg-slate-50 px-3 py-2 pr-12 text-slate-900 placeholder-slate-400 focus:ring-2 focus:ring-indigo-400">
          <button type="button" class="sku-lock-btn" aria-label="Definido automaticamente em ordem crescente e sem repetições."
                  title="Definido automaticamente em ordem crescente e sem repetições.">
            <svg class="h-4 w-4" viewBox="0 0 24 24" fill="none" aria-hidden="true">
              <path d="M17 11h-1V9a4 4 0 0 0-8 0v2h-.333A1.667 1.667 0 0 0 6 12.667v6.666C6 20.955 6.746 22 7.667 22h8.666C17.254 22 18 20.955 18 19.333v-6.666A1.667 1.667 0 0 0 16.667 11H17Z" stroke="currentColor" stroke-width="1.5" stroke-linecap="round" stroke-linejoin="round" />
              <path d="M15 11H9V9a3 3 0 1 1 6 0v2Z" fill="currentColor" />
            </svg>
            <span class="sku-lock-tooltip">Definido automaticamente em ordem crescente e sem repetições.</span>
          </button>
        </div>
=======
        <input name="sku" id="sku" value="<?= e($p['sku'] ?? '') ?>" placeholder="Gerado automaticamente" autocomplete="off"
               readonly
               class="rounded-xl border border-slate-300 bg-slate-50 px-3 py-2 text-slate-900 placeholder-slate-400 focus:ring-2 focus:ring-indigo-400">
        <small class="text-xs text-slate-500">Definido automaticamente em ordem crescente e sem repetições.</small>
>>>>>>> 6962d105
      </label>
    </div>

    <label for="description" class="mt-3 grid gap-1">
      <span class="text-sm text-slate-700">Descrição</span>
      <textarea name="description" id="description" rows="3" maxlength="300" placeholder="Até 300 caracteres"
                class="rounded-xl border border-slate-300 bg-white px-3 py-2 text-slate-900 placeholder-slate-400 focus:ring-2 focus:ring-indigo-400"><?= e($p['description'] ?? '') ?></textarea>
      <div class="flex justify-between text-xs text-slate-500">
        <span>Mostrada na página do produto.</span>
        <span><span id="desc-count">0</span>/300</span>
      </div>
    </label>
  </fieldset>

  <!-- CARD: Tipo & Preço -->
  <fieldset class="rounded-2xl border border-slate-200 p-4 md:p-5 shadow-sm">
    <legend class="mb-3 inline-flex items-center gap-2 rounded-xl bg-slate-50 px-3 py-1.5 text-sm font-medium text-slate-700">
      <svg class="h-4 w-4" viewBox="0 0 24 24" fill="none"><path d="M7 12h10M12 7v10" stroke="currentColor" stroke-width="1.6" stroke-linecap="round"/></svg>
      Tipo & Preço
    </legend>

    <div class="grid gap-3 md:grid-cols-2">
      <label for="type" class="grid gap-1">
        <span class="text-sm text-slate-700">Tipo</span>
        <?php $ptype = $p['type'] ?? 'simple'; ?>
        <select name="type" id="type" class="rounded-xl border border-slate-300 bg-white px-3 py-2 text-slate-800 focus:ring-2 focus:ring-indigo-400">
          <option value="simple" <?= $ptype === 'simple' ? 'selected' : '' ?>>Simples</option>
          <option value="combo"  <?= $ptype === 'combo'  ? 'selected' : '' ?>>Combo</option>
        </select>
        <small class="text-xs text-slate-500">Combos usam “Grupos de opções”. Produtos simples podem ter Personalização.</small>
      </label>

      <label for="price_mode" class="grid gap-1">
        <span class="text-sm text-slate-700">Modo de preço</span>
        <?php $pmode = $p['price_mode'] ?? 'fixed'; ?>
        <select name="price_mode" id="price_mode" class="rounded-xl border border-slate-300 bg-white px-3 py-2 text-slate-800 focus:ring-2 focus:ring-indigo-400">
          <option value="fixed" <?= $pmode === 'fixed' ? 'selected' : '' ?>>Fixo (preço base)</option>
          <option value="sum"   <?= $pmode === 'sum'   ? 'selected' : '' ?>>Somar itens do grupo</option>
        </select>
        <small class="text-xs text-slate-500">Em “Somar itens”, total = <code class="rounded bg-slate-100 px-1">preço base + deltas</code>.</small>
      </label>
    </div>

    <div class="mt-3 grid gap-3 md:grid-cols-3">
      <label for="price" class="grid gap-1">
        <span class="text-sm text-slate-700">Preço base (R$)</span>
        <input name="price" id="price" type="number" step="0.01" min="0" value="<?= e($p['price'] ?? 0) ?>"
               class="rounded-xl border border-slate-300 bg-white px-3 py-2 text-slate-900 focus:ring-2 focus:ring-indigo-400" inputmode="decimal" autocomplete="off">
      </label>
      <label for="promo_price" class="grid gap-1">
        <span class="text-sm text-slate-700">Preço promocional (R$)</span>
        <input name="promo_price" id="promo_price" type="number" step="0.01" min="0" value="<?= e($p['promo_price'] ?? '') ?>"
               class="rounded-xl border border-slate-300 bg-white px-3 py-2 text-slate-900 placeholder-slate-400 focus:ring-2 focus:ring-indigo-400"
               placeholder="Opcional" inputmode="decimal" autocomplete="off">
      </label>
      <label for="sort_order" class="grid gap-1">
        <span class="text-sm text-slate-700">Ordem</span>
        <input name="sort_order" id="sort_order" type="number" step="1" value="<?= e($p['sort_order'] ?? 0) ?>"
               class="rounded-xl border border-slate-300 bg-white px-3 py-2 text-slate-900 focus:ring-2 focus:ring-indigo-400">
      </label>
    </div>
  </fieldset>

  <!-- CARD: Imagem -->
  <fieldset class="rounded-2xl border border-slate-200 p-4 md:p-5 shadow-sm">
    <legend class="mb-3 inline-flex items-center gap-2 rounded-xl bg-slate-50 px-3 py-1.5 text-sm font-medium text-slate-700">
      <svg class="h-4 w-4" viewBox="0 0 24 24" fill="none"><path d="M4 6h16v12H4zM8 10l3 3 2-2 3 3" stroke="currentColor" stroke-width="1.6" stroke-linecap="round" stroke-linejoin="round"/></svg>
      Imagem
    </legend>

    <div class="grid items-start gap-3 md:grid-cols-[1fr_auto]">
      <label for="image" class="grid gap-1">
        <span class="text-sm text-slate-700">Upload (jpg/png/webp)</span>
        <input type="file" name="image" id="image" accept=".jpg,.jpeg,.png,.webp"
               class="rounded-xl border border-slate-300 bg-white px-3 py-2 text-slate-900 focus:ring-2 focus:ring-indigo-400">
        <small class="text-xs text-slate-500">Recomendado: 1000×750px ou maior (4:3). Máx. 5 MB.</small>
      </label>
      <div class="flex flex-col items-center gap-2">
        <span class="text-xs text-slate-500">Pré-visualização</span>
        <img id="image-preview"
             src="<?= !empty($p['image']) ? e(base_url($p['image'])) : e(base_url('assets/logo-placeholder.png')) ?>"
             alt="Pré-visualização"
             class="h-32 w-32 rounded-xl border border-slate-200 object-cover shadow-sm">
      </div>
    </div>
  </fieldset>

  <!-- ===== DRAG ESTILOS ===== -->
  <style>
    .sku-lock-btn{
      position:absolute;
      right:.75rem;
      top:50%;
      transform:translateY(-50%);
      display:inline-flex;
      align-items:center;
      justify-content:center;
      height:2rem;
      width:2rem;
      border-radius:9999px;
      color:rgba(71,85,105,1);
      background-color:transparent;
      border:none;
      cursor:help;
      padding:0;
    }
    .sku-lock-btn:hover,
    .sku-lock-btn:focus{
      color:rgba(30,41,59,1);
    }
    .sku-lock-btn:focus{
      outline:2px solid rgba(99,102,241,.4);
      outline-offset:2px;
    }
    .sku-lock-tooltip{
      position:absolute;
      bottom:-0.5rem;
      right:2.5rem;
      transform:translateY(100%);
      display:none;
      max-width:16rem;
      padding:.5rem .75rem;
      border-radius:.5rem;
      background-color:rgba(15,23,42,.92);
      color:white;
      font-size:.75rem;
      line-height:1.1;
      box-shadow:0 10px 30px -15px rgba(15,23,42,.55);
      text-align:left;
      pointer-events:none;
      z-index:30;
    }
    .sku-lock-btn:hover .sku-lock-tooltip,
    .sku-lock-btn:focus-visible .sku-lock-tooltip,
    .sku-lock-btn:active .sku-lock-tooltip{
      display:block;
    }
    /* Personalização */
    #cust-groups-container .cust-group{transition:transform .18s ease,box-shadow .18s ease,opacity .18s ease}
    #cust-groups-container .cust-group.dragging{opacity:.85;transform:scale(.985);box-shadow:0 18px 35px -20px rgba(15,23,42,.45)}
    .cust-drag-ghost{box-sizing:border-box;border-radius:.75rem;box-shadow:0 18px 35px -20px rgba(15,23,42,.45)}

    /* Combo */
    #groups-container .group-card{transition:transform .18s ease,box-shadow .18s ease,opacity .18s ease}
    #groups-container .group-card.dragging{opacity:.85;transform:scale(.985);box-shadow:0 18px 35px -20px rgba(15,23,42,.45)}
    .combo-drag-ghost{box-sizing:border-box;border-radius:.75rem;box-shadow:0 18px 35px -20px rgba(15,23,42,.45)}
  </style>

  <!-- CARD: Grupos (Combo) -->
  <?php $hasGroups = !empty($groups); ?>
  <fieldset class="rounded-2xl border border-slate-200 p-4 md:p-5 shadow-sm" aria-labelledby="legend-groups">
    <legend id="legend-groups" class="mb-3 inline-flex items-center gap-2 rounded-xl bg-slate-50 px-3 py-1.5 text-sm font-medium text-slate-700">
      <svg class="h-4 w-4" viewBox="0 0 24 24" fill="none"><path d="M6 7h12M6 12h12M6 17h8" stroke="currentColor" stroke-width="1.6" stroke-linecap="round"/></svg>
      Grupos de opções (Combo)
    </legend>

    <input type="hidden" id="use_groups_hidden" name="use_groups" value="<?= $hasGroups ? '1' : '0' ?>">

    <label class="mb-2 inline-flex items-center gap-2 text-sm text-slate-700">
      <input type="checkbox" id="groups-toggle" name="use_groups" value="1"
             class="h-4 w-4 rounded border-slate-300 text-indigo-600 focus:ring-indigo-500"
             <?= $hasGroups ? 'checked' : '' ?> aria-controls="groups-wrap" aria-expanded="<?= $hasGroups ? 'true' : 'false' ?>">
      <span>Usar grupos de opções (para combos/componentes)</span>
    </label>

    <div id="groups-wrap" class="<?= $hasGroups ? '' : 'hidden' ?>" aria-hidden="<?= $hasGroups ? 'false' : 'true' ?>">
      <?php if (empty($simpleProducts)): ?>
        <div class="mb-2 rounded-lg border border-amber-300 bg-amber-50 p-2 text-sm text-amber-900">
          Nenhum <strong>produto simples</strong> encontrado para esta empresa. Cadastre ao menos um e marque como ativo.
        </div>
      <?php endif; ?>

      <div class="mb-2 rounded-lg bg-slate-50 p-3 text-sm leading-relaxed text-slate-700">
        Cada <em>grupo</em> é uma etapa (ex.: “Lanche”, “Acompanhamento”, “Bebida”). Itens são
        <strong>produtos simples</strong>.
      </div>

      <div id="groups-container" class="grid gap-3">
        <?php if (!empty($groups)): foreach ($groups as $gi => $g): $gi=(int)$gi;
          $gItems = $g['items'] ?? [];
          $min    = (int)($g['min_qty'] ?? $g['min'] ?? 0);
          $max    = (int)($g['max_qty'] ?? $g['max'] ?? 1);
          $sort   = isset($g['sort_order']) ? (int)$g['sort_order'] : $gi;
        ?>
        <div class="group-card rounded-2xl border border-slate-200 bg-white shadow-sm" data-index="<?= $gi ?>">
          <div class="flex items-center gap-3 border-b border-slate-200 p-3">
            <button type="button" draggable="true" class="combo-drag-handle inline-flex cursor-move items-center justify-center rounded-full border border-slate-200 bg-slate-50 p-2 text-slate-400 hover:text-slate-600" title="Arrastar">↕</button>
            <input type="text" name="groups[<?= $gi ?>][name]"
                   class="w-full rounded-lg border border-slate-300 bg-white px-3 py-2 focus:ring-2 focus:ring-indigo-400"
                   placeholder="Nome do grupo" value="<?= e($g['name'] ?? '') ?>" required />
            <input type="hidden" class="combo-order-input" name="groups[<?= $gi ?>][sort_order]" value="<?= $sort ?>">
            <button type="button" class="remove-group shrink-0 rounded-full p-2 text-slate-400 hover:text-red-600" aria-label="Remover grupo">✕</button>
          </div>

          <?php if (!empty($gItems)): foreach ($gItems as $ii => $it):
            $ii    = (int)$ii;
            $selId = (int)($it['product_id'] ?? 0);
            $isDef = !empty($it['is_default'] ?? $it['default']);
          ?>
          <div class="item-row grid grid-cols-1 gap-3 p-3 md:grid-cols-[minmax(0,1fr)_160px_72px_72px_auto_40px] md:items-center" data-item-index="<?= $ii ?>">
            <div>
              <label class="block text-xs text-slate-500">Produto</label>
              <select name="groups[<?= $gi ?>][items][<?= $ii ?>][product_id]"
                      class="product-select w-full rounded-lg border border-slate-300 bg-white px-3 py-2"
                      title="Selecione um item da lista." required>
                <option value="">— Selecione um produto simples —</option>
                <?php foreach ($simpleProducts as $sp): ?>
                  <option value="<?= (int)$sp['id'] ?>" data-price="<?= e((string)($sp['price'] ?? '0')) ?>" <?= $selId === (int)$sp['id'] ? 'selected' : '' ?>>
                    <?= e($sp['name']) ?><?= isset($sp['price']) ? ' — R$ ' . number_format((float)$sp['price'], 2, ',', '.') : '' ?>
                  </option>
                <?php endforeach; ?>
              </select>
            </div>
            <div class="text-sm text-slate-600">
              <label class="block text-xs text-slate-500">Preço base</label>
              <div class="sp-price rounded-lg border border-slate-200 bg-slate-50 px-3 py-2">R$ 0,00</div>
            </div>
            <div>
              <label class="block text-xs text-slate-500">Mín</label>
              <input type="number" min="0" name="groups[<?= $gi ?>][min]" value="<?= $min ?>" class="w-full rounded-lg border border-slate-300 px-3 py-2"/>
            </div>
            <div>
              <label class="block text-xs text-slate-500">Máx</label>
              <input type="number" min="1" name="groups[<?= $gi ?>][max]" value="<?= $max ?>" class="w-full rounded-lg border border-slate-300 px-3 py-2"/>
            </div>
            <label class="inline-flex items-center gap-2 text-sm text-slate-700">
              <input type="checkbox" name="groups[<?= $gi ?>][items][<?= $ii ?>][default]" value="1" <?= $isDef ? 'checked' : '' ?> class="h-4 w-4 rounded border-slate-300 text-indigo-600">
              <span>Default</span>
            </label>
            <div class="flex justify-end">
              <button type="button" class="remove-item shrink-0 rounded-full p-2 text-slate-400 hover:text-red-600" aria-label="Remover item">✕</button>
            </div>
            <input type="hidden" name="groups[<?= $gi ?>][items][<?= $ii ?>][delta]" value="0">
          </div>
          <?php endforeach; else: ?>
          <div class="item-row grid grid-cols-1 gap-3 p-3 md:grid-cols-[minmax(0,1fr)_160px_72px_72px_auto_40px] md:items-center" data-item-index="0">
            <div>
              <label class="block text-xs text-slate-500">Produto</label>
              <select name="groups[<?= $gi ?>][items][0][product_id]" class="product-select w-full rounded-lg border border-slate-300 bg-white px-3 py-2" title="Selecione um item da lista." required>
                <option value="">— Selecione um produto simples —</option>
                <?php foreach ($simpleProducts as $sp): ?>
                  <option value="<?= (int)$sp['id'] ?>" data-price="<?= e((string)($sp['price'] ?? '0')) ?>">
                    <?= e($sp['name']) ?><?= isset($sp['price']) ? ' — R$ ' . number_format((float)$sp['price'], 2, ',', '.') : '' ?>
                  </option>
                <?php endforeach; ?>
              </select>
            </div>
            <div class="text-sm text-slate-600">
              <label class="block text-xs text-slate-500">Preço base</label>
              <div class="sp-price rounded-lg border border-slate-200 bg-slate-50 px-3 py-2">R$ 0,00</div>
            </div>
            <div>
              <label class="block text-xs text-slate-500">Mín</label>
              <input type="number" min="0" name="groups[<?= $gi ?>][min]" value="<?= $min ?>" class="w-full rounded-lg border border-slate-300 px-3 py-2"/>
            </div>
            <div>
              <label class="block text-xs text-slate-500">Máx</label>
              <input type="number" min="1" name="groups[<?= $gi ?>][max]" value="<?= $max ?>" class="w-full rounded-lg border border-slate-300 px-3 py-2"/>
            </div>
            <label class="inline-flex items-center gap-2 text-sm text-slate-700">
              <input type="checkbox" name="groups[<?= $gi ?>][items][0][default]" value="1" class="h-4 w-4 rounded border-slate-300 text-indigo-600">
              <span>Default</span>
            </label>
            <div class="flex justify-end">
              <button type="button" class="remove-item shrink-0 rounded-full p-2 text-slate-400 hover:text-red-600" aria-label="Remover item">✕</button>
            </div>
            <input type="hidden" name="groups[<?= $gi ?>][items][0][delta]" value="0">
          </div>
          <?php endif; ?>

          <div class="flex items-center justify-between gap-3 border-t border-slate-200 p-3">
            <button type="button" class="add-item rounded-lg border border-slate-300 px-3 py-2 text-sm hover:bg-slate-50">+ Item</button>
            <div class="group-base-price text-sm text-slate-600">Preço base: R$ 0,00</div>
          </div>
        </div>
        <?php endforeach; endif; ?>
      </div>

      <div class="mt-1">
        <button type="button" id="add-group" class="w-full rounded-lg border border-slate-300 px-3 py-2 text-sm hover:bg-slate-50">+ Grupo</button>
      </div>
    </div>
  </fieldset>

  <!-- CARD: Personalização -->
  <fieldset class="rounded-2xl border border-slate-200 p-4 md:p-5 shadow-sm" aria-labelledby="legend-custom">
    <legend id="legend-custom" class="mb-3 inline-flex items-center gap-2 rounded-xl bg-slate-50 px-3 py-1.5 text-sm font-medium text-slate-700">
      <svg class="h-4 w-4" viewBox="0 0 24 24" fill="none"><path d="M6 8h12M6 12h8M6 16h4" stroke="currentColor" stroke-width="1.6" stroke-linecap="round"/></svg>
      Personalização
    </legend>

    <input type="hidden" id="customization-enabled-hidden" name="customization[enabled]" value="<?= $custEnabled ? '1' : '0' ?>">
    <label class="mb-2 inline-flex items-center gap-2 text-sm text-slate-700">
      <input type="checkbox" id="customization-enabled" name="customization[enabled]" value="1"
             class="h-4 w-4 rounded border-slate-300 text-indigo-600 focus:ring-indigo-500" <?= $custEnabled ? 'checked' : '' ?>>
      <span>Permitir personalização de itens</span>
    </label>

    <div id="customization-wrap" class="<?= $custEnabled ? '' : 'hidden' ?>" aria-hidden="<?= $custEnabled ? 'false' : 'true' ?>">
      <div class="mb-2 rounded-lg bg-slate-50 p-3 text-sm leading-relaxed text-slate-700">
        Crie grupos (ex.: <strong>Ingredientes</strong>, <strong>Molhos</strong>) e escolha os ingredientes já cadastrados.
        Ative <strong>Ingrediente padrão</strong> para definir a quantidade exibida ao cliente.
      </div>

      <div id="cust-groups-container" class="grid gap-3">
        <?php if (!empty($custGroups)): foreach ($custGroups as $gi => $cg): $gi=(int)$gi;
          $cgName = $cg['name'] ?? '';
          $cItems = $cg['items'] ?? [[]];
          $gType  = $cg['type'] ?? 'extra';
          $gMode  = in_array($gType, ['single','addon'], true) ? 'choice' : 'extra';
          $gMin   = isset($cg['min']) ? max(0, (int)$cg['min']) : 0;
          $gMax   = isset($cg['max']) ? max($gMin, (int)$cg['max']) : ($gMode === 'choice' ? max(1, count($cItems)) : 99);
          if ($gType === 'single') { $gMax = 1; }
        ?>
        <div class="cust-group rounded-2xl border border-slate-200 bg-white shadow-sm" data-index="<?= $gi ?>" data-mode="<?= e($gMode) ?>">
          <div class="flex flex-col gap-3 border-b border-slate-200 p-3">
            <div class="flex items-center gap-3">
              <button type="button" draggable="true" class="cust-drag-handle inline-flex cursor-move items-center justify-center rounded-full border border-slate-200 bg-slate-50 p-2 text-slate-400 hover:text-slate-600" title="Arrastar">↕</button>
              <input type="text" name="customization[groups][<?= $gi ?>][name]"
                     class="w-full rounded-lg border border-slate-300 bg-white px-3 py-2 focus:ring-2 focus:ring-indigo-400"
                     placeholder="Nome do grupo" value="<?= e($cgName) ?>"/>
              <input type="hidden" class="cust-order-input" name="customization[groups][<?= $gi ?>][sort_order]" value="<?= isset($cg['sort_order']) ? (int)$cg['sort_order'] : $gi ?>">
              <button type="button" class="cust-remove-group rounded-full p-2 text-slate-400 hover:text-red-600" title="Remover grupo">✕</button>
            </div>
            <div class="grid items-start gap-3 md:grid-cols-[minmax(0,1fr)_auto]">
              <label class="grid gap-1 text-sm">
                <span class="text-xs text-slate-500">Modo de seleção</span>
                <select name="customization[groups][<?= $gi ?>][mode]" class="cust-mode-select rounded-lg border border-slate-300 bg-white px-3 py-2">
                  <option value="extra" <?= $gMode === 'extra' ? 'selected' : '' ?>>Adicionar ingredientes livremente</option>
                  <option value="choice" <?= $gMode === 'choice' ? 'selected' : '' ?>>Escolher ingrediente</option>
                </select>
              </label>
              <div class="cust-choice-settings <?= $gMode === 'choice' ? '' : 'hidden' ?>">
                <div class="grid gap-2 md:grid-cols-2">
                  <label class="grid gap-1 text-xs text-slate-500">
                    <span>Seleções mínimas</span>
                    <input type="number" class="cust-choice-min rounded-lg border border-slate-300 px-3 py-2"
                           name="customization[groups][<?= $gi ?>][choice][min]" value="<?= $gMode === 'choice' ? $gMin : 0 ?>" min="0" step="1">
                  </label>
                  <label class="grid gap-1 text-xs text-slate-500">
                    <span>Seleções máximas</span>
                    <input type="number" class="cust-choice-max rounded-lg border border-slate-300 px-3 py-2"
                           name="customization[groups][<?= $gi ?>][choice][max]" value="<?= $gMode === 'choice' ? $gMax : 1 ?>" min="1" step="1">
                  </label>
                </div>
                <p class="mt-1 text-xs text-slate-500">Defina quantas opções o cliente pode marcar.</p>
              </div>
            </div>
          </div>
          <?php foreach ($cItems as $ii => $ci): $ii=(int)$ii;
            $selId = isset($ci['ingredient_id']) ? (int)$ci['ingredient_id'] : 0;
            $def   = !empty($ci['default']);
            $minQ  = isset($ci['min_qty']) ? (int)$ci['min_qty'] : 0;
            $maxQ  = isset($ci['max_qty']) ? (int)$ci['max_qty'] : 1;
            if ($maxQ < $minQ) { $maxQ = $minQ; }
            $defQty = $def ? (int)($ci['default_qty'] ?? $minQ) : $minQ;
          ?>
          <div class="cust-item grid items-center gap-3 p-3 md:grid-cols-[minmax(0,1fr)_auto_auto_auto_40px]" data-item-index="<?= $ii ?>">
            <div>
              <label class="block text-xs text-slate-500">Ingrediente</label>
              <select name="customization[groups][<?= $gi ?>][items][<?= $ii ?>][ingredient_id]"
                      class="cust-ingredient-select w-full rounded-lg border border-slate-300 bg-white px-3 py-2"
                      data-default-min="<?= $minQ ?>" data-default-max="<?= $maxQ ?>">
                <option value="">Selecione</option>
                <?php foreach ($ingredients as $ing): ?>
                  <option value="<?= (int)$ing['id'] ?>"
                          data-min="<?= (int)($ing['min_qty'] ?? 0) ?>"
                          data-max="<?= (int)($ing['max_qty'] ?? 1) ?>"
                          data-img="<?= e($ing['image_path'] ?? '') ?>"
                          <?= $selId === (int)$ing['id'] ? 'selected' : '' ?>>
                    <?= e($ing['name']) ?>
                  </option>
                <?php endforeach; ?>
              </select>
            </div>
            <div class="cust-limits-wrap self-start md:self-center">
              <div class="cust-limits grid gap-2 md:grid-cols-2" data-min="<?= $minQ ?>" data-max="<?= $maxQ ?>">
                <div>
                  <label class="block text-xs text-slate-500">Quantidade mínima</label>
                  <input type="number" class="cust-min-input w-24 rounded-lg border border-slate-300 px-3 py-2"
                         name="customization[groups][<?= $gi ?>][items][<?= $ii ?>][min_qty]" value="<?= $minQ ?>" min="0" step="1">
                </div>
                <div>
                  <label class="block text-xs text-slate-500">Quantidade máxima</label>
                  <input type="number" class="cust-max-input w-24 rounded-lg border border-slate-300 px-3 py-2"
                         name="customization[groups][<?= $gi ?>][items][<?= $ii ?>][max_qty]" value="<?= $maxQ ?>" min="0" step="1">
                </div>
              </div>
            </div>
            <div class="flex flex-col items-start gap-2">
              <input type="hidden" class="cust-default-flag" name="customization[groups][<?= $gi ?>][items][<?= $ii ?>][default]" value="<?= $def ? '1' : '0' ?>">
              <label class="inline-flex items-center gap-2 text-sm">
                <input type="checkbox" class="cust-default-toggle h-4 w-4 rounded border-slate-300 text-indigo-600" <?= $def ? 'checked' : '' ?>>
                <span>Ingrediente padrão</span>
              </label>
            </div>
            <div class="cust-default-qty-wrap <?= $def ? '' : 'hidden' ?>">
              <label class="block text-xs text-slate-500">Quantidade padrão</label>
              <input type="number" class="cust-default-qty rounded-lg border border-slate-300 px-3 py-2"
                     name="customization[groups][<?= $gi ?>][items][<?= $ii ?>][default_qty]"
                     value="<?= $defQty ?>" min="<?= $minQ ?>" max="<?= $maxQ ?>" step="1">
            </div>
            <button type="button" class="cust-remove-item justify-self-end rounded-full p-2 text-slate-400 hover:text-red-600" title="Remover ingrediente">✕</button>
          </div>
          <?php endforeach; ?>

          <div class="flex items-center justify-between gap-3 border-t border-slate-200 p-3">
            <button type="button" class="cust-add-item rounded-lg border border-slate-300 px-3 py-2 text-sm hover:bg-slate-50">+ Ingrediente</button>
            <button type="button" class="cust-add-choice rounded-lg border border-slate-300 px-3 py-2 text-sm hover:bg-slate-50">+ Escolher ingrediente</button>
          </div>
        </div>
        <?php endforeach; else: ?>
        <!-- grupo vazio inicial -->
        <div class="cust-group rounded-2xl border border-slate-200 bg-white shadow-sm" data-index="0" data-mode="extra">
          <div class="flex flex-col gap-3 border-b border-slate-200 p-3">
            <div class="flex items-center gap-3">
              <button type="button" draggable="true" class="cust-drag-handle inline-flex cursor-move items-center justify-center rounded-full border border-slate-200 bg-slate-50 p-2 text-slate-400 hover:text-slate-600" title="Arrastar">↕</button>
              <input type="text" name="customization[groups][0][name]"
                     class="w-full rounded-lg border border-slate-300 bg-white px-3 py-2 focus:ring-2 focus:ring-indigo-400"
                     placeholder="Nome do grupo" value=""/>
              <input type="hidden" class="cust-order-input" name="customization[groups][0][sort_order]" value="0">
              <button type="button" class="cust-remove-group rounded-full p-2 text-slate-400 hover:text-red-600" title="Remover grupo">✕</button>
            </div>
            <div class="grid items-start gap-3 md:grid-cols-[minmax(0,1fr)_auto]">
              <label class="grid gap-1 text-sm">
                <span class="text-xs text-slate-500">Modo de seleção</span>
                <select name="customization[groups][0][mode]" class="cust-mode-select rounded-lg border border-slate-300 bg-white px-3 py-2">
                  <option value="extra" selected>Adicionar ingredientes livremente</option>
                  <option value="choice">Escolher ingrediente</option>
                </select>
              </label>
              <div class="cust-choice-settings hidden">
                <div class="grid gap-2 md:grid-cols-2">
                  <label class="grid gap-1 text-xs text-slate-500">
                    <span>Seleções mínimas</span>
                    <input type="number" class="cust-choice-min rounded-lg border border-slate-300 px-3 py-2"
                           name="customization[groups][0][choice][min]" value="0" min="0" step="1">
                  </label>
                  <label class="grid gap-1 text-xs text-slate-500">
                    <span>Seleções máximas</span>
                    <input type="number" class="cust-choice-max rounded-lg border border-slate-300 px-3 py-2"
                           name="customization[groups][0][choice][max]" value="1" min="1" step="1">
                  </label>
                </div>
                <p class="mt-1 text-xs text-slate-500">Defina quantas opções o cliente pode marcar.</p>
              </div>
            </div>
          </div>

          <div class="cust-item grid items-center gap-3 p-3 md:grid-cols-[minmax(0,1fr)_auto_auto_auto_40px]" data-item-index="0">
            <div>
              <label class="block text-xs text-slate-500">Ingrediente</label>
              <select name="customization[groups][0][items][0][ingredient_id]"
                      class="cust-ingredient-select w-full rounded-lg border border-slate-300 bg-white px-3 py-2"
                      data-default-min="0" data-default-max="1">
                <option value="">Selecione</option>
                <?php foreach ($ingredients as $ing): ?>
                  <option value="<?= (int)$ing['id'] ?>"
                          data-min="<?= (int)($ing['min_qty'] ?? 0) ?>"
                          data-max="<?= (int)($ing['max_qty'] ?? 1) ?>"
                          data-img="<?= e($ing['image_path'] ?? '') ?>">
                    <?= e($ing['name']) ?>
                  </option>
                <?php endforeach; ?>
              </select>
            </div>
            <div class="cust-limits-wrap self-start md:self-center">
              <span class="mb-1 block text-xs text-slate-500">Limites</span>
              <div class="cust-limits grid gap-2 md:grid-cols-2" data-min="0" data-max="1">
                <div>
                  <label class="block text-xs text-slate-500">Quantidade mínima</label>
                  <input type="number" class="cust-min-input w-24 rounded-lg border border-slate-300 px-3 py-2"
                         name="customization[groups][0][items][0][min_qty]" value="0" min="0" step="1">
                </div>
                <div>
                  <label class="block text-xs text-slate-500">Quantidade máxima</label>
                  <input type="number" class="cust-max-input w-24 rounded-lg border border-slate-300 px-3 py-2"
                         name="customization[groups][0][items][0][max_qty]" value="1" min="0" step="1">
                </div>
              </div>
            </div>
            <div class="flex flex-col items-start gap-2">
              <input type="hidden" class="cust-default-flag" name="customization[groups][0][items][0][default]" value="0">
              <label class="inline-flex items-center gap-2 text-sm">
                <input type="checkbox" class="cust-default-toggle h-4 w-4 rounded border-slate-300 text-indigo-600" aria-label="Definir ingrediente padrão">
                <span>Ingrediente padrão</span>
              </label>
            </div>
            <div class="cust-default-qty-wrap hidden">
              <label class="block text-xs text-slate-500">Quantidade padrão</label>
              <input type="number" class="cust-default-qty rounded-lg border border-slate-300 px-3 py-2"
                     name="customization[groups][0][items][0][default_qty]" value="0" min="0" max="1" step="1">
            </div>
            <button type="button" class="cust-remove-item justify-self-end rounded-full p-2 text-slate-400 hover:text-red-600" title="Remover ingrediente">✕</button>
          </div>

          <div class="flex items-center justify-between gap-3 border-t border-slate-200 p-3">
            <button type="button" class="cust-add-item rounded-lg border border-slate-300 px-3 py-2 text-sm hover:bg-slate-50">+ Ingrediente</button>
            <button type="button" class="cust-add-choice rounded-lg border border-slate-300 px-3 py-2 text-sm hover:bg-slate-50">+ Escolher ingrediente</button>
          </div>
        </div>
        <?php endif; ?>
      </div>

      <div class="mt-1">
        <button type="button" id="cust-add-group" class="w-full rounded-lg border border-slate-300 px-3 py-2 text-sm hover:bg-slate-50">
          + Grupo de personalização
        </button>
      </div>
    </div>
  </fieldset>

  <!-- CARD: Publicação -->
  <fieldset class="rounded-2xl border border-slate-200 p-4 md:p-5 shadow-sm">
    <legend class="mb-3 inline-flex items-center gap-2 rounded-xl bg-slate-50 px-3 py-1.5 text-sm font-medium text-slate-700">
      <svg class="h-4 w-4" viewBox="0 0 24 24" fill="none"><path d="M6 12h12M12 6v12" stroke="currentColor" stroke-width="1.6" stroke-linecap="round"/></svg>
      Publicação
    </legend>
    <label for="active" class="inline-flex items-center gap-2 text-slate-700">
      <input type="checkbox" name="active" id="active" <?= !isset($p['active']) || $p['active'] ? 'checked' : '' ?>
             class="h-4 w-4 rounded border-slate-300 text-indigo-600 focus:ring-indigo-500">
      <span>Produto ativo</span>
    </label>
  </fieldset>

  <!-- ===== Templates (Combo) ===== -->
  <template id="tpl-group">
    <div class="group-card rounded-2xl border border-slate-200 bg-white shadow-sm" data-index="__GI__">
      <div class="flex items-center gap-3 border-b border-slate-200 p-3">
        <button type="button" draggable="true" class="combo-drag-handle inline-flex cursor-move items-center justify-center rounded-full border border-slate-200 bg-slate-50 p-2 text-slate-400 hover:text-slate-600" title="Arrastar">↕</button>
        <input type="text" name="groups[__GI__][name]" class="w-full rounded-lg border border-slate-300 bg-white px-3 py-2 focus:ring-2 focus:ring-indigo-400" placeholder="Nome do grupo" value="" required />
        <input type="hidden" class="combo-order-input" name="groups[__GI__][sort_order]" value="__GI__">
        <button type="button" class="remove-group shrink-0 rounded-full p-2 text-slate-400 hover:text-red-600" aria-label="Remover grupo">✕</button>
      </div>

      <div class="item-row grid grid-cols-1 gap-3 p-3 md:grid-cols-[minmax(0,1fr)_160px_72px_72px_auto_40px] md:items-center" data-item-index="0">
        <div>
          <label class="block text-xs text-slate-500">Produto</label>
          <select name="groups[__GI__][items][0][product_id]" class="product-select w-full rounded-lg border border-slate-300 bg-white px-3 py-2" title="Selecione um item da lista." required>
            <option value="">— Selecione um produto simples —</option>
            <?php foreach ($simpleProducts as $sp): ?>
              <option value="<?= (int)$sp['id'] ?>" data-price="<?= e((string)($sp['price'] ?? '0')) ?>">
                <?= e($sp['name']) ?><?= isset($sp['price']) ? ' — R$ ' . number_format((float)$sp['price'], 2, ',', '.') : '' ?>
              </option>
            <?php endforeach; ?>
          </select>
        </div>

        <div class="text-sm text-slate-600">
          <label class="block text-xs text-slate-500">Preço base</label>
          <div class="sp-price rounded-lg border border-slate-200 bg-slate-50 px-3 py-2">R$ 0,00</div>
        </div>

        <div>
          <label class="block text-xs text-slate-500">Mín</label>
          <input type="number" min="0" name="groups[__GI__][min]" value="0" class="w-full rounded-lg border border-slate-300 px-3 py-2"/>
        </div>

        <div>
          <label class="block text-xs text-slate-500">Máx</label>
          <input type="number" min="1" name="groups[__GI__][max]" value="1" class="w-full rounded-lg border border-slate-300 px-3 py-2"/>
        </div>

        <label class="inline-flex items-center gap-2 text-sm text-slate-700">
          <input type="checkbox" class="h-4 w-4 rounded border-slate-300 text-indigo-600" name="groups[__GI__][items][0][default]" value="1">
          <span>Default</span>
        </label>

        <div class="flex justify-end">
          <button type="button" class="remove-item shrink-0 rounded-full p-2 text-slate-400 hover:text-red-600" aria-label="Remover item">✕</button>
        </div>

        <input type="hidden" name="groups[__GI__][items][0][delta]" value="0">
      </div>

      <div class="flex items-center justify-between gap-3 border-t border-slate-200 p-3">
        <button type="button" class="add-item rounded-lg border border-slate-300 px-3 py-2 text-sm hover:bg-slate-50">+ Item</button>
        <div class="group-base-price text-sm text-slate-600">Preço base: R$ 0,00</div>
      </div>
    </div>
  </template>

  <template id="tpl-item">
    <div class="item-row grid grid-cols-1 gap-3 p-3 md:grid-cols-[minmax(0,1fr)_160px_72px_72px_auto_40px] md:items-center" data-item-index="__II__">
      <div>
        <label class="block text-xs text-slate-500">Produto</label>
        <select name="groups[__GI__][items][__II__][product_id]" class="product-select w-full rounded-lg border border-slate-300 bg-white px-3 py-2" title="Selecione um item da lista." required>
          <option value="">— Selecione um produto simples —</option>
          <?php foreach ($simpleProducts as $sp): ?>
            <option value="<?= (int)$sp['id'] ?>" data-price="<?= e((string)($sp['price'] ?? '0')) ?>">
              <?= e($sp['name']) ?><?= isset($sp['price']) ? ' — R$ ' . number_format((float)$sp['price'], 2, ',', '.') : '' ?>
            </option>
          <?php endforeach; ?>
        </select>
      </div>

      <div class="text-sm text-slate-600">
        <label class="block text-xs text-slate-500">Preço base</label>
        <div class="sp-price rounded-lg border border-slate-200 bg-slate-50 px-3 py-2">R$ 0,00</div>
      </div>

      <div>
        <label class="block text-xs text-slate-500">Mín</label>
        <input type="number" min="0" name="groups[__GI__][min]" value="0" class="w-full rounded-lg border border-slate-300 px-3 py-2"/>
      </div>

      <div>
        <label class="block text-xs text-slate-500">Máx</label>
        <input type="number" min="1" name="groups[__GI__][max]" value="1" class="w-full rounded-lg border border-slate-300 px-3 py-2"/>
      </div>

      <label class="inline-flex items-center gap-2 text-sm text-slate-700">
        <input type="checkbox" class="h-4 w-4 rounded border-slate-300 text-indigo-600" name="groups[__GI__][items][__II__][default]" value="1">
        <span>Default</span>
      </label>

      <div class="flex justify-end">
        <button type="button" class="remove-item shrink-0 rounded-full p-2 text-slate-400 hover:text-red-600" aria-label="Remover item">✕</button>
      </div>

      <input type="hidden" name="groups[__GI__][items][__II__][delta]" value="0">
    </div>
  </template>

  <!-- ===== Templates (Personalização) ===== -->
  <template id="tpl-cust-group">
    <div class="cust-group rounded-2xl border border-slate-200 bg-white shadow-sm" data-index="__CGI__" data-mode="extra">
      <div class="flex flex-col gap-3 border-b border-slate-200 p-3">
        <div class="flex items-center gap-3">
          <button type="button" draggable="true" class="cust-drag-handle inline-flex cursor-move items-center justify-center rounded-full border border-slate-200 bg-slate-50 p-2 text-slate-400 hover:text-slate-600" title="Arrastar">↕</button>
          <input type="text" name="customization[groups][__CGI__][name]"
                 class="w-full rounded-lg border border-slate-300 bg-white px-3 py-2 focus:ring-2 focus:ring-indigo-400"
                 placeholder="Nome do grupo" value=""/>
          <input type="hidden" class="cust-order-input" name="customization[groups][__CGI__][sort_order]" value="0">
          <button type="button" class="cust-remove-group rounded-full p-2 text-slate-400 hover:text-red-600" title="Remover grupo">✕</button>
        </div>
        <div class="grid items-start gap-3 md:grid-cols-[minmax(0,1fr)_auto]">
          <label class="grid gap-1 text-sm">
            <span class="text-xs text-slate-500">Modo de seleção</span>
            <select name="customization[groups][__CGI__][mode]" class="cust-mode-select rounded-lg border border-slate-300 bg-white px-3 py-2">
              <option value="extra" selected>Adicionar ingredientes livremente</option>
              <option value="choice">Escolher ingrediente</option>
            </select>
          </label>
          <div class="cust-choice-settings hidden">
            <div class="grid gap-2 md:grid-cols-2">
              <label class="grid gap-1 text-xs text-slate-500">
                <span>Seleções mínimas</span>
                <input type="number" class="cust-choice-min rounded-lg border border-slate-300 px-3 py-2" name="customization[groups][__CGI__][choice][min]" value="0" min="0" step="1">
              </label>
              <label class="grid gap-1 text-xs text-slate-500">
                <span>Seleções máximas</span>
                <input type="number" class="cust-choice-max rounded-lg border border-slate-300 px-3 py-2" name="customization[groups][__CGI__][choice][max]" value="1" min="1" step="1">
              </label>
            </div>
            <p class="mt-1 text-xs text-slate-500">Defina quantas opções o cliente pode marcar.</p>
          </div>
        </div>
      </div>

      <div class="cust-item grid items-center gap-3 p-3 md:grid-cols-[minmax(0,1fr)_auto_auto_auto_40px]" data-item-index="0">
        <div>
          <label class="block text-xs text-slate-500">Ingrediente</label>
          <select name="customization[groups][__CGI__][items][0][ingredient_id]" class="cust-ingredient-select w-full rounded-lg border border-slate-300 bg-white px-3 py-2" data-default-min="0" data-default-max="1">
            <option value="">Selecione</option>
            <?php foreach ($ingredients as $ing): ?>
              <option value="<?= (int)$ing['id'] ?>" data-min="<?= (int)($ing['min_qty'] ?? 0) ?>" data-max="<?= (int)($ing['max_qty'] ?? 1) ?>" data-img="<?= e($ing['image_path'] ?? '') ?>">
                <?= e($ing['name']) ?>
              </option>
            <?php endforeach; ?>
          </select>
        </div>
        <div class="cust-limits-wrap self-start md:self-center">
          <span class="mb-1 block text-xs text-slate-500">Limites</span>
          <div class="cust-limits grid gap-2 md:grid-cols-2" data-min="0" data-max="1">
            <div>
              <label class="block text-xs text-slate-500">Quantidade mínima</label>
              <input type="number" class="cust-min-input w-24 rounded-lg border border-slate-300 px-3 py-2" name="customization[groups][__CGI__][items][0][min_qty]" value="0" min="0" step="1">
            </div>
            <div>
              <label class="block text-xs text-slate-500">Quantidade máxima</label>
              <input type="number" class="cust-max-input w-24 rounded-lg border border-slate-300 px-3 py-2" name="customization[groups][__CGI__][items][0][max_qty]" value="1" min="0" step="1">
            </div>
          </div>
        </div>
        <div class="flex flex-col items-start gap-2">
          <input type="hidden" class="cust-default-flag" name="customization[groups][__CGI__][items][0][default]" value="0">
          <label class="inline-flex items-center gap-2 text-sm">
            <input type="checkbox" class="cust-default-toggle h-4 w-4 rounded border-slate-300 text-indigo-600" aria-label="Definir ingrediente padrão">
            <span>Ingrediente padrão</span>
          </label>
        </div>
        <div class="cust-default-qty-wrap hidden">
          <label class="block text-xs text-slate-500">Quantidade padrão</label>
          <input type="number" class="cust-default-qty rounded-lg border border-slate-300 px-3 py-2" name="customization[groups][__CGI__][items][0][default_qty]" value="0" min="0" max="1" step="1">
        </div>
        <button type="button" class="cust-remove-item justify-self-end rounded-full p-2 text-slate-400 hover:text-red-600" title="Remover ingrediente">✕</button>
      </div>

      <div class="flex items-center justify-between gap-3 border-t border-slate-200 p-3">
        <button type="button" class="cust-add-item rounded-lg border border-slate-300 px-3 py-2 text-sm hover:bg-slate-50">+ Ingrediente</button>
        <button type="button" class="cust-add-choice rounded-lg border border-slate-300 px-3 py-2 text-sm hover:bg-slate-50">+ Escolher ingrediente</button>
      </div>
    </div>
  </template>

  <template id="tpl-cust-item">
    <div class="cust-item grid items-center gap-3 p-3 md:grid-cols-[minmax(0,1fr)_auto_auto_auto_40px]" data-item-index="__CII__">
      <div>
        <label class="block text-xs text-slate-500">Ingrediente</label>
        <select name="customization[groups][__CGI__][items][__CII__][ingredient_id]" class="cust-ingredient-select w-full rounded-lg border border-slate-300 bg-white px-3 py-2" data-default-min="0" data-default-max="1">
          <option value="">Selecione</option>
          <?php foreach ($ingredients as $ing): ?>
            <option value="<?= (int)$ing['id'] ?>" data-min="<?= (int)($ing['min_qty'] ?? 0) ?>" data-max="<?= (int)($ing['max_qty'] ?? 1) ?>" data-img="<?= e($ing['image_path'] ?? '') ?>">
              <?= e($ing['name']) ?>
            </option>
          <?php endforeach; ?>
        </select>
      </div>
      <div class="cust-limits-wrap self-start md:self-center">
        <span class="mb-1 block text-xs text-slate-500">Limites</span>
        <div class="cust-limits grid gap-2 md:grid-cols-2" data-min="0" data-max="1">
          <div>
            <label class="block text-xs text-slate-500">Quantidade mínima</label>
            <input type="number" class="cust-min-input w-24 rounded-lg border border-slate-300 px-3 py-2" name="customization[groups][__CGI__][items][__CII__][min_qty]" value="0" min="0" step="1">
          </div>
          <div>
            <label class="block text-xs text-slate-500">Quantidade máxima</label>
            <input type="number" class="cust-max-input w-24 rounded-lg border border-slate-300 px-3 py-2" name="customization[groups][__CGI__][items][__CII__][max_qty]" value="1" min="0" step="1">
          </div>
        </div>
      </div>
      <div class="flex flex-col items-start gap-2">
        <input type="hidden" class="cust-default-flag" name="customization[groups][__CGI__][items][__CII__][default]" value="0">
        <label class="inline-flex items-center gap-2 text-sm">
          <input type="checkbox" class="cust-default-toggle h-4 w-4 rounded border-slate-300 text-indigo-600" aria-label="Definir ingrediente padrão">
          <span>Ingrediente padrão</span>
        </label>
      </div>
      <div class="cust-default-qty-wrap hidden">
        <label class="block text-xs text-slate-500">Quantidade padrão</label>
        <input type="number" class="cust-default-qty rounded-lg border border-slate-300 px-3 py-2" name="customization[groups][__CGI__][items][__CII__][default_qty]" value="0" min="0" max="1" step="1">
      </div>
      <button type="button" class="cust-remove-item justify-self-end rounded-full p-2 text-slate-400 hover:text-red-600" title="Remover ingrediente">✕</button>
    </div>
  </template>

  <!-- ===== SCRIPT ===== -->
  <script>
    // Utils
    function formatMoney(v){ const n=isNaN(v)?0:Number(v); return n.toLocaleString('pt-BR',{style:'currency',currency:'BRL'}); }
    function brToFloat(v){ if(v==null)return 0; const raw=String(v).trim(); return raw.includes(',')?parseFloat(raw.replace(/\./g,'').replace(',','.'))||0:parseFloat(raw)||0; }
    function toggleBlock(el,on){ el.classList.toggle('hidden',!on); el.setAttribute('aria-hidden',String(!on)); }
    function ensureMinMax(scope){
      scope.querySelectorAll('input[name$="[min]"]').forEach(minEl=>{
        const wrap=minEl.closest('.cust-group')||minEl.closest('.group-card')||scope;
        const maxEl=wrap.querySelector('input[name$="[max]"]'); if(!maxEl) return;
        const min=Number(minEl.value||0), max=Number(maxEl.value||0); if(max && max<min) maxEl.value=min;
      });
    }

    // ===== contador descrição & preview imagem (já na Parte 1) =====

    // ===== Visibilidade de Combo =====
    const groupsToggle=document.getElementById('groups-toggle');
    const hiddenUse=document.getElementById('use_groups_hidden');
    const groupsWrap=document.getElementById('groups-wrap');
    function syncGroupsVisibility(){ if(groupsToggle){ toggleBlock(groupsWrap,!!groupsToggle.checked); groupsToggle.setAttribute('aria-expanded', groupsToggle.checked?'true':'false'); } }
    groupsToggle?.addEventListener('change', e=>{ if(hiddenUse) hiddenUse.value=e.target.checked?'1':'0'; syncGroupsVisibility(); });
    syncGroupsVisibility();

    // ===== COMBO wiring =====
    const gContainer=document.getElementById('groups-container'),
          addGroupBtn=document.getElementById('add-group'),
          tplGroup=document.getElementById('tpl-group'),
          tplItem=document.getElementById('tpl-item');

    function updateItemPrice(row){
      const sel=row.querySelector('.product-select');
      const box=row.querySelector('.sp-price');
      const price=sel?.selectedOptions?.[0]?.dataset?.price ?? '0';
      const num=Number(String(price).replace(/\./g,'').replace(',','.'))||0;
      if(box) box.textContent=formatMoney(num);
      return num;
    }
    function updateGroupFooter(groupEl){
      let sum=0;
      groupEl.querySelectorAll('.item-row').forEach(r=>{
        const def=r.querySelector('input[type=checkbox][name*="[default]"]');
        if(def?.checked) sum+=updateItemPrice(r);
      });
      const footer=groupEl.querySelector('.group-base-price');
      if(footer) footer.textContent=`Preço base: ${formatMoney(sum)}`;
    }
    function wireItemRow(row){
      const sel=row.querySelector('.product-select');
      const def=row.querySelector('input[type=checkbox][name*="[default]"]');
      if(sel){ sel.addEventListener('change',()=>{ updateItemPrice(row); updateGroupFooter(row.closest('.group-card')); }); updateItemPrice(row); }
      if(def){ def.addEventListener('change',()=>updateGroupFooter(row.closest('.group-card'))); }
    }
    document.querySelectorAll('.group-card').forEach(g=>{ g.querySelectorAll('.item-row').forEach(wireItemRow); updateGroupFooter(g); });

    let gIndex=gContainer?Array.from(gContainer.children).length:0;
    function addGroup(){
      const gi=gIndex++;
      const html=tplGroup.innerHTML.replaceAll('__GI__',gi);
      const wrap=document.createElement('div'); wrap.innerHTML=html.trim();
      const el=wrap.firstElementChild;
      gContainer.appendChild(el);
      el.querySelectorAll('.item-row').forEach(wireItemRow);
      updateGroupFooter(el);
      refreshComboGroupOrder();
      return el;
    }
    function nextItemIndex(groupEl){
      const idxs=Array.from(groupEl.querySelectorAll('.item-row')).map(r=>Number(r.dataset.itemIndex||0));
      return idxs.length?Math.max(...idxs)+1:0;
    }
    function addItem(groupEl){
      const gi=Number(groupEl.dataset.index);
      const ii=nextItemIndex(groupEl);
      const html=tplItem.innerHTML.replaceAll('__GI__',gi).replaceAll('__II__',ii);
      const wrap=document.createElement('div'); wrap.innerHTML=html.trim();
      const row=wrap.firstElementChild;
      const footer=groupEl.querySelector('.group-base-price')?.parentElement;
      (footer?groupEl.insertBefore(row,footer):groupEl.appendChild(row));
      row.dataset.itemIndex=ii;
      wireItemRow(row);
      updateGroupFooter(groupEl);
      return row;
    }
    addGroupBtn?.addEventListener('click', addGroup);
    gContainer?.addEventListener('click', ev=>{
      const t=ev.target;
      if(t.classList.contains('add-item')){ addItem(t.closest('.group-card')); }
      if(t.classList.contains('remove-group')){ t.closest('.group-card')?.remove(); refreshComboGroupOrder(); }
      if(t.classList.contains('remove-item')){ const g=t.closest('.group-card'); t.closest('.item-row')?.remove(); if(g) updateGroupFooter(g); }
    });

    // ===== DRAG & DROP — COMBO =====
    let comboDragging=null, comboGhost=null;
    function getDragAfterElement(container,y,selector){
      const siblings=Array.from(container.querySelectorAll(selector)).filter(el=>el!==comboDragging);
      let closest={offset:Number.NEGATIVE_INFINITY,element:null};
      for(const child of siblings){
        const box=child.getBoundingClientRect(); const offset=y-(box.top+box.height/2);
        if(offset<0 && offset>closest.offset){ closest={offset,element:child}; }
      }
      return closest.element;
    }
    function refreshComboGroupOrder(){
      gContainer?.querySelectorAll('.group-card').forEach((g,idx)=>{
        g.dataset.index=idx;
        const inp=g.querySelector('.combo-order-input'); if(inp) inp.value=String(idx);
        // renumera nomes para manter índices coerentes (opcional: se não quiser, remova)
      });
    }
    gContainer?.addEventListener('dragstart', e=>{
      const handle=e.target.closest('.combo-drag-handle'); if(!handle){ e.preventDefault(); return; }
      const card=handle.closest('.group-card'); if(!card){ e.preventDefault(); return; }
      comboDragging=card; card.classList.add('dragging');
      if(e.dataTransfer){
        e.dataTransfer.effectAllowed='move'; e.dataTransfer.setData('text/plain','');
        const rect=card.getBoundingClientRect();
        const ghost=card.cloneNode(true);
        ghost.classList.add('combo-drag-ghost'); ghost.style.width=`${rect.width}px`; ghost.style.height=`${rect.height}px`;
        ghost.style.position='fixed'; ghost.style.top='-9999px'; ghost.style.left='-9999px'; ghost.style.opacity='0.85'; ghost.style.pointerEvents='none';
        document.body.appendChild(ghost); comboGhost=ghost;
        const offsetX=(e.clientX-rect.left)||rect.width/2, offsetY=(e.clientY-rect.top)||rect.height/2;
        e.dataTransfer.setDragImage(ghost, offsetX, offsetY);
      }
    });
    gContainer?.addEventListener('dragend', ()=>{
      if(comboDragging){ comboDragging.classList.remove('dragging'); comboDragging=null; refreshComboGroupOrder(); }
      if(comboGhost){ comboGhost.remove(); comboGhost=null; }
    });
    gContainer?.addEventListener('dragover', e=>{
      if(!comboDragging) return; e.preventDefault();
      const after=getDragAfterElement(gContainer, e.clientY, '.group-card');
      if(!after){ gContainer.appendChild(comboDragging); }
      else if(after!==comboDragging){ gContainer.insertBefore(comboDragging, after); }
    });
    gContainer?.addEventListener('drop', e=>{ if(!comboDragging) return; e.preventDefault(); refreshComboGroupOrder(); });

    // ===== PERSONALIZAÇÃO =====
    const custToggle=document.getElementById('customization-enabled');
    const custHidden=document.getElementById('customization-enabled-hidden');
    const custWrap=document.getElementById('customization-wrap');
    const custCont=document.getElementById('cust-groups-container');
    const custAddGrp=document.getElementById('cust-add-group');
    const tplCustGrp=document.getElementById('tpl-cust-group');
    const tplCustItm=document.getElementById('tpl-cust-item');

    function refreshCustGroupOrder(){
      custCont?.querySelectorAll('.cust-group').forEach((g,idx)=>{
        const order=g.querySelector('.cust-order-input'); if(order) order.value=String(idx);
      });
    }
    function updateCustItem(itemEl){
      if(!itemEl) return;
      const groupEl=itemEl.closest('.cust-group');
      const mode=groupEl?.dataset.mode==='choice'?'choice':'extra';
      const limits=itemEl.querySelector('.cust-limits');
      const minInput=itemEl.querySelector('.cust-min-input');
      const maxInput=itemEl.querySelector('.cust-max-input');
      const qtyWrap=itemEl.querySelector('.cust-default-qty-wrap');
      const qtyInput=itemEl.querySelector('.cust-default-qty');
      const checkbox=itemEl.querySelector('.cust-default-toggle');
      const flag=itemEl.querySelector('.cust-default-flag');

      let min=Number(minInput?.value ?? 0), max=Number(maxInput?.value ?? min);
      if(mode==='choice'){
        min=0; max=1;
        if(minInput){ minInput.value='0'; minInput.readOnly=true; }
        if(maxInput){ maxInput.value='1'; maxInput.readOnly=true; }
      }else{
        if(Number.isNaN(min)||min<0) min=0;
        if(Number.isNaN(max)||max<min) max=min;
        if(minInput){ minInput.value=String(min); minInput.readOnly=false; }
        if(maxInput){ maxInput.value=String(max); maxInput.readOnly=false; }
      }
      if(limits){ limits.dataset.min=String(min); limits.dataset.max=String(max); }
      if(qtyInput){ qtyInput.min=String(min); qtyInput.max=String(max); if(qtyInput.value===''||Number(qtyInput.value)<min) qtyInput.value=String(min); if(Number(qtyInput.value)>max) qtyInput.value=String(max); }

      const isActive=!!checkbox?.checked; if(flag) flag.value=isActive?'1':'0';
      if(!isActive && qtyInput){ qtyInput.value=String(min); }
      if(qtyWrap){ qtyWrap.classList.toggle('hidden', mode==='choice' || !isActive); }
    }
    function applyCustMode(groupEl){
      const select=groupEl.querySelector('.cust-mode-select');
      const choiceWrap=groupEl.querySelector('.cust-choice-settings');
      const addItemBtn=groupEl.querySelector('.cust-add-item');
      const addChoiceBtn=groupEl.querySelector('.cust-add-choice');
      const mode=select?.value==='choice'?'choice':'extra'; groupEl.dataset.mode=mode;
      toggleBlock(choiceWrap, mode==='choice');
      if(addItemBtn) addItemBtn.textContent = mode==='choice' ? '+ Opção' : '+ Ingrediente';
      if(addChoiceBtn) addChoiceBtn.classList.toggle('hidden', mode==='choice');
      groupEl.querySelectorAll('.cust-limits-wrap').forEach(w=>w.classList.toggle('hidden', mode==='choice'));
      groupEl.querySelectorAll('.cust-item').forEach(updateCustItem);
    }
    function wireCustItem(itemEl){
      if(!itemEl) return;
      const flag=itemEl.querySelector('.cust-default-flag');
      const checkbox=itemEl.querySelector('.cust-default-toggle');
      if(flag && checkbox){ checkbox.checked = flag.value==='1'; }
      updateCustItem(itemEl);
    }
    function wireCustGroup(groupEl){
      if(!groupEl) return;
      const select=groupEl.querySelector('.cust-mode-select');
      if(select && !groupEl.dataset.mode){ groupEl.dataset.mode = select.value==='choice' ? 'choice' : 'extra'; }
      else if(select){ select.value = groupEl.dataset.mode==='choice' ? 'choice' : 'extra'; }
      groupEl.querySelectorAll('.cust-item').forEach(wireCustItem);
      applyCustMode(groupEl);
    }
    function nextCustGroupIndex(){
      const idxs=Array.from(custCont.querySelectorAll('.cust-group')).map(g=>Number(g.dataset.index||0));
      return idxs.length?Math.max(...idxs)+1:0;
    }
    function nextCustItemIndex(groupEl){
      const idxs=Array.from(groupEl.querySelectorAll('.cust-item')).map(r=>Number(r.dataset.itemIndex||0));
      return idxs.length?Math.max(...idxs)+1:0;
    }
    function addCustGroup(){
      const gi=nextCustGroupIndex();
      const html=tplCustGrp.innerHTML.replaceAll('__CGI__',gi);
      const wrap=document.createElement('div'); wrap.innerHTML=html.trim();
      const node=wrap.firstElementChild;
      custCont.appendChild(node);
      wireCustGroup(node);
      refreshCustGroupOrder();
      return node;
    }
    function addCustItem(groupEl){
      const gi=Number(groupEl.dataset.index);
      const ii=nextCustItemIndex(groupEl);
      const html=tplCustItm.innerHTML.replaceAll('__CGI__',gi).replaceAll('__CII__',ii);
      const wrap=document.createElement('div'); wrap.innerHTML=html.trim();
      const row=wrap.firstElementChild;
      const footer=Array.from(groupEl.children).find(el=>el.matches('.flex.border-t, .border-t'));
      (footer?groupEl.insertBefore(row,footer):groupEl.appendChild(row));
      row.dataset.itemIndex=ii;
      wireCustItem(row); applyCustMode(groupEl);
      return row;
    }
    custAddGrp?.addEventListener('click', addCustGroup);
    custCont?.addEventListener('click', e=>{
      const t=e.target;
      if(t.classList.contains('cust-add-item')){ addCustItem(t.closest('.cust-group')); }
      else if(t.classList.contains('cust-add-choice')){ const g=t.closest('.cust-group'); const sel=g?.querySelector('.cust-mode-select'); if(sel){ sel.value='choice'; } applyCustMode(g); addCustItem(g); }
      else if(t.classList.contains('cust-remove-group')){ t.closest('.cust-group')?.remove(); refreshCustGroupOrder(); }
      else if(t.classList.contains('cust-remove-item')){ t.closest('.cust-item')?.remove(); }
    });

    // DRAG & DROP — PERSONALIZAÇÃO
    let custDragging=null, custGhost=null;
    function getCustAfterElement(container,y){
      const siblings=Array.from(container.querySelectorAll('.cust-group')).filter(el=>el!==custDragging);
      let closest={offset:Number.NEGATIVE_INFINITY,element:null};
      for(const child of siblings){
        const box=child.getBoundingClientRect(); const offset=y-(box.top+box.height/2);
        if(offset<0 && offset>closest.offset){ closest={offset,element:child}; }
      }
      return closest.element;
    }
    custCont?.addEventListener('dragstart', e=>{
      const handle=e.target.closest('.cust-drag-handle'); if(!handle){ e.preventDefault(); return; }
      const group=handle.closest('.cust-group'); if(!group){ e.preventDefault(); return; }
      custDragging=group; group.classList.add('dragging');
      if(e.dataTransfer){
        e.dataTransfer.effectAllowed='move'; e.dataTransfer.setData('text/plain','');
        const rect=group.getBoundingClientRect();
        const ghost=group.cloneNode(true);
        ghost.classList.add('cust-drag-ghost'); ghost.style.width=`${rect.width}px`; ghost.style.height=`${rect.height}px`;
        ghost.style.position='fixed'; ghost.style.top='-9999px'; ghost.style.left='-9999px'; ghost.style.opacity='0.85'; ghost.style.pointerEvents='none';
        document.body.appendChild(ghost); custGhost=ghost;
        const offsetX=(e.clientX-rect.left)||rect.width/2, offsetY=(e.clientY-rect.top)||rect.height/2;
        e.dataTransfer.setDragImage(ghost, offsetX, offsetY);
      }
    });
    custCont?.addEventListener('dragend', ()=>{
      if(custDragging){ custDragging.classList.remove('dragging'); custDragging=null; refreshCustGroupOrder(); }
      if(custGhost){ custGhost.remove(); custGhost=null; }
    });
    custCont?.addEventListener('dragover', e=>{
      if(!custDragging) return; e.preventDefault();
      const after=getCustAfterElement(custCont, e.clientY);
      if(!after){ custCont.appendChild(custDragging); }
      else if(after!==custDragging){ custCont.insertBefore(custDragging, after); }
    });
    custCont?.addEventListener('drop', e=>{ if(!custDragging) return; e.preventDefault(); refreshCustGroupOrder(); });

    // ===== toggle Personalização =====
    function syncCust(){ const on=!!custToggle?.checked; if(custHidden) custHidden.value=on?'1':'0'; toggleBlock(custWrap,on); }
    custToggle?.addEventListener('change', syncCust); syncCust();

    // ===== validação & normalização no submit =====
    document.getElementById('product-form')?.addEventListener('submit', (e)=>{
      const name=document.getElementById('name');
      if(!name.value.trim()){ e.preventDefault(); alert('Informe o nome do produto.'); name.focus(); return; }

      const priceEl=document.getElementById('price'); if(priceEl){ priceEl.value=String(brToFloat(priceEl.value||'0')); }
      const promoEl=document.getElementById('promo_price');
      if(promoEl){ const raw=promoEl.value==null?'':String(promoEl.value).trim(); promoEl.value = raw==='' ? '' : String(brToFloat(raw)); }
      const price=parseFloat((priceEl?.value||'0')); const promoRaw=promoEl?.value ?? ''; const promo = promoRaw==='' ? null : parseFloat(promoRaw||'0');
      if(promoEl && promo!==null && !Number.isNaN(promo)){
        if(price<=0 || promo<=0){ promoEl.value=''; }
        else if(promo>=price){ e.preventDefault(); alert('O preço promocional deve ser menor que o preço base.'); promoEl.focus(); return; }
      }

      if(groupsToggle && groupsToggle.checked){
        const gs=gContainer.querySelectorAll('.group-card');
        if(!gs.length){ e.preventDefault(); alert('Adicione pelo menos um grupo de opções do combo.'); return; }
        for(const g of gs){
          const gname=g.querySelector('input[name^="groups"][name$="[name]"]'); const items=g.querySelectorAll('.item-row');
          ensureMinMax(g);
          const minEl=g.querySelector('input[name$="[min]"]'), maxEl=g.querySelector('input[name$="[max]"]');
          const min=Number(minEl?.value||0), max=Number(maxEl?.value||0);
          if(max && max<min){ e.preventDefault(); alert('No grupo "'+(gname.value||'')+'", o máximo não pode ser menor que o mínimo.'); maxEl.focus(); return; }
          if(!gname.value.trim() || !items.length){ e.preventDefault(); alert('Cada grupo do combo precisa de nome e ao menos um item.'); gname.focus(); return; }
          for(const it of items){ const sel=it.querySelector('select.product-select'); if(!sel.value){ e.preventDefault(); alert('Selecione um produto simples para cada item do combo.'); sel.focus(); return; } }
        }
      }

      if(custToggle && custToggle.checked){
        const cgs=custCont.querySelectorAll('.cust-group');
        if(!cgs.length){ e.preventDefault(); alert('Adicione pelo menos um grupo de personalização.'); return; }
        for(const cg of cgs){
          const nameEl=cg.querySelector('input[name^="customization"][name$="[name]"]'); const items=cg.querySelectorAll('.cust-item');
          if(!nameEl.value.trim()){ e.preventDefault(); alert('Cada grupo de personalização precisa de um nome.'); nameEl.focus(); return; }
          if(!items.length){ e.preventDefault(); alert('Adicione pelo menos um ingrediente no grupo "'+(nameEl.value||'')+'".'); return; }
          for(const it of items){
            const sel=it.querySelector('.cust-ingredient-select'); if(!sel || !sel.value){ e.preventDefault(); alert('Selecione um ingrediente em cada item do grupo "'+(nameEl.value||'')+'".'); sel?.focus(); return; }
            const limits=it.querySelector('.cust-limits'); const min=limits?Number(limits.dataset.min ?? 0):0; const max=limits?Number(limits.dataset.max ?? 1):1;
            const toggleCheckbox=it.querySelector('.cust-default-toggle'); const qty=it.querySelector('.cust-default-qty');
            if(toggleCheckbox?.checked){ const val=qty ? Number(qty.value||min) : min; if(val<min || val>max){ e.preventDefault(); alert('A quantidade padrão precisa estar entre o mínimo e máximo do ingrediente escolhido.'); qty?.focus(); return; } }
          }
        }
      }
    });

    // Inicializações
    document.querySelectorAll('.cust-group').forEach(wireCustGroup);
    refreshCustGroupOrder();
    refreshComboGroupOrder();
  </script>
</form>

<?php
$content = ob_get_clean();
include __DIR__ . '/../layout.php';<|MERGE_RESOLUTION|>--- conflicted
+++ resolved
@@ -104,7 +104,6 @@
 
       <label for="sku" class="grid gap-1">
         <span class="text-sm text-slate-700">SKU</span>
-<<<<<<< HEAD
         <div class="sku-lock relative">
           <input name="sku" id="sku" value="<?= e($p['sku'] ?? '') ?>" placeholder="Gerado automaticamente" autocomplete="off"
                  readonly
@@ -118,12 +117,10 @@
             <span class="sku-lock-tooltip">Definido automaticamente em ordem crescente e sem repetições.</span>
           </button>
         </div>
-=======
         <input name="sku" id="sku" value="<?= e($p['sku'] ?? '') ?>" placeholder="Gerado automaticamente" autocomplete="off"
                readonly
                class="rounded-xl border border-slate-300 bg-slate-50 px-3 py-2 text-slate-900 placeholder-slate-400 focus:ring-2 focus:ring-indigo-400">
         <small class="text-xs text-slate-500">Definido automaticamente em ordem crescente e sem repetições.</small>
->>>>>>> 6962d105
       </label>
     </div>
 
