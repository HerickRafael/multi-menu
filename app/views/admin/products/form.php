--- conflicted
+++ resolved
@@ -337,13 +337,11 @@
     #cust-groups-container .cust-group {
       transition: transform 0.18s ease, box-shadow 0.18s ease, opacity 0.18s ease;
     }
-
     #cust-groups-container .cust-group.dragging {
       opacity: 0.75;
       transform: scale(0.98);
       box-shadow: 0 18px 35px -20px rgba(15, 23, 42, 0.45);
     }
-
     .cust-drag-ghost {
       box-sizing: border-box;
       border-radius: 0.75rem;
@@ -372,37 +370,15 @@
         <?php if (!empty($custGroups)): foreach ($custGroups as $gi => $cg): $gi=(int)$gi;
           $cgName = $cg['name'] ?? '';
           $cItems = $cg['items'] ?? [[]];
-        ?>
-        <?php
           $gType  = $cg['type'] ?? 'extra';
           $gMode  = in_array($gType, ['single','addon'], true) ? 'choice' : 'extra';
           $gMin   = isset($cg['min']) ? max(0, (int)$cg['min']) : 0;
           $gMax   = isset($cg['max']) ? max($gMin, (int)$cg['max']) : ($gMode === 'choice' ? max(1, count($cItems)) : 99);
-          if ($gType === 'single') {
-            $gMax = 1;
-          }
+          if ($gType === 'single') { $gMax = 1; }
         ?>
         <div class="rounded-xl border border-slate-200 bg-white shadow-sm cust-group" data-index="<?= $gi ?>" data-mode="<?= e($gMode) ?>">
           <div class="flex flex-col gap-3 p-3 border-b border-slate-200">
             <div class="flex items-center gap-3">
-<<<<<<< HEAD
-            <button
-              type="button"
-              class="cust-drag-handle inline-flex items-center justify-center rounded-full border border-slate-200 bg-slate-50 p-2 text-slate-400 hover:text-slate-600 focus:outline-none cursor-move"
-              title="Arrastar para reordenar"
-              aria-label="Arrastar para reordenar grupo"
-              draggable="true"
-            >↕</button>
-            <input
-              type="text"
-              name="customization[groups][<?= $gi ?>][name]"
-              class="w-full rounded-lg border border-slate-300 px-3 py-2"
-              placeholder="Nome do grupo"
-              value="<?= e($cgName) ?>"
-            />
-            <input type="hidden" class="cust-order-input" name="customization[groups][<?= $gi ?>][sort_order]" value="<?= isset($cg['sort_order']) ? (int)$cg['sort_order'] : $gi ?>">
-            <button type="button" class="rounded-full p-2 text-slate-400 hover:text-red-600 cust-remove-group" title="Remover grupo">✕</button>
-=======
               <button
                 type="button"
                 class="cust-drag-handle inline-flex items-center justify-center rounded-full border border-slate-200 bg-slate-50 p-2 text-slate-400 hover:text-slate-600 focus:outline-none cursor-move"
@@ -419,7 +395,6 @@
               />
               <input type="hidden" class="cust-order-input" name="customization[groups][<?= $gi ?>][sort_order]" value="<?= isset($cg['sort_order']) ? (int)$cg['sort_order'] : $gi ?>">
               <button type="button" class="rounded-full p-2 text-slate-400 hover:text-red-600 cust-remove-group" title="Remover grupo">✕</button>
->>>>>>> c15ee31b
             </div>
             <div class="grid gap-3 md:grid-cols-[minmax(0,1fr)_auto] md:items-start">
               <label class="grid gap-1 text-sm">
@@ -546,24 +521,6 @@
         <div class="rounded-xl border border-slate-200 bg-white shadow-sm cust-group" data-index="0" data-mode="extra">
           <div class="flex flex-col gap-3 p-3 border-b border-slate-200">
             <div class="flex items-center gap-3">
-<<<<<<< HEAD
-            <button
-              type="button"
-              class="cust-drag-handle inline-flex items-center justify-center rounded-full border border-slate-200 bg-slate-50 p-2 text-slate-400 hover:text-slate-600 focus:outline-none cursor-move"
-              title="Arrastar para reordenar"
-              aria-label="Arrastar para reordenar grupo"
-              draggable="true"
-            >↕</button>
-            <input
-              type="text"
-              name="customization[groups][0][name]"
-              class="w-full rounded-lg border border-slate-300 px-3 py-2"
-              placeholder="Nome do grupo"
-              value=""
-            />
-            <input type="hidden" class="cust-order-input" name="customization[groups][0][sort_order]" value="0">
-            <button type="button" class="rounded-full p-2 text-slate-400 hover:text-red-600 cust-remove-group" title="Remover grupo">✕</button>
-=======
               <button
                 type="button"
                 class="cust-drag-handle inline-flex items-center justify-center rounded-full border border-slate-200 bg-slate-50 p-2 text-slate-400 hover:text-slate-600 focus:outline-none cursor-move"
@@ -580,7 +537,6 @@
               />
               <input type="hidden" class="cust-order-input" name="customization[groups][0][sort_order]" value="0">
               <button type="button" class="rounded-full p-2 text-slate-400 hover:text-red-600 cust-remove-group" title="Remover grupo">✕</button>
->>>>>>> c15ee31b
             </div>
             <div class="grid gap-3 md:grid-cols-[minmax(0,1fr)_auto] md:items-start">
               <label class="grid gap-1 text-sm">
@@ -640,33 +596,33 @@
                 <?php endforeach; ?>
               </select>
             </div>
-        <div class="self-start md:self-center cust-limits-wrap">
-          <span class="block text-xs text-slate-500 mb-1">Limites</span>
-          <div class="grid gap-2 cust-limits md:grid-cols-2" data-min="0" data-max="1">
-            <div>
-              <label class="block text-xs text-slate-500">Quantidade mínima</label>
-              <input
-                type="number"
-                class="w-24 rounded-lg border border-slate-300 px-3 py-2 cust-min-input"
-                name="customization[groups][0][items][0][min_qty]"
-                value="0"
-                min="0"
-                step="1"
-              >
-            </div>
-            <div>
-              <label class="block text-xs text-slate-500">Quantidade máxima</label>
-              <input
-                type="number"
-                class="w-24 rounded-lg border border-slate-300 px-3 py-2 cust-max-input"
-                name="customization[groups][0][items][0][max_qty]"
-                value="1"
-                min="0"
-                step="1"
-              >
-            </div>
-          </div>
-        </div>
+            <div class="self-start md:self-center cust-limits-wrap">
+              <span class="block text-xs text-slate-500 mb-1">Limites</span>
+              <div class="grid gap-2 cust-limits md:grid-cols-2" data-min="0" data-max="1">
+                <div>
+                  <label class="block text-xs text-slate-500">Quantidade mínima</label>
+                  <input
+                    type="number"
+                    class="w-24 rounded-lg border border-slate-300 px-3 py-2 cust-min-input"
+                    name="customization[groups][0][items][0][min_qty]"
+                    value="0"
+                    min="0"
+                    step="1"
+                  >
+                </div>
+                <div>
+                  <label class="block text-xs text-slate-500">Quantidade máxima</label>
+                  <input
+                    type="number"
+                    class="w-24 rounded-lg border border-slate-300 px-3 py-2 cust-max-input"
+                    name="customization[groups][0][items][0][max_qty]"
+                    value="1"
+                    min="0"
+                    step="1"
+                  >
+                </div>
+              </div>
+            </div>
             <div class="flex flex-col items-start gap-2">
               <input type="hidden" class="cust-default-flag" name="customization[groups][0][items][0][default]" value="0">
               <label class="inline-flex items-center gap-2 text-sm">
@@ -1188,10 +1144,7 @@
     const tplCustGrp = document.getElementById('tpl-cust-group');
     const tplCustItm = document.getElementById('tpl-cust-item');
     let   custDragging = null;
-<<<<<<< HEAD
     let   custDragGhost = null;
-=======
->>>>>>> c15ee31b
 
     function refreshCustGroupOrder() {
       if (!custCont) return;
@@ -1386,27 +1339,18 @@
       }
     });
 
+    // Drag & drop (com ghost)
     custCont?.addEventListener('dragstart', (e) => {
       const handle = e.target.closest('.cust-drag-handle');
-      if (!handle) {
-        e.preventDefault();
-        return;
-      }
+      if (!handle) { e.preventDefault(); return; }
       const group = handle.closest('.cust-group');
-      if (!group) {
-        e.preventDefault();
-        return;
-      }
+      if (!group) { e.preventDefault(); return; }
       custDragging = group;
       group.classList.add('dragging');
       if (e.dataTransfer) {
         e.dataTransfer.effectAllowed = 'move';
         e.dataTransfer.setData('text/plain', '');
-<<<<<<< HEAD
-        if (custDragGhost) {
-          custDragGhost.remove();
-          custDragGhost = null;
-        }
+        if (custDragGhost) { custDragGhost.remove(); custDragGhost = null; }
         const rect = group.getBoundingClientRect();
         const ghost = group.cloneNode(true);
         ghost.classList.add('cust-drag-ghost');
@@ -1426,8 +1370,6 @@
         offsetX = Math.max(0, Math.min(rect.width, offsetX));
         offsetY = Math.max(0, Math.min(rect.height, offsetY));
         e.dataTransfer.setDragImage(ghost, offsetX, offsetY);
-=======
->>>>>>> c15ee31b
       }
     });
 
@@ -1437,13 +1379,7 @@
         custDragging = null;
         refreshCustGroupOrder();
       }
-<<<<<<< HEAD
-      if (custDragGhost) {
-        custDragGhost.remove();
-        custDragGhost = null;
-      }
-=======
->>>>>>> c15ee31b
+      if (custDragGhost) { custDragGhost.remove(); custDragGhost = null; }
     });
 
     custCont?.addEventListener('dragover', (e) => {
