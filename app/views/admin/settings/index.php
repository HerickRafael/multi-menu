<?php
$title = "Configurações - " . ($company['name'] ?? '');
$days = [1=>'Segunda',2=>'Terça',3=>'Quarta',4=>'Quinta',5=>'Sexta',6=>'Sábado',7=>'Domingo'];
$slug = rawurlencode($company['slug']);

if (!function_exists('settings_color_value')) {
  function settings_color_value($value, $default) {
    $value = trim((string)$value);
    if ($value === '') {
      return strtoupper($default);
    }
    if ($value[0] !== '#') {
      $value = '#' . $value;
    }
    if (!preg_match('/^#([0-9a-fA-F]{3}|[0-9a-fA-F]{6})$/', $value)) {
      return strtoupper($default);
    }
    if (strlen($value) === 4) {
      $value = '#' . $value[1] . $value[1] . $value[2] . $value[2] . $value[3] . $value[3];
    }
    return strtoupper($value);
  }
}

$colorDefaults = [
<<<<<<< HEAD
  'menu_header_text_color'       => '#FFFFFF',
  'menu_header_button_color'     => '#FACC15',
  'menu_header_bg_color'         => '#5B21B6',
  'menu_logo_border_color'       => '#7C3AED',
  'menu_group_title_bg_color'    => '#FACC15',
  'menu_group_title_text_color'  => '#000000',
  'menu_welcome_bg_color'        => '#6B21A8',
  'menu_welcome_text_color'      => '#FFFFFF',
=======
  'menu_header_text_color'      => '#FFFFFF',
  'menu_logo_bg_color'          => '#FFFFFF',
  'menu_group_title_bg_color'   => '#FACC15',
  'menu_group_title_text_color' => '#000000',
  'menu_welcome_bg_color'       => '#6B21A8',
  'menu_welcome_text_color'     => '#FFFFFF',
>>>>>>> c5a1e831
];

$colorValues = [];
foreach ($colorDefaults as $key => $default) {
  $colorValues[$key] = settings_color_value($company[$key] ?? '', $default);
}
ob_start(); ?>
<h1 class="text-2xl font-bold mb-4">Configurações gerais</h1>

<?php if (!empty($error)): ?>
  <div class="mb-4 p-3 bg-red-100 text-red-800 rounded-xl"><?= e($error) ?></div>
<?php endif; ?>

<form id="settingsForm" method="post" enctype="multipart/form-data"
       action="<?= e(base_url('admin/' . $slug . '/settings')) ?>"
      class="grid gap-4 max-w-4xl bg-white p-4 rounded-2xl border">

  <div class="grid md:grid-cols-2 gap-3">
    <label class="grid gap-1">
      <span class="text-sm">Nome do comércio</span>
      <input name="name" value="<?= e($company['name']) ?>" class="border rounded-xl p-2">
    </label>

    <label class="grid gap-1">
      <span class="text-sm">WhatsApp</span>
      <input id="whats" name="whatsapp" value="<?= e($company['whatsapp']) ?>"
             class="border rounded-xl p-2" inputmode="numeric" placeholder="(51) 92001-7687">
    </label>
  </div>

  <label class="grid gap-1">
    <span class="text-sm">Endereço (opcional)</span>
    <input name="address" value="<?= e($company['address']) ?>" class="border rounded-xl p-2">
  </label>

  <div class="grid md:grid-cols-3 gap-3">
    <label class="grid gap-1">
      <span class="text-sm">Pedido mínimo (R$)</span>
      <input name="min_order" type="number" step="0.01" value="<?= e($company['min_order']) ?>" class="border rounded-xl p-2">
    </label>

    <label class="grid gap-1">
      <span class="text-sm">Tempo médio (de) – min</span>
      <input name="avg_delivery_min_from" type="number" min="1" step="1"
             value="<?= e($company['avg_delivery_min_from']) ?>" class="border rounded-xl p-2" placeholder="40">
    </label>

    <label class="grid gap-1">
      <span class="text-sm">Tempo médio (até) – min</span>
      <input name="avg_delivery_min_to" type="number" min="1" step="1"
             value="<?= e($company['avg_delivery_min_to']) ?>" class="border rounded-xl p-2" placeholder="60">
    </label>
  </div>

  <label class="grid gap-1">
    <span class="text-sm">Texto de destaque (boas-vindas)</span>
    <textarea name="highlight_text" rows="3" class="border rounded-xl p-2"><?= e($company['highlight_text']) ?></textarea>
  </label>

  <hr class="my-2">

  <h2 class="text-lg font-semibold">Aparência do cardápio</h2>
  <p class="text-sm text-gray-600">Personalize as cores exibidas no cardápio on-line.</p>

  <div class="grid md:grid-cols-2 gap-3">
    <label class="grid gap-1">
<<<<<<< HEAD
      <span class="text-sm">Cor dos textos no cabeçalho do cardápio</span>
=======
      <span class="text-sm">Cor dos textos e botões no cabeçalho do cardápio</span>
>>>>>>> c5a1e831
      <input type="color" name="menu_header_text_color" value="<?= e($colorValues['menu_header_text_color']) ?>" class="border rounded-xl h-12">
    </label>

    <label class="grid gap-1">
<<<<<<< HEAD
      <span class="text-sm">Cor dos botões e ícones do cabeçalho</span>
      <input type="color" name="menu_header_button_color" value="<?= e($colorValues['menu_header_button_color']) ?>" class="border rounded-xl h-12">
    </label>

    <label class="grid gap-1">
      <span class="text-sm">Cor de fundo do cabeçalho do cardápio</span>
      <input type="color" name="menu_header_bg_color" value="<?= e($colorValues['menu_header_bg_color']) ?>" class="border rounded-xl h-12">
    </label>

    <label class="grid gap-1">
      <span class="text-sm">Cor da borda da logo</span>
      <input type="color" name="menu_logo_border_color" value="<?= e($colorValues['menu_logo_border_color']) ?>" class="border rounded-xl h-12">
=======
      <span class="text-sm">Cor de fundo ao redor do logo</span>
      <input type="color" name="menu_logo_bg_color" value="<?= e($colorValues['menu_logo_bg_color']) ?>" class="border rounded-xl h-12">
>>>>>>> c5a1e831
    </label>

    <label class="grid gap-1">
      <span class="text-sm">Cor de fundo do título dos grupos do cardápio</span>
      <input type="color" name="menu_group_title_bg_color" value="<?= e($colorValues['menu_group_title_bg_color']) ?>" class="border rounded-xl h-12">
    </label>

    <label class="grid gap-1">
      <span class="text-sm">Cor do título dos grupos do cardápio</span>
      <input type="color" name="menu_group_title_text_color" value="<?= e($colorValues['menu_group_title_text_color']) ?>" class="border rounded-xl h-12">
    </label>

    <label class="grid gap-1">
      <span class="text-sm">Cor de fundo da mensagem de boas-vindas</span>
      <input type="color" name="menu_welcome_bg_color" value="<?= e($colorValues['menu_welcome_bg_color']) ?>" class="border rounded-xl h-12">
    </label>

    <label class="grid gap-1">
      <span class="text-sm">Cor do texto da mensagem de boas-vindas</span>
      <input type="color" name="menu_welcome_text_color" value="<?= e($colorValues['menu_welcome_text_color']) ?>" class="border rounded-xl h-12">
    </label>
  </div>

  <div class="grid md:grid-cols-2 gap-4">
    <div>
      <span class="text-sm block mb-1">Logo (quadrado) – jpg/png/webp</span>
      <?php if (!empty($company['logo'])): ?>
        <img src="<?= base_url($company['logo']) ?>" class="w-20 h-20 object-cover rounded-xl mb-2">
      <?php endif; ?>
      <input type="file" name="logo" accept=".jpg,.jpeg,.png,.webp" class="border rounded-xl p-2 w-full">
    </div>

    <div>
      <span class="text-sm block mb-1">Banner (largura) – jpg/png/webp</span>
      <?php if (!empty($company['banner'])): ?>
        <img src="<?= base_url($company['banner']) ?>" class="w-full max-w-md h-24 object-cover rounded-xl mb-2">
      <?php endif; ?>
      <input type="file" name="banner" accept=".jpg,.jpeg,.png,.webp" class="border rounded-xl p-2 w-full">
    </div>
  </div>

  <hr class="my-2">

  <h2 class="text-lg font-semibold">Horários de funcionamento</h2>
  <p class="text-sm text-gray-600 mb-2">Ative os dias e defina até dois intervalos por dia. Use HH:MM.</p>

  <div class="grid gap-2">
    <?php foreach ($days as $d=>$label):
      $row = $hours[$d] ?? ['is_open'=>0,'open1'=>null,'close1'=>null,'open2'=>null,'close2'=>null];
      $isOpen = !empty($row['is_open']); ?>
      <div class="border rounded-2xl p-3 bg-slate-50">
        <div class="flex items-center gap-3 mb-2">
          <label class="inline-flex items-center gap-2">
            <input type="checkbox" name="is_open[<?= $d ?>]" <?= $isOpen ? 'checked' : '' ?> data-day="<?= $d ?>" class="toggle-day">
            <span class="font-medium"><?= $label ?></span>
          </label>
          <button type="button" class="ml-auto px-3 py-1.5 rounded-xl border btn-slot2" data-day="<?= $d ?>">+ Segundo horário</button>
        </div>

        <div class="grid md:grid-cols-4 gap-2 items-end">
          <label class="grid gap-1">
            <span class="text-xs text-gray-600">Abre 1</span>
            <input name="open1[<?= $d ?>]" value="<?= e(substr((string)$row['open1'],0,5)) ?>" placeholder="18:00" class="border rounded-xl p-2 time-input" data-day="<?= $d ?>">
          </label>
          <label class="grid gap-1">
            <span class="text-xs text-gray-600">Fecha 1</span>
            <input name="close1[<?= $d ?>]" value="<?= e(substr((string)$row['close1'],0,5)) ?>" placeholder="23:59" class="border rounded-xl p-2 time-input" data-day="<?= $d ?>">
          </label>

          <label class="grid gap-1 slot2" data-day="<?= $d ?>" style="<?= ($row['open2']||$row['close2'])?'':'display:none' ?>">
            <span class="text-xs text-gray-600">Abre 2</span>
            <input name="open2[<?= $d ?>]" value="<?= e(substr((string)$row['open2'],0,5)) ?>" placeholder="11:30" class="border rounded-xl p-2 time-input">
          </label>
          <label class="grid gap-1 slot2" data-day="<?= $d ?>" style="<?= ($row['open2']||$row['close2'])?'':'display:none' ?>">
            <span class="text-xs text-gray-600">Fecha 2</span>
            <input name="close2[<?= $d ?>]" value="<?= e(substr((string)$row['close2'],0,5)) ?>" placeholder="14:00" class="border rounded-xl p-2 time-input">
          </label>
        </div>
      </div>
    <?php endforeach; ?>
  </div>

  <div class="flex gap-2 mt-3">
    <button class="px-4 py-2 rounded-xl border">Salvar</button>
      <a href="<?= e(base_url('admin/' . $slug . '/dashboard')) ?>" class="px-4 py-2 rounded-xl border">Voltar</a>
  </div>
</form>

<div class="mt-6 flex gap-2">
  <a class="px-3 py-2 rounded-xl border" href="<?= e(base_url('admin/' . $slug . '/categories')) ?>">Categorias</a>
  <a class="px-3 py-2 rounded-xl border" href="<?= e(base_url('admin/' . $slug . '/products')) ?>">Produtos</a>
</div>

<script>
(function(){
  // ===== Máscara de WhatsApp no próprio campo =====
  const input = document.getElementById('whats');
  function digits(s){ return (s||'').replace(/\D+/g, ''); }
  function toPretty(d){ // mostra (51) 92001-7687
    if (d.startsWith('55')) d = d.slice(2);
    d = d.slice(0, 13); // DDD + até 11 dígitos
    const ddd = d.slice(0,2);
    const rest = d.slice(2);
    if (rest.length >= 9) return `(${ddd}) ${rest.slice(0,5)}-${rest.slice(5)}`;
    if (rest.length >= 8) return `(${ddd}) ${rest.slice(0,4)}-${rest.slice(4)}`;
    if (rest.length > 0)  return `(${ddd}) ${rest}`;
    if (d.length >= 2)    return `(${ddd}) `;
    return d;
  }
  function onInput(){
    let d = digits(input.value);
    input.value = toPretty(d);
  }
  function beforeSubmit(){
    let d = digits(input.value).slice(0,15);
    if (d.length <= 11 && !d.startsWith('55')) d = '55'+d;
    input.value = d; // envia normalizado para o backend
  }
  input.addEventListener('input', onInput);
  onInput();
  document.getElementById('settingsForm').addEventListener('submit', beforeSubmit);

  // ===== Horários: habilitar/desabilitar e slot 2 =====
  document.querySelectorAll('.toggle-day').forEach(chk=>{
    const day = chk.dataset.day;
    function toggle(){
      const enabled = chk.checked;
      document.querySelectorAll('[data-day="'+day+'"].time-input').forEach(i=>{
        i.disabled = !enabled; i.classList.toggle('bg-gray-100', !enabled);
      });
      document.querySelectorAll('.slot2[data-day="'+day+'"] input').forEach(i=>{
        i.disabled = !enabled;
      });
    }
    chk.addEventListener('change', toggle); toggle();
  });
  document.querySelectorAll('.btn-slot2').forEach(btn=>{
    btn.addEventListener('click', ()=>{
      const day = btn.dataset.day;
      document.querySelectorAll('.slot2[data-day="'+day+'"]').forEach(el=>{
        el.style.display = (el.style.display==='none' || !el.style.display) ? 'block' : 'none';
      });
    });
  });

  // ===== Formatação dos horários (HH:MM) =====
  document.querySelectorAll('.time-input').forEach(inp=>{
    inp.addEventListener('input', ()=>{
      let v = inp.value.replace(/\D+/g, '').slice(0,4);
      if (v.length >= 3) {
        inp.value = v.slice(0,2) + ':' + v.slice(2);
      } else {
        inp.value = v;
      }
    });
  });
})();
</script>

<?php
$content = ob_get_clean();
include __DIR__ . '/../layout.php';<|MERGE_RESOLUTION|>--- conflicted
+++ resolved
@@ -1,7 +1,7 @@
 <?php
 $title = "Configurações - " . ($company['name'] ?? '');
 $days = [1=>'Segunda',2=>'Terça',3=>'Quarta',4=>'Quinta',5=>'Sexta',6=>'Sábado',7=>'Domingo'];
-$slug = rawurlencode($company['slug']);
+$slug = rawurlencode((string)($company['slug'] ?? ''));
 
 if (!function_exists('settings_color_value')) {
   function settings_color_value($value, $default) {
@@ -23,7 +23,6 @@
 }
 
 $colorDefaults = [
-<<<<<<< HEAD
   'menu_header_text_color'       => '#FFFFFF',
   'menu_header_button_color'     => '#FACC15',
   'menu_header_bg_color'         => '#5B21B6',
@@ -32,14 +31,6 @@
   'menu_group_title_text_color'  => '#000000',
   'menu_welcome_bg_color'        => '#6B21A8',
   'menu_welcome_text_color'      => '#FFFFFF',
-=======
-  'menu_header_text_color'      => '#FFFFFF',
-  'menu_logo_bg_color'          => '#FFFFFF',
-  'menu_group_title_bg_color'   => '#FACC15',
-  'menu_group_title_text_color' => '#000000',
-  'menu_welcome_bg_color'       => '#6B21A8',
-  'menu_welcome_text_color'     => '#FFFFFF',
->>>>>>> c5a1e831
 ];
 
 $colorValues = [];
@@ -106,16 +97,11 @@
 
   <div class="grid md:grid-cols-2 gap-3">
     <label class="grid gap-1">
-<<<<<<< HEAD
       <span class="text-sm">Cor dos textos no cabeçalho do cardápio</span>
-=======
-      <span class="text-sm">Cor dos textos e botões no cabeçalho do cardápio</span>
->>>>>>> c5a1e831
       <input type="color" name="menu_header_text_color" value="<?= e($colorValues['menu_header_text_color']) ?>" class="border rounded-xl h-12">
     </label>
 
     <label class="grid gap-1">
-<<<<<<< HEAD
       <span class="text-sm">Cor dos botões e ícones do cabeçalho</span>
       <input type="color" name="menu_header_button_color" value="<?= e($colorValues['menu_header_button_color']) ?>" class="border rounded-xl h-12">
     </label>
@@ -128,10 +114,6 @@
     <label class="grid gap-1">
       <span class="text-sm">Cor da borda da logo</span>
       <input type="color" name="menu_logo_border_color" value="<?= e($colorValues['menu_logo_border_color']) ?>" class="border rounded-xl h-12">
-=======
-      <span class="text-sm">Cor de fundo ao redor do logo</span>
-      <input type="color" name="menu_logo_bg_color" value="<?= e($colorValues['menu_logo_bg_color']) ?>" class="border rounded-xl h-12">
->>>>>>> c5a1e831
     </label>
 
     <label class="grid gap-1">
@@ -159,7 +141,7 @@
     <div>
       <span class="text-sm block mb-1">Logo (quadrado) – jpg/png/webp</span>
       <?php if (!empty($company['logo'])): ?>
-        <img src="<?= base_url($company['logo']) ?>" class="w-20 h-20 object-cover rounded-xl mb-2">
+        <img src="<?= base_url($company['logo']) ?>" class="w-20 h-20 object-cover rounded-xl mb-2" alt="Logo atual">
       <?php endif; ?>
       <input type="file" name="logo" accept=".jpg,.jpeg,.png,.webp" class="border rounded-xl p-2 w-full">
     </div>
@@ -167,7 +149,7 @@
     <div>
       <span class="text-sm block mb-1">Banner (largura) – jpg/png/webp</span>
       <?php if (!empty($company['banner'])): ?>
-        <img src="<?= base_url($company['banner']) ?>" class="w-full max-w-md h-24 object-cover rounded-xl mb-2">
+        <img src="<?= base_url($company['banner']) ?>" class="w-full max-w-md h-24 object-cover rounded-xl mb-2" alt="Banner atual">
       <?php endif; ?>
       <input type="file" name="banner" accept=".jpg,.jpeg,.png,.webp" class="border rounded-xl p-2 w-full">
     </div>
@@ -216,7 +198,7 @@
 
   <div class="flex gap-2 mt-3">
     <button class="px-4 py-2 rounded-xl border">Salvar</button>
-      <a href="<?= e(base_url('admin/' . $slug . '/dashboard')) ?>" class="px-4 py-2 rounded-xl border">Voltar</a>
+    <a href="<?= e(base_url('admin/' . $slug . '/dashboard')) ?>" class="px-4 py-2 rounded-xl border">Voltar</a>
   </div>
 </form>
 
