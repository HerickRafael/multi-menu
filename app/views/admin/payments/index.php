<?php
if (!function_exists('e')) {
    function e($s)
    {
        return htmlspecialchars((string)$s, ENT_QUOTES, 'UTF-8');
    }
}

if (!function_exists('render_payment_method_row')) {
    function render_payment_method_row(array $method, array $pixTypeLabels, string $base)
    {
        $method = is_array($method) ? $method : [];
        $methodId = (int)($method['id'] ?? 0);
        $type = $method['type'] ?? 'others';
        $meta = is_array($method['meta'] ?? null) ? $method['meta'] : [];
        $isActive = !empty($method['active']);
        $methodJson = htmlspecialchars(json_encode($method, JSON_UNESCAPED_UNICODE), ENT_QUOTES, 'UTF-8');
  $trackClass = $isActive ? 'admin-primary-bg' : 'bg-slate-200';
        $thumbTransform = $isActive ? 'translateX(20px)' : 'translateX(0)';
  $typeBadgeClass = 'admin-primary-soft-badge';
        $typeLabel = ucfirst($type);

        ob_start();
        ?>
        <div class="pm-row flex items-center justify-between rounded-xl border border-slate-100 bg-slate-50 px-4 py-3" data-id="<?= $methodId ?>" data-type="<?= e($type) ?>" data-method="<?= $methodJson ?>">
          <div class="flex items-center gap-3">
            <div class="w-8 h-8 rounded-md bg-white flex items-center justify-center border border-slate-200 overflow-hidden">
              <?php 
              $icon = is_string($meta['icon'] ?? null) ? trim((string)$meta['icon']) : ''; 
              
              // Se é PIX e não tem ícone definido, usar o ícone PIX padrão
              if ($type === 'pix' && $icon === '') {
                $icon = 'assets/card-brands/pix.svg';
              }
              ?>
              <?php if ($icon !== ''): ?>
                <?php
                  $isAbs = preg_match('/^https?:\/\//i', $icon) === 1;
                  if ($isAbs) {
                    $src = $icon;
                  } else {
                    // Para URLs relativas (começando com / ou não), sempre usar base_url
                    $cleanIcon = ltrim($icon, '/');
                    $src = function_exists('base_url') ? base_url($cleanIcon) : '/' . $cleanIcon;
                  }
                ?>
                <img src="<?= e($src . (str_contains($src, '?') ? '&' : '?') . 'v=' . time()) ?>" alt="Bandeira" class="max-w-full max-h-full object-contain" />
              <?php else: ?>
                <svg class="h-4 w-4 text-slate-500" viewBox="0 0 24 24" fill="none"><path d="M3 7h18M7 11h10M5 15h14" stroke="currentColor" stroke-width="1.4" stroke-linecap="round" stroke-linejoin="round"/></svg>
              <?php endif; ?>
            </div>
            <div>
              <div class="flex items-center gap-2">
                <div class="font-semibold text-slate-800"><?= e($method['name'] ?? '') ?></div>
                <div class="text-xs rounded-full px-2 py-1 <?= $typeBadgeClass ?>"><?= e($typeLabel) ?></div>
              </div>
              <?php if ($type === 'pix'): ?>
                <?php if (!empty($meta['px_key'])): ?><div class="text-xs text-slate-500">Chave Pix: <?= e($meta['px_key']) ?></div><?php endif; ?>
                <?php if (!empty($meta['px_key_type'])): ?><div class="text-xs text-slate-500">Tipo da chave: <?= e($pixTypeLabels[$meta['px_key_type']] ?? ucfirst($meta['px_key_type'])) ?></div><?php endif; ?>
                <?php if (!empty($meta['px_holder_name'])): ?><div class="text-xs text-slate-500">Titular: <?= e($meta['px_holder_name']) ?></div><?php endif; ?>
              <?php endif; ?>
              <div class="text-xs text-slate-500">ID #<?= $methodId ?></div>
            </div>
          </div>
          <div class="flex items-center gap-3">
            <label class="inline-flex items-center cursor-pointer">
              <input data-id="<?= $methodId ?>" type="checkbox" class="pm-toggle sr-only" <?= $isActive ? 'checked' : '' ?> />
              <span class="pm-toggle-track w-10 h-6 <?= $trackClass ?> rounded-full relative transition-colors">
                <span class="pm-toggle-thumb absolute left-0.5 top-0.5 w-5 h-5 bg-white rounded-full shadow transform transition-transform" style="transform: <?= $thumbTransform ?>"></span>
              </span>
            </label>
            <button type="button" class="pm-edit text-sm admin-primary-text hover:underline admin-primary-underline" data-id="<?= $methodId ?>">Editar</button>
            <button type="button" class="pm-delete text-sm text-red-600 hover:underline underline-offset-4 decoration-red-600" data-id="<?= $methodId ?>">Apagar</button>
          </div>
        </div>
        <?php
        return trim((string)ob_get_clean());
    }
}

$company = is_array($company ?? null) ? $company : [];
$methods = is_array($methods ?? null) ? $methods : [];
$flash   = is_array($flash ?? null) ? $flash : null;
$old     = is_array($old ?? null) ? $old : ['name' => '', 'instructions' => '', 'sort_order' => 0, 'active' => 1, 'type' => 'credit', 'meta' => []];
$errors  = is_array($errors ?? null) ? $errors : [];
$user    = $user ?? null;

$old['meta'] = is_array($old['meta'] ?? null) ? $old['meta'] : [];
$oldType = is_string($old['type'] ?? null) ? $old['type'] : 'credit';
$allowedTypes = ['credit', 'debit', 'others', 'voucher', 'pix'];
if (!in_array($oldType, $allowedTypes, true)) {
    $oldType = 'credit';
}

// --- Normalizações e labels Pix (mantidos do branch com melhorias)
$pixTypeLabels = [
    'email' => 'E-mail',
    'cpf' => 'CPF',
    'cnpj' => 'CNPJ',
    'telefone' => 'Telefone',
    'aleatoria' => 'Chave aleatória',
];

$normaliseMeta = function ($meta) {
    if (is_string($meta)) {
        $decoded = json_decode($meta, true);
        $meta = is_array($decoded) ? $decoded : [];
    }

    if (!is_array($meta)) {
        return [];
    }

    $clean = [];
    foreach ($meta as $k => $v) {
        if (!is_string($k)) {
            continue;
        }
        $value = trim((string)$v);
        if ($value === '') {
            continue;
        }
        $clean[$k] = $value;
    }

    return $clean;
};

foreach ($methods as &$methodItem) {
    $methodItem = is_array($methodItem) ? $methodItem : [];
    $methodItem['meta'] = $normaliseMeta($methodItem['meta'] ?? []);
    $methodItem['type'] = is_string($methodItem['type'] ?? null) ? $methodItem['type'] : 'others';
    $methodItem['name'] = (string)($methodItem['name'] ?? '');
    $methodItem['instructions'] = (string)($methodItem['instructions'] ?? '');
    $methodItem['sort_order'] = isset($methodItem['sort_order']) ? (int)$methodItem['sort_order'] : 0;
    $methodItem['active'] = !empty($methodItem['active']) ? 1 : 0;
}
unset($methodItem);

$pixMethods = array_filter($methods, fn($m) => ($m['type'] ?? '') === 'pix');
$otherMethods = array_filter($methods, fn($m) => ($m['type'] ?? '') !== 'pix');

$slug = rawurlencode((string)($company['slug'] ?? ''));
$title = $title ?? ('Métodos de pagamento - ' . ($company['name'] ?? ''));
$base  = base_url('admin/' . $slug . '/payment-methods');

$baseUrlFull = function_exists('base_url') ? (string)base_url() : '';
$baseUrlTrimmed = $baseUrlFull !== '' ? rtrim($baseUrlFull, '/') : '';
$basePath = $baseUrlFull !== '' ? rtrim((string)(parse_url($baseUrlFull, PHP_URL_PATH) ?? ''), '/') : '';

$normaliseIconPath = static function ($icon) use ($basePath) {
    if (!is_string($icon)) {
        return '';
    }
    $icon = trim($icon);
    if ($icon === '') {
        return '';
    }
    if (str_starts_with($icon, '/assets/card-brands/')) {
        return $icon;
    }
    if (str_starts_with($icon, 'assets/card-brands/')) {
        return '/' . ltrim($icon, '/');
    }
    if (preg_match('#^https?://#i', $icon)) {
        $path = parse_url($icon, PHP_URL_PATH) ?: '';
        if ($path !== '') {
            $basePathLocal = $basePath !== '' ? $basePath : '';
            if ($basePathLocal !== '' && str_starts_with($path, $basePathLocal)) {
                $path = substr($path, strlen($basePathLocal));
                if ($path === '' || $path[0] !== '/') {
                    $path = '/' . ltrim($path, '/');
                }
            }
            if (str_starts_with($path, '/assets/card-brands/')) {
                return $path;
            }
        }
    }
    return $icon;
};

$oldIconRaw = is_string($old['meta']['icon'] ?? null) ? trim((string)$old['meta']['icon']) : '';
$oldIconValue = $normaliseIconPath($oldIconRaw);
$oldIconPreview = '';
if ($oldIconValue !== '') {
    if ($oldIconRaw !== '' && preg_match('#^https?://#i', $oldIconRaw)) {
        $oldIconPreview = $oldIconRaw;
    } elseif ($baseUrlTrimmed !== '' && $oldIconValue[0] === '/') {
        $oldIconPreview = $baseUrlTrimmed . $oldIconValue;
    } else {
        $oldIconPreview = $oldIconValue;
    }
}

ob_start();
?>

<div class="mx-auto max-w-6xl p-4">

<header class="mb-6 flex items-center gap-3">
  <span class="inline-flex h-10 w-10 items-center justify-center rounded-2xl admin-gradient-bg text-white shadow">
    <svg xmlns="http://www.w3.org/2000/svg" width="18" height="18" fill="currentColor" class="bi bi-credit-card" viewBox="0 0 16 16">
      <path d="M0 4a2 2 0 0 1 2-2h12a2 2 0 0 1 2 2v8a2 2 0 0 1-2 2H2a2 2 0 0 1-2-2V2Zm2-1a1 1 0 0 0-1 1v1h14V4a1 1 0 0 0-1-1zm13 3H1v5a1 1 0 0 0 1 1h12a1 1 0 0 0 1-1z"/>
      <path d="M3 10a1 1 0 0 1 1-1h1.5a.5.5 0 0 1 0 1H4a.5.5 0 0 0 0 1h1.5a.5.5 0 0 1 0 1H4a1 1 0 0 1-1-1z"/>
    </svg>
  </span>
  <div>
    <h1 class="admin-gradient-text bg-clip-text text-2xl font-semibold text-transparent">Métodos de pagamento</h1>
    <p class="text-sm text-slate-500">Cadastre as formas de pagamento disponíveis para o cliente escolher no checkout.</p>
  </div>
  <div class="ml-auto flex items-center gap-2">
    <a href="<?= e(base_url('admin/' . $slug . '/dashboard')) ?>" class="inline-flex items-center gap-2 rounded-xl border border-slate-300 bg-white px-3 py-2 text-sm text-slate-700 shadow-sm hover:bg-slate-50">
      <svg xmlns="http://www.w3.org/2000/svg" width="16" height="16" fill="currentColor" class="bi bi-layout-text-window" viewBox="0 0 16 16">
        <path d="M1 2a1 1 0 0 1 1-1h12a1 1 0 0 1 1 1v11.5a1.5 1.5 0 0 1-1.5 1.5H2A2 2 0 0 1 0 13V2Zm14 1H1v10c0 .552.448 1 1 1h10.5a.5.5 0 0 0 .5-.5z"/>
      </svg>
      Dashboard
    </a>
  </div>
    <script>
      document.addEventListener('DOMContentLoaded', function(){
        const type = document.getElementById('pm-type');
  const pixFields = document.getElementById('pm-pix-fields');
        const nameField = document.getElementById('pm-name-field');
  const nameInput = document.getElementById('pm-name');
  const libInput = document.getElementById('pm-brand-lib-input');
  const uploadField = document.getElementById('pm-upload-field');
  const libraryField = document.getElementById('pm-library-field');

        function togglePixFields(){
          if (!type) return;
          const isPix = type.value === 'pix';
          const libSelected = libInput && libInput.value ? true : false;
          if (pixFields) {
            pixFields.classList.toggle('hidden', !isPix);
          }
          if (nameField) {
            nameField.classList.toggle('hidden', isPix || libSelected);
          }
          if (uploadField) uploadField.classList.toggle('hidden', isPix || libSelected);
          if (libraryField) libraryField.classList.toggle('hidden', isPix);
          if (nameInput) {
            if (!nameInput.dataset.originalRequired) {
              nameInput.dataset.originalRequired = nameInput.hasAttribute('required') ? '1' : '0';
            }
            if (isPix) {
              nameInput.removeAttribute('required');
              if (!nameInput.value) {
                nameInput.value = 'Pix';
              }
            } else if (nameInput.dataset.originalRequired === '1') {
              nameInput.setAttribute('required', 'required');
            }
          }
          if (typeof window.pmUpdatePixFeedback === 'function') {
            window.pmUpdatePixFeedback();
          }
        }

        window.pmTogglePixFields = togglePixFields;

        if (type){
          type.addEventListener('change', togglePixFields);
          togglePixFields();
        }
      });
    </script>
</header>

<?php if ($flash): ?>
  <div class="mb-4 rounded-xl border <?= ($flash['type'] ?? '') === 'error' ? 'border-red-200 bg-red-50 text-red-700' : 'border-emerald-200 bg-emerald-50 text-emerald-700' ?> px-4 py-3 text-sm">
    <?= e($flash['message'] ?? '') ?>
  </div>
<?php endif; ?>

<?php if ($errors): ?>
  <div class="mb-4 rounded-xl border border-red-200 bg-red-50 px-4 py-3 text-xs text-red-700">
    <?php foreach ($errors as $message): ?>
      <div><?= e($message) ?></div>
    <?php endforeach; ?>
  </div>
<?php endif; ?>

<div class="grid gap-4 lg:grid-cols-[minmax(0,1fr)_minmax(0,1fr)]">
  <section class="rounded-2xl border border-slate-200 bg-white p-5 shadow-sm">
    <h2 class="text-lg font-semibold text-slate-800">Adicionar novo método</h2>
    <p class="mb-4 text-sm text-slate-500">Defina o nome que será exibido para o cliente e, se necessário, descreva como o pagamento será realizado.</p>

  <form method="post" action="<?= e($base) ?>" class="grid gap-3" id="pm-create-form" enctype="multipart/form-data">
      <?php if (function_exists('csrf_field')): ?>
        <?= csrf_field() ?>
      <?php elseif (function_exists('csrf_token')): ?>
        <input type="hidden" name="csrf_token" value="<?= e(csrf_token()) ?>">
      <?php endif; ?>

      <label id="pm-name-field" class="grid gap-1 text-sm <?= $oldType === 'pix' ? 'hidden' : '' ?>">
        <span class="font-semibold text-slate-700">Nome da bandeira</span>
        <input id="pm-name" type="text" name="name" value="<?= e($old['name'] ?? '') ?>" placeholder="Ex.: Visa, MasterCard, Pix, Dinheiro" class="rounded-xl border border-slate-300 bg-white px-3 py-2 shadow-sm focus:border-indigo-400 focus:outline-none focus:ring-2 focus:ring-indigo-200" required autofocus aria-describedby="pm-name-help">
        <div id="pm-name-help" class="text-xs text-slate-400">Nome exibido ao cliente no checkout (ex.: Visa, Pix).</div>
      </label>

      <label class="grid gap-1 text-sm">
        <span class="font-semibold text-slate-700">Tipo</span>
        <select name="type" id="pm-type" class="rounded-xl border border-slate-300 bg-white px-3 py-2 shadow-sm focus:border-indigo-400 focus:outline-none focus:ring-2 focus:ring-indigo-200">
          <option value="credit" <?= $oldType === 'credit' ? 'selected' : '' ?>>Crédito</option>
          <option value="debit" <?= $oldType === 'debit' ? 'selected' : '' ?>>Débito</option>
          <option value="others" <?= $oldType === 'others' ? 'selected' : '' ?>>Outros</option>
          <option value="voucher" <?= $oldType === 'voucher' ? 'selected' : '' ?>>Vale-refeição</option>
          <option value="pix" <?= $oldType === 'pix' ? 'selected' : '' ?>>Pix</option>
        </select>
      </label>

      <label id="pm-upload-field" class="grid gap-1 text-sm">
        <span class="font-semibold text-slate-700">Bandeira (SVG/PNG/JPG)</span>
        <input id="pm-brand-icon" type="file" name="brand_icon" accept=".svg,.png,.jpg,.jpeg,.webp" class="rounded-xl border border-slate-300 bg-white px-3 py-2 shadow-sm file:mr-3 file:py-2 file:px-3 file:rounded-lg file:border-0 file:text-sm file:bg-slate-100 file:text-slate-700 hover:file:bg-slate-200">
        <span class="text-xs text-slate-400">Use preferencialmente SVG ou PNG quadrado até ~1MB.</span>
      </label>

      <?php if (!empty($brandLibrary)): ?>
      <div id="pm-library-field" class="grid gap-2 text-sm">
        <span class="font-semibold text-slate-700">Escolher da biblioteca</span>
        <input type="hidden" name="meta[icon]" id="pm-brand-lib-input" value="<?= e($oldIconValue) ?>">
        <div class="grid grid-cols-2 sm:grid-cols-3 md:grid-cols-4 gap-3" id="pm-brand-grid">
          <?php foreach ($brandLibrary as $lib):
              $libValue = $normaliseIconPath($lib['value'] ?? ($lib['url'] ?? ''));
              $isSel = $libValue !== '' && $libValue === $oldIconValue;
          ?>
            <button type="button"
                    class="pm-brand-item group rounded-xl border <?= $isSel ? 'border-indigo-500 ring-2 ring-indigo-300' : 'border-slate-200' ?> bg-white p-2 hover:border-indigo-400 hover:ring-1 hover:ring-indigo-200 flex items-center gap-2"
                    data-url="<?= e($lib['url']) ?>"
                    data-value="<?= e($libValue) ?>"
                    data-label="<?= e($lib['label']) ?>">
              <span class="inline-flex h-6 w-6 items-center justify-center overflow-hidden rounded bg-white">
                <img src="<?= e($lib['url']) ?>" alt="<?= e($lib['label']) ?>" class="max-w-full max-h-full object-contain" />
              </span>
              <span class="text-xs text-slate-700 truncate" title="<?= e($lib['label']) ?>"><?= e($lib['label']) ?></span>
          </button>
          <?php endforeach; ?>
        </div>
        <div class="flex items-center gap-2 text-xs text-slate-500 mt-1">
          <span>Pré-visualização:</span>
          <img id="pm-brand-preview" src="<?= e($oldIconPreview) ?>" alt="preview" class="h-6 w-auto object-contain <?= $oldIconPreview === '' ? 'hidden' : '' ?>" />
        </div>
      </div>
      <script>
        document.addEventListener('DOMContentLoaded', function(){
          const grid = document.getElementById('pm-brand-grid');
          const input = document.getElementById('pm-brand-lib-input');
          const prev = document.getElementById('pm-brand-preview');
          const file = document.getElementById('pm-brand-icon');
          const nameField = document.getElementById('pm-name-field');
          const uploadField = document.getElementById('pm-upload-field');
          const libraryField = document.getElementById('pm-library-field');
          const nameInput = document.getElementById('pm-name');
          const typeSelect = document.getElementById('pm-type');
          const siteBase = '<?= e($baseUrlTrimmed) ?>';
          const basePath = '<?= e($basePath) ?>';

          function normaliseIcon(value) {
            value = (value || '').trim();
            if (!value) return '';
            if (value.startsWith('/assets/card-brands/')) return value;
            if (value.startsWith('assets/card-brands/')) return '/' + value.replace(/^\/+/,'');
            if (/^https?:\/\//i.test(value)) {
              try {
                const url = new URL(value, window.location.origin);
                let path = url.pathname || '';
                if (basePath && path.startsWith(basePath)) {
                  path = path.slice(basePath.length);
                  if (!path.startsWith('/')) {
                    path = '/' + path;
                  }
                }
                if (path.startsWith('/assets/card-brands/')) {
                  return path;
                }
              } catch (_) {}
            }
            return value;
          }

          function buildPreviewUrl(value) {
            if (!value) return '';
            if (/^https?:\/\//i.test(value)) return value;
            if (value.startsWith('/')) {
              return siteBase ? (siteBase + value) : value;
            }
            return value;
          }

          function selectBrand(value, label){
            if (!input) return;
            const normalised = normaliseIcon(value);
            input.value = normalised;
            let previewUrl = '';
            if (grid) {
              grid.querySelectorAll('.pm-brand-item').forEach(btn => {
                const btnValue = normaliseIcon(btn.dataset.value || btn.dataset.url || '');
                const on = !!normalised && btnValue === normalised;
                btn.classList.toggle('border-indigo-500', on);
                btn.classList.toggle('ring-2', on);
                btn.classList.toggle('ring-indigo-300', on);
                btn.classList.toggle('border-slate-200', !on);
                btn.classList.toggle('ring-0', !on);
                if (on && !previewUrl) {
                  previewUrl = btn.dataset.url || '';
                  if (!label) {
                    label = btn.getAttribute('data-label') || '';
                  }
                }
              });
            }
            if (!previewUrl) {
              previewUrl = buildPreviewUrl(normalised);
            }
            if (prev) {
              if (previewUrl) {
                prev.src = previewUrl;
                prev.classList.remove('hidden');
              } else {
                prev.src = '';
                prev.classList.add('hidden');
              }
            }
            const libSelected = !!normalised;
            if (nameField) {
              const isPix = typeSelect && typeSelect.value === 'pix';
              nameField.classList.toggle('hidden', libSelected || isPix);
            }
            if (uploadField) {
              const isPix = typeSelect && typeSelect.value === 'pix';
              uploadField.classList.toggle('hidden', libSelected || isPix);
            }
            if (libraryField) {
              const isPixNow = typeSelect && typeSelect.value === 'pix';
              libraryField.classList.toggle('hidden', !!isPixNow);
            }
            if (nameInput) {
              if (!nameInput.dataset.originalRequired) {
                nameInput.dataset.originalRequired = nameInput.hasAttribute('required') ? '1' : '0';
              }
              if (libSelected) {
                nameInput.removeAttribute('required');
              } else if (nameInput.dataset.originalRequired === '1' && !(typeSelect && typeSelect.value === 'pix')) {
                nameInput.setAttribute('required', 'required');
              }
              if (libSelected && label) {
                nameInput.value = label;
              }
            }
          }

          try { window.pmSelectBrand = selectBrand; window.pmNormalizeBrandIcon = normaliseIcon; } catch(_) {}

          if (grid) {
            grid.querySelectorAll('.pm-brand-item').forEach(btn => {
              btn.addEventListener('click', function(){
                const value = this.dataset.value || this.dataset.url || '';
                const label = this.dataset.label || '';
                selectBrand(value, label);
                if (file) file.value = '';
              });
            });
          }
          if (file) {
            file.addEventListener('change', function(){
              if (this.files && this.files.length > 0) {
                selectBrand('');
              }
            });
          }
          if (input && input.value) {
            selectBrand(input.value);
          }
          if (libraryField && typeSelect && typeSelect.value === 'pix') {
            libraryField.classList.add('hidden');
            if (uploadField) uploadField.classList.add('hidden');
          }
        });
      </script>
      <?php endif; ?>

      <label class="grid gap-1 text-sm">
        <span class="font-semibold text-slate-700">Instruções (opcional)</span>
        <textarea name="instructions" rows="3" placeholder="Recados exibidos após a escolha do cliente" class="rounded-xl border border-slate-300 bg-white px-3 py-2 shadow-sm focus:border-indigo-400 focus:outline-none focus:ring-2 focus:ring-indigo-200"><?= e($old['instructions'] ?? '') ?></textarea>
      </label>

      <div id="pm-pix-fields" class="<?= $oldType === 'pix' ? 'grid gap-2' : 'hidden grid gap-2' ?>">
        <h3 class="text-sm font-semibold">Credenciais Pix</h3>
        <label class="grid gap-1 text-sm">
          <span class="font-semibold text-slate-700">Chave Pix</span>
          <input id="pm-pix-key" type="text" name="meta[px_key]" value="<?= e($old['meta']['px_key'] ?? '') ?>" placeholder="Ex.: 11999999999 ou chave aleatória" class="rounded-xl border border-slate-300 bg-white px-3 py-2 shadow-sm">
          <div id="pm-pix-key-feedback" class="text-xs text-slate-400">
            <?php if (!empty($old['meta']['px_key_type'])): ?>
              Tipo identificado: <?= e($pixTypeLabels[$old['meta']['px_key_type']] ?? ucfirst($old['meta']['px_key_type'])) ?>
            <?php else: ?>
              Informe a chave para identificar automaticamente o tipo.
            <?php endif; ?>
          </div>
        </label>
        <label class="grid gap-1 text-sm">
          <span class="font-semibold text-slate-700">Provedor (opcional)</span>
          <input type="text" name="meta[px_provider]" value="<?= e($old['meta']['px_provider'] ?? '') ?>" placeholder="Ex.: Gerencianet, Pagar.me" class="rounded-xl border border-slate-300 bg-white px-3 py-2 shadow-sm">
        </label>
        <label class="grid gap-1 text-sm">
          <span class="font-semibold text-slate-700">Nome do titular Pix</span>
          <input type="text" name="meta[px_holder_name]" value="<?= e($old['meta']['px_holder_name'] ?? '') ?>" placeholder="Ex.: João da Silva" class="rounded-xl border border-slate-300 bg-white px-3 py-2 shadow-sm">
        </label>
      </div>

      <div class="grid gap-3 sm:grid-cols-1">
        <label class="grid gap-1 text-sm">
          <span class="font-semibold text-slate-700">Ordem de exibição</span>
          <input type="number" name="sort_order" value="<?= e($old['sort_order'] ?? 0) ?>" class="rounded-xl border border-slate-300 bg-white px-3 py-2 shadow-sm focus:border-indigo-400 focus:outline-none focus:ring-2 focus:ring-indigo-200">
        </label>
      </div>

      <input type="hidden" name="method_id" id="pm-method-id" value="<?= isset($old['id']) ? (int)$old['id'] : '' ?>">

      <div class="flex gap-3">
        <button type="submit" class="inline-flex items-center gap-2 rounded-xl admin-gradient-bg px-4 py-2 text-sm font-medium text-white shadow hover:opacity-95">
          <svg class="h-4 w-4" viewBox="0 0 24 24" fill="none"><path d="M4 12h16M12 4v16" stroke="currentColor" stroke-width="1.8" stroke-linecap="round"/></svg>
          <span id="pm-submit-label">Adicionar método</span>
        </button>
        <a href="<?= e(base_url('admin/' . $slug . '/dashboard')) ?>" class="inline-flex items-center gap-2 rounded-xl border border-slate-200 bg-white px-4 py-2 text-sm font-medium text-slate-700 shadow-sm hover:bg-slate-50">Cancelar</a>
      </div>
    </form>
  </section>

  <section class="rounded-2xl border border-slate-200 bg-white p-5 shadow-sm">
    <h2 class="text-lg font-semibold text-slate-800">Métodos cadastrados</h2>
    <div class="mt-1 h-0.5 w-12 rounded admin-primary-bg"></div>
    <!-- Abas de tipos -->
    <div class="mt-3 flex items-center gap-6 text-sm">
      <button type="button" class="pm-tab admin-primary-text underline underline-offset-8 decoration-2 admin-primary-underline" data-type="credit">Crédito</button>
      <button type="button" class="pm-tab text-slate-500 hover:text-slate-700" data-type="debit">Débito</button>
      <button type="button" class="pm-tab text-slate-500 hover:text-slate-700" data-type="others">Outros</button>
      <button type="button" class="pm-tab text-slate-500 hover:text-slate-700" data-type="voucher">Vale-refeição</button>
      <button type="button" class="pm-tab text-slate-500 hover:text-slate-700" data-type="pix">Pix</button>
    </div>

    <!-- Cabeçalho da lista -->
    <div class="mt-3 flex items-center justify-between">
      <div class="text-sm font-semibold text-slate-700">Bandeira</div>
      <div class="flex items-center gap-3 text-sm text-slate-600">
        <span>Ativar todas</span>
        <label class="inline-flex items-center cursor-pointer">
          <input id="pm-toggle-all" type="checkbox" class="sr-only">
          <span class="pm-toggle-all-track w-10 h-6 bg-slate-200 rounded-full relative transition-colors">
            <span class="pm-toggle-all-thumb absolute left-0.5 top-0.5 w-5 h-5 bg-white rounded-full shadow transform transition-transform" style="transform: translateX(0)"></span>
          </span>
        </label>
      </div>
    </div>

    <div class="mt-4 space-y-4">
      <div id="pm-pix-block" class="<?= $pixMethods ? '' : 'hidden' ?>">
        <h3 class="mb-2 text-sm font-semibold text-slate-700">Pix</h3>
        <div class="space-y-2" id="pm-pix-list">
          <?php foreach ($pixMethods as $method): ?>
            <?= render_payment_method_row($method, $pixTypeLabels, $base) ?>
          <?php endforeach; ?>
        </div>
      </div>

      <div class="space-y-2" id="pm-list">
        <?php foreach ($otherMethods as $method): ?>
          <?= render_payment_method_row($method, $pixTypeLabels, $base) ?>
        <?php endforeach; ?>
      </div>

      <div id="pm-empty" class="<?= $methods ? 'hidden' : 'text-sm text-slate-500' ?>">
        Ainda não há métodos cadastrados. Utilize o formulário ao lado para iniciar.
      </div>
    </div>

        <script>
      (function(){
  const base = '<?= $base ?>';
  const siteBase = '<?= e(rtrim(base_url(), '/')) ?>';
        const csrftoken = <?= function_exists('csrf_token') ? ('"' . addslashes(csrf_token()) . '"') : 'null' ?>;
  const list = document.getElementById('pm-list');
        const pixList = document.getElementById('pm-pix-list');
        const pixBlock = document.getElementById('pm-pix-block');
        const emptyMessage = document.getElementById('pm-empty');
  const tabs = document.querySelectorAll('.pm-tab');
  let currentType = 'credit';
        const toggleAll = document.getElementById('pm-toggle-all');
        const toggleAllTrack = document.querySelector('.pm-toggle-all-track');
        const toggleAllThumb = document.querySelector('.pm-toggle-all-thumb');
        const form = document.getElementById('pm-create-form');
        const typeSelect = document.getElementById('pm-type');
        const nameInput = document.getElementById('pm-name');
        const pixKeyInput = document.getElementById('pm-pix-key');
        const pixKeyFeedback = document.getElementById('pm-pix-key-feedback');
        const pixProviderInput = document.querySelector('input[name="meta[px_provider]"]');
        const pixHolderInput = document.querySelector('input[name="meta[px_holder_name]"]');
        const methodIdInput = document.getElementById('pm-method-id');
    // expõe para outros scripts (ex.: modal)
    try { window.PM_BASE = base; window.PM_CSRF = csrftoken; } catch (e) {}
        const submitLabel = document.getElementById('pm-submit-label');
        const instructionsInput = document.querySelector('textarea[name="instructions"]');
        const sortOrderInput = document.querySelector('input[name="sort_order"]');
  // active é controlado apenas na lista; não há mais input 'active' no formulário
        let editingId = null;
        let defaultSortOrder = sortOrderInput ? sortOrderInput.value : '';

        const pixTypeLabels = <?= json_encode($pixTypeLabels, JSON_UNESCAPED_UNICODE) ?>;

        function normalizeIcon(value) {
          if (typeof window.pmNormalizeBrandIcon === 'function') {
            return window.pmNormalizeBrandIcon(value);
          }
          value = (value || '').trim();
          if (!value) return '';
          if (value.startsWith('assets/card-brands/')) {
            return '/' + value.replace(/^\/+/,'');
          }
          return value.startsWith('/assets/card-brands/') ? value : value;
        }

        function detectPixKeyType(key) {
          key = (key || '').trim();
          if (!key) return '';
          if (/^[^@\s]+@[^@\s]+\.[^@\s]+$/.test(key)) return 'email';
          const digits = key.replace(/\D+/g, '');
          if (digits.length === 11) return 'cpf';
          if (digits.length === 14) return 'cnpj';
          if (digits.length >= 10 && digits.length <= 13) return 'telefone';
          return 'aleatoria';
        }

        function formatPixKeyType(type) {
          if (!type) return '';
          return pixTypeLabels[type] || (type.charAt(0).toUpperCase() + type.slice(1));
        }

        function escapeHtml(value) {
          return (value == null ? '' : String(value))
            .replace(/&/g, '&amp;')
            .replace(/</g, '&lt;')
            .replace(/>/g, '&gt;')
            .replace(/"/g, '&quot;')
            .replace(/'/g, '&#039;');
        }

        function resolveIconUrl(url) {
          url = (url || '').trim();
          if (!url) return '';
          if (/^https?:\/\//i.test(url) || url.startsWith('/')) return url;
          return siteBase + '/' + url.replace(/^\//, '');
        }

        try { window.pmResolveIconUrl = resolveIconUrl; } catch(_) {}

        function updatePixKeyFeedback() {
          if (!pixKeyFeedback) return;
          const key = pixKeyInput ? pixKeyInput.value : '';
          if (!key) {
            pixKeyFeedback.textContent = 'Informe a chave para identificar automaticamente o tipo.';
            return;
          }
          const detected = detectPixKeyType(key);
          pixKeyFeedback.textContent = 'Tipo identificado: ' + formatPixKeyType(detected || 'aleatoria');
        }

        window.pmUpdatePixFeedback = updatePixKeyFeedback;

        if (pixKeyInput) {
          pixKeyInput.addEventListener('input', updatePixKeyFeedback);
          updatePixKeyFeedback();
        }

        function updateEmptyStates() {
          if (emptyMessage && list) {
            let total = 0;
            if (currentType === 'pix') {
              total = pixList ? pixList.children.length : 0;
            } else {
              total = Array.from(list.children).filter(ch => ch.style.display !== 'none').length;
            }
            emptyMessage.classList.toggle('hidden', total > 0);
          }
        }

        function setActiveTabVisual(type) {
          tabs.forEach(btn => {
            const isActive = btn.dataset.type === type;
            btn.classList.toggle('admin-primary-text', isActive);
            btn.classList.toggle('underline', isActive);
            btn.classList.toggle('decoration-2', isActive);
            btn.classList.toggle('admin-primary-underline', isActive);
            btn.classList.toggle('underline-offset-8', isActive);
            btn.classList.toggle('text-slate-500', !isActive);
          });
        }

        function applyTypeFilter() {
          if (!list) return;
          if (currentType === 'pix') {
            // esconde lista principal e mostra bloco Pix (se houver itens)
            Array.from(list.children).forEach(row => { row.style.display = 'none'; });
            if (pixBlock && pixList) {
              pixBlock.classList.toggle('hidden', pixList.children.length === 0);
            }
          } else {
            // mostra apenas itens do tipo selecionado e esconde bloco Pix
            Array.from(list.children).forEach(row => {
              const type = row.dataset.type || 'others';
              row.style.display = (type === currentType) ? '' : 'none';
            });
            if (pixBlock) pixBlock.classList.add('hidden');
          }
          updateEmptyStates();
        }

        tabs.forEach(btn => {
          btn.addEventListener('click', function(){
            currentType = this.dataset.type || 'credit';
            setActiveTabVisual(currentType);
            applyTypeFilter();
          });
        });

        function setToggleVisual(track, on) {
          if (!track) return;
          track.classList.toggle('bg-rose-500', false);
          track.classList.toggle('admin-primary-bg', !!on);
          track.classList.toggle('bg-slate-200', !on);
          const thumb = track.querySelector('.pm-toggle-thumb');
          if (thumb) {
            thumb.style.transform = on ? 'translateX(20px)' : 'translateX(0)';
          }
        }

        function setToggleAllVisual(on) {
          if (!toggleAllTrack || !toggleAllThumb) return;
          toggleAllTrack.classList.toggle('bg-rose-500', false);
          toggleAllTrack.classList.toggle('admin-primary-bg', !!on);
          toggleAllTrack.classList.toggle('bg-slate-200', !on);
          toggleAllThumb.style.transform = on ? 'translateX(20px)' : 'translateX(0)';
        }

        function refreshToggleAllState() {
          // no-op: o estado do "Ativar todas" não deve ser atualizado automaticamente por toggles individuais
          return;
        }

        function parseMethodData(node) {
          if (!node) return null;
          try {
            return JSON.parse(node.dataset.method || '{}');
          } catch (err) {
            return null;
          }
        }

        function wireRowInteractions(row) {
          if (!row) return;
          const checkbox = row.querySelector('.pm-toggle');
          if (checkbox && !checkbox.dataset.wired) {
            checkbox.dataset.wired = '1';
            checkbox.addEventListener('change', function(){
              const id = this.dataset.id;
              const on = this.checked;
              const track = row.querySelector('.pm-toggle-track');
              setToggleVisual(track, on);
              toggleMethod(id, on, row, function(success){
                if (!success) {
                  checkbox.checked = !on;
                  setToggleVisual(track, checkbox.checked);
                }
              });
            });
          }

          // garantir que clicar na trilha também acione o toggle (sem duplicar)
          const track = row.querySelector('.pm-toggle-track');
          if (track && !track.dataset.wired) {
            track.dataset.wired = '1';
            track.addEventListener('click', function(e){
              // prevenir comportamento padrão e controlar toggle manualmente
              e.preventDefault();
              e.stopPropagation();
              const cb = row.querySelector('.pm-toggle');
              if (!cb) return;
              const newState = !cb.checked;
              cb.checked = newState;
              // disparar change para reutilizar lógica existente
              cb.dispatchEvent(new Event('change', { bubbles: true }));
            });
          }

          const editBtn = row.querySelector('.pm-edit');
          if (editBtn && !editBtn.dataset.wired) {
            editBtn.dataset.wired = '1';
            editBtn.addEventListener('click', function(){
              const data = parseMethodData(row);
              if (data && typeof window.fillFormWithMethod === 'function') {
                // expõe a função no escopo global para ser chamada aqui
                window.fillFormWithMethod(data);
              } else if (data) {
                // fallback: chama a função local se estiver acessível
                try { fillFormWithMethod(data); } catch(_) {}
              }
            });
          }


          const deleteBtn = row.querySelector('.pm-delete');
          if (deleteBtn && !deleteBtn.dataset.wired) {
            deleteBtn.dataset.wired = '1';
            deleteBtn.addEventListener('click', function(){
              const id = this.dataset.id;
              if (!confirm('Confirma remoção deste método de pagamento?')) return;
              deleteMethod(id, row);
            });
          }
        }

        function ensureMethodMeta(method) {
          if (!method) return {};
          let meta = method.meta;
          if (typeof meta === 'string') {
            try {
              meta = JSON.parse(meta) || {};
            } catch (_) {
              meta = {};
            }
          } else if (!meta || typeof meta !== 'object') {
            meta = {};
          }
          method.meta = meta;
          return meta;
        }

        function createPixInfo(method) {
          if (method.type !== 'pix') return '';
          const meta = ensureMethodMeta(method);
          let html = '';
          if (meta.px_key) {
            html += `
                <div class="text-xs text-slate-500">Chave Pix: ${escapeHtml(meta.px_key)}</div>`;
          }
          if (meta.px_key_type) {
            html += `
                <div class="text-xs text-slate-500">Tipo da chave: ${escapeHtml(formatPixKeyType(meta.px_key_type))}</div>`;
          }
          if (meta.px_holder_name) {
            html += `
                <div class="text-xs text-slate-500">Titular: ${escapeHtml(meta.px_holder_name)}</div>`;
          }
          return html;
        }

        function renderMethodRow(method) {
          const id = parseInt(method.id, 10);
          const type = method.type || 'others';
          const isActive = parseInt(method.active, 10) === 1;
          const meta = ensureMethodMeta(method);
          const div = document.createElement('div');
          div.className = 'pm-row flex items-center justify-between rounded-xl border border-slate-100 bg-slate-50 px-4 py-3';
          div.dataset.id = String(id);
          div.dataset.type = type;
          div.dataset.method = JSON.stringify(method);
          const typeBadge = 'admin-primary-soft-badge';
<<<<<<< HEAD
          const iconValueRaw = meta && meta.icon ? meta.icon : '';
          const iconValue = normalizeIcon(iconValueRaw || (typeof method.icon === 'string' ? method.icon : ''));
          if (meta) {
            meta.icon = iconValue;
          }
          let iconUrl = (typeof method.icon_url === 'string' && method.icon_url.trim() !== '') ? method.icon_url : '';
          if (!iconUrl && iconValue) {
            iconUrl = resolveIconUrl(iconValue);
          } else if (!iconUrl && iconValueRaw) {
            iconUrl = resolveIconUrl(iconValueRaw);
          }
=======
          const iconValueRaw = method.meta && method.meta.icon ? method.meta.icon : '';
          const iconValue = normalizeIcon(iconValueRaw);
          if (method.meta) {
            method.meta.icon = iconValue;
          }
          let iconUrl = iconValue ? resolveIconUrl(iconValue) : '';
>>>>>>> 46bd9f24
          if (iconUrl) {
            const sep = iconUrl.includes('?') ? '&' : '?';
            iconUrl = iconUrl + sep + 'v=' + Date.now();
          }
          div.innerHTML = `
            <div class="flex items-center gap-3">
              <div class="w-8 h-8 rounded-md bg-white flex items-center justify-center border border-slate-200 overflow-hidden">
                ${iconUrl ? `<img src="${escapeHtml(iconUrl)}" alt="Bandeira" class="max-w-full max-h-full object-contain" />` : `<svg class=\"h-4 w-4 text-slate-500\" viewBox=\"0 0 24 24\" fill=\"none\"><path d=\"M3 7h18M7 11h10M5 15h14\" stroke=\"currentColor\" stroke-width=\"1.4\" stroke-linecap=\"round\" stroke-linejoin=\"round\"/></svg>`}
              </div>
              <div>
                <div class="flex items-center gap-2">
                  <div class="font-semibold text-slate-800">${escapeHtml(method.name || '')}</div>
                  <div class="text-xs rounded-full px-2 py-1 ${typeBadge}">${escapeHtml(type.charAt(0).toUpperCase() + type.slice(1))}</div>
                </div>${createPixInfo(method)}
                <div class="text-xs text-slate-500">ID #${id}</div>
              </div>
            </div>
            <div class="flex items-center gap-3">
              <label class="inline-flex items-center cursor-pointer">
                <input data-id="${id}" type="checkbox" class="pm-toggle sr-only" ${isActive ? 'checked' : ''} />
                <span class="pm-toggle-track w-10 h-6 ${isActive ? 'admin-primary-bg' : 'bg-slate-200'} rounded-full relative transition-colors">
                  <span class="pm-toggle-thumb absolute left-0.5 top-0.5 w-5 h-5 bg-white rounded-full shadow transform transition-transform" style="transform: ${isActive ? 'translateX(20px)' : 'translateX(0)'}"></span>
                </span>
              </label>
              <button type="button" class="pm-edit text-sm text-slate-500" data-id="${id}">Editar</button>
              <button type="button" class="pm-delete text-sm text-red-600" data-id="${id}">Apagar</button>
            </div>
          `;
          wireRowInteractions(div);
          return div;
        }

        function replaceMethodRow(method) {
          const id = String(method.id);
          const newRow = renderMethodRow(method);
          const existing = document.querySelector('.pm-row[data-id="' + id + '"]');
          const target = method.type === 'pix' ? pixList : list;
          if (existing && existing.parentNode) {
            const parent = existing.parentNode;
            const nextSibling = existing.nextSibling;
            existing.parentNode.removeChild(existing);
            if (target && parent === target && nextSibling) {
              target.insertBefore(newRow, nextSibling);
            } else if (target && parent === target) {
              target.appendChild(newRow);
            } else if (target) {
              target.insertBefore(newRow, target.firstChild);
            }
          } else if (target) {
            target.insertBefore(newRow, target.firstChild);
          }
          updateEmptyStates();
          // re-aplica filtro de tipo para respeitar a aba atual
          if (typeof applyTypeFilter === 'function') applyTypeFilter();
          refreshToggleAllState();
          return newRow;
        }

  function fillFormWithMethod(method) {
          if (!form) return;
          editingId = parseInt(method.id, 10) || null;
          form.action = editingId ? (base + '/' + editingId) : base;
          if (methodIdInput) {
            methodIdInput.value = editingId ? editingId : '';
          }
          const meta = ensureMethodMeta(method);
          if (nameInput) {
            nameInput.value = method.type === 'pix' ? 'Pix' : (method.name || '');
          }
          if (instructionsInput) {
            instructionsInput.value = method.instructions || '';
          }
          if (sortOrderInput) {
            sortOrderInput.value = method.sort_order != null ? method.sort_order : '';
          }
          // não ajusta 'active' no formulário; controle apenas via lista
          if (typeSelect) {
            typeSelect.value = method.type || 'others';
          }
          if (pixKeyInput) {
            pixKeyInput.value = meta && meta.px_key ? meta.px_key : '';
          }
          if (pixProviderInput) {
            pixProviderInput.value = meta && meta.px_provider ? meta.px_provider : '';
          }
          if (pixHolderInput) {
            pixHolderInput.value = meta && meta.px_holder_name ? meta.px_holder_name : '';
          }
          // sincroniza biblioteca de ícones
          const brandInput = document.getElementById('pm-brand-lib-input');
          const brandPrev = document.getElementById('pm-brand-preview');
          const brandFile = document.getElementById('pm-brand-icon');
<<<<<<< HEAD
          const rawIcon = meta && meta.icon ? meta.icon : '';
=======
          const rawIcon = method.meta && method.meta.icon ? method.meta.icon : '';
>>>>>>> 46bd9f24
          const normalisedIcon = normalizeIcon(rawIcon);
          const previewUrl = normalisedIcon ? resolveIconUrl(normalisedIcon) : (rawIcon ? resolveIconUrl(rawIcon) : '');
          if (brandInput) brandInput.value = normalisedIcon;
          if (brandPrev) {
            if (previewUrl) {
              brandPrev.src = previewUrl;
              brandPrev.classList.remove('hidden');
            } else {
              brandPrev.src = '';
              brandPrev.classList.add('hidden');
            }
          }
          if (brandFile) brandFile.value = '';
          // Encontra o label correto a partir do grid da biblioteca (para garantir alinhamento ícone/label)
          let labelForIcon = '';
          try {
            const grid = document.getElementById('pm-brand-grid');
            const targetValue = normalizeIcon(normalisedIcon);
            if (grid && targetValue) {
              grid.querySelectorAll('.pm-brand-item').forEach(btn => {
                if (labelForIcon) return;
                const btnValue = normalizeIcon(btn.dataset.value || btn.dataset.url || '');
                if (btnValue && btnValue === targetValue) {
                  labelForIcon = (btn.getAttribute('data-label') || '').trim();
                }
              });
            }
          } catch(_) {}
          // Usa a mesma função de seleção usada no clique da biblioteca para garantir o mesmo destaque/ocultação
          try { if (typeof window.pmSelectBrand === 'function') window.pmSelectBrand(normalisedIcon || '', labelForIcon); } catch(_) {}
          if (submitLabel) {
            submitLabel.textContent = 'Atualizar método';
          }
          if (typeof window.pmTogglePixFields === 'function') {
            window.pmTogglePixFields();
          }
          updatePixKeyFeedback();
          if (form.scrollIntoView) {
            form.scrollIntoView({ behavior: 'smooth', block: 'start' });
          }
  }
  // expõe para uso fora do escopo imediato (ex.: handlers de linha)
  try { window.fillFormWithMethod = fillFormWithMethod; } catch(_) {}

  function resetForm(nextSortOrder) {
          if (!form) return;
          editingId = null;
          form.action = base;
          if (submitLabel) {
            submitLabel.textContent = 'Adicionar método';
          }
          if (methodIdInput) {
            methodIdInput.value = '';
          }
          if (nameInput) {
            nameInput.value = '';
          }
          if (instructionsInput) {
            instructionsInput.value = '';
          }
          if (sortOrderInput) {
            sortOrderInput.value = nextSortOrder !== undefined ? nextSortOrder : defaultSortOrder;
          }
          // sem campo 'active' no formulário
          if (typeSelect) {
            typeSelect.value = 'credit';
          }
          if (pixKeyInput) {
            pixKeyInput.value = '';
          }
          if (pixProviderInput) {
            pixProviderInput.value = '';
          }
          if (pixHolderInput) {
            pixHolderInput.value = '';
          }
          // reset biblioteca de ícones
          const brandInput = document.getElementById('pm-brand-lib-input');
          const brandPrev = document.getElementById('pm-brand-preview');
          const brandFile = document.getElementById('pm-brand-icon');
          if (brandFile) brandFile.value = '';
          if (typeof window.pmSelectBrand === 'function') {
            window.pmSelectBrand('');
          } else {
            if (brandInput) brandInput.value = '';
            if (brandPrev) {
              brandPrev.src = '';
              brandPrev.classList.add('hidden');
            }
            const grid = document.getElementById('pm-brand-grid');
            if (grid) {
              grid.querySelectorAll('.pm-brand-item').forEach(btn => {
                btn.classList.remove('border-indigo-500','ring-2','ring-indigo-300');
                btn.classList.add('border-slate-200');
              });
            }
          }
          if (typeof window.pmTogglePixFields === 'function') {
            window.pmTogglePixFields();
          }
          updatePixKeyFeedback();
  }
  try { window.pmResetForm = resetForm; } catch(_) {}

        function applyToggleStateToRow(row, on) {
          if (!row) return;
          const checkbox = row.querySelector('.pm-toggle');
          if (checkbox) {
            checkbox.checked = !!on;
          }
          const track = row.querySelector('.pm-toggle-track');
          setToggleVisual(track, on);
          // sem botão textual; nada a atualizar além do visual do toggle
        }

        async function toggleMethod(id, on, row, cb) {
          try {
            const url = base + '/' + id;
            const body = new URLSearchParams();
            body.append('active', on ? '1' : '0');
            if (csrftoken) body.append('csrf_token', csrftoken);
            const res = await fetch(url, {
              method: 'POST',
              body,
              credentials: 'same-origin',
              headers: {
                'X-Requested-With': 'XMLHttpRequest',
                'Accept': 'application/json'
              }
            });
            if (!res.ok) throw new Error('Network');
            const json = await res.json().catch(() => null);
            if (!json || !json.success) throw new Error('Invalid response');
            if (json.method) {
              replaceMethodRow(json.method);
            } else if (row) {
              applyToggleStateToRow(row, on);
            }
            if (cb) cb(true);
            return true;
          } catch (err) {
            console.error(err);
            alert('Erro ao atualizar o método. Atualize a página e tente novamente.');
            if (cb) cb(false);
            return false;
          } finally {
            // master permanece independente
          }
        }

        async function deleteMethod(id, row) {
          try {
            const url = base + '/' + id + '/delete';
            const body = new URLSearchParams();
            if (csrftoken) body.append('csrf_token', csrftoken);
            const res = await fetch(url, {
              method: 'POST',
              body,
              credentials: 'same-origin',
              headers: {
                'X-Requested-With': 'XMLHttpRequest',
                'Accept': 'application/json'
              }
            });
            if (!res.ok) throw new Error('Network');
            const json = await res.json().catch(() => null);
            if (!json || !json.success) throw new Error('Invalid response');
            // remove DOM row
            if (row && row.parentNode) {
              row.parentNode.removeChild(row);
            }
            updateEmptyStates();
            refreshToggleAllState();
            return true;
          } catch (err) {
            console.error(err);
            alert('Erro ao apagar o método. Atualize a página e tente novamente.');
            return false;
          }
        }

        if (toggleAll) {
          toggleAll.addEventListener('change', async function(){
            const on = this.checked;
            setToggleAllVisual(on);
            try {
              const url = base + '/batch';
              const body = new URLSearchParams();
              body.append('active', on ? '1' : '0');
              if (csrftoken) body.append('csrf_token', csrftoken);
              const res = await fetch(url, {
                method: 'POST',
                body,
                credentials: 'same-origin',
                headers: {
                  'X-Requested-With': 'XMLHttpRequest',
                  'Accept': 'application/json'
                }
              });
              if (!res.ok) throw new Error('Network');
              const json = await res.json().catch(() => null);
              if (!json || !json.success) throw new Error('Batch failed');
              document.querySelectorAll('.pm-row').forEach(function(row){
                applyToggleStateToRow(row, on);
              });
            } catch (err) {
              console.error(err);
              alert('Erro ao atualizar todos os métodos. Atualize a página e tente novamente.');
              this.checked = !on;
              setToggleAllVisual(this.checked);
            }
          });
        }

        if (form) {
          form.addEventListener('submit', async function(e){
            e.preventDefault();
            const data = new FormData(form);
            // garante que a seleção da biblioteca siga no payload
            try {
              const lib = document.getElementById('pm-brand-lib-input');
              const normalizedIcon = lib ? normalizeIcon(lib.value || '') : '';
              if (normalizedIcon) {
                data.set('meta[icon]', normalizedIcon);
              }
              // se nome vazio e biblioteca selecionada, tentar preencher o nome com o label da opção
              const nameEl = document.getElementById('pm-name');
              if (nameEl && (!nameEl.value || nameEl.value.trim()==='') && normalizedIcon) {
                let label = '';
                const grid = document.getElementById('pm-brand-grid');
                if (grid) {
                  grid.querySelectorAll('.pm-brand-item').forEach(btn => {
                    if (label) return;
                    const btnValue = normalizeIcon(btn.dataset.value || btn.dataset.url || '');
                    if (btnValue && btnValue === normalizedIcon) {
                      label = (btn.getAttribute('data-label') || '').trim();
                    }
                  });
                }
                if (label) data.set('name', label);
              }
            } catch(_) {}
            const editing = methodIdInput ? methodIdInput.value : '';
            try {
              const res = await fetch(form.action, {
                method: form.method || 'POST',
                body: data,
                credentials: 'same-origin',
                headers: {
                  'X-Requested-With': 'XMLHttpRequest',
                  'Accept': 'application/json'
                }
              });
              if (!res.ok) throw new Error('Network');
              const ct = res.headers.get('content-type') || '';
              if (ct.includes('application/json')) {
                const json = await res.json().catch(() => null);
                if (!json || !json.success || !json.method) throw new Error('Invalid response');
                const inserted = replaceMethodRow(json.method);
                // foca na aba do tipo salvo e destaca o item
                try {
                  currentType = json.method.type || currentType;
                  setActiveTabVisual(currentType);
                  applyTypeFilter();
                  if (inserted && inserted.scrollIntoView) inserted.scrollIntoView({ behavior: 'smooth', block: 'center' });
                  if (inserted) {
                    inserted.classList.add('ring-2','ring-emerald-300');
                    setTimeout(() => inserted.classList.remove('ring-2','ring-emerald-300'), 1500);
                  }
                } catch(_) {}
                if (!editing && json.method && json.method.sort_order !== undefined) {
                  const nextSort = (parseInt(json.method.sort_order, 10) || 0) + 1;
                  defaultSortOrder = String(nextSort);
                  resetForm(defaultSortOrder);
                } else {
                  resetForm();
                }
              } else {
                // Conteúdo não-JSON com 200 OK: tratar como sucesso e recarregar
                window.location.reload();
                return;
              }
            } catch (err) {
              console.error(err);
              // fallback não-AJAX
              form.submit();
            }
          });
        }

  document.querySelectorAll('.pm-row').forEach(wireRowInteractions);
  // define visual da aba inicial e aplica filtro
  setActiveTabVisual(currentType);
  applyTypeFilter();
  updateEmptyStates();
        // master permanece independente
      })();
    </script>
  </section>
</div>

</div>

<!-- Modal de edição de método de pagamento -->
<div id="pm-edit-modal" class="fixed inset-0 z-50 hidden">
  <div class="absolute inset-0 bg-black/40"></div>
  <div class="absolute inset-0 flex items-start justify-center p-4 sm:p-6 overflow-auto">
    <div class="mt-6 w-full max-w-2xl rounded-2xl border border-slate-200 bg-white shadow-xl">
      <div class="flex items-center justify-between border-b border-slate-200 px-5 py-3">
        <h3 class="text-base font-semibold text-slate-800">Editar método</h3>
        <button type="button" id="pm-edit-close" class="text-slate-500 hover:text-slate-700">✕</button>
      </div>
      <form id="pm-edit-modal-form" class="p-5 grid gap-3">
        <input type="hidden" id="pm-edit-id" value="">
        <label id="pm-edit-name-field" class="grid gap-1 text-sm">
          <span class="font-semibold text-slate-700">Nome da bandeira</span>
          <input id="pm-edit-name" type="text" name="name" class="rounded-xl border border-slate-300 bg-white px-3 py-2 shadow-sm" placeholder="Ex.: Visa, MasterCard">
        </label>
        <label class="grid gap-1 text-sm">
          <span class="font-semibold text-slate-700">Tipo</span>
          <select id="pm-edit-type" name="type" class="rounded-xl border border-slate-300 bg-white px-3 py-2 shadow-sm">
            <option value="credit">Crédito</option>
            <option value="debit">Débito</option>
            <option value="others">Outros</option>
            <option value="voucher">Vale-refeição</option>
            <option value="pix">Pix</option>
          </select>
        </label>
        <label class="grid gap-1 text-sm">
          <span class="font-semibold text-slate-700">Instruções (opcional)</span>
          <textarea id="pm-edit-instructions" name="instructions" rows="3" class="rounded-xl border border-slate-300 bg-white px-3 py-2 shadow-sm"></textarea>
        </label>
        <label class="grid gap-1 text-sm">
          <span class="font-semibold text-slate-700">Ordem de exibição</span>
          <input id="pm-edit-sort" type="number" name="sort_order" class="rounded-xl border border-slate-300 bg-white px-3 py-2 shadow-sm">
        </label>

        <label id="pm-edit-upload-field" class="grid gap-1 text-sm">
          <span class="font-semibold text-slate-700">Bandeira (SVG/PNG/JPG)</span>
          <input id="pm-edit-brand-icon" type="file" name="brand_icon" accept=".svg,.png,.jpg,.jpeg,.webp" class="rounded-xl border border-slate-300 bg-white px-3 py-2 shadow-sm file:mr-3 file:py-2 file:px-3 file:rounded-lg file:border-0 file:text-sm file:bg-slate-100 file:text-slate-700 hover:file:bg-slate-200">
          <span class="text-xs text-slate-400">Use preferencialmente SVG ou PNG quadrado até ~1MB.</span>
        </label>

        <?php if (!empty($brandLibrary)): ?>
        <div id="pm-edit-library-field" class="grid gap-2 text-sm">
          <span class="font-semibold text-slate-700">Escolher da biblioteca</span>
          <input type="hidden" name="meta[icon]" id="pm-edit-brand-lib-input" value="">
          <div class="grid grid-cols-2 sm:grid-cols-3 md:grid-cols-4 gap-3" id="pm-edit-brand-grid">
            <?php foreach ($brandLibrary as $lib):
                $libValue = $normaliseIconPath($lib['value'] ?? ($lib['url'] ?? ''));
            ?>
              <button type="button"
                      class="pm-edit-brand-item group rounded-xl border border-slate-200 bg-white p-2 hover:border-indigo-400 hover:ring-1 hover:ring-indigo-200 flex items-center gap-2"
                      data-url="<?= e($lib['url']) ?>"
                      data-value="<?= e($libValue) ?>"
                      data-label="<?= e($lib['label']) ?>">
                <span class="inline-flex h-6 w-6 items-center justify-center overflow-hidden rounded bg-white">
                  <img src="<?= e($lib['url']) ?>" alt="<?= e($lib['label']) ?>" class="max-w-full max-h-full object-contain" />
                </span>
                <span class="text-xs text-slate-700 truncate" title="<?= e($lib['label']) ?>"><?= e($lib['label']) ?></span>
              </button>
            <?php endforeach; ?>
          </div>
          <div class="flex items-center gap-2 text-xs text-slate-500 mt-1">
            <span>Pré-visualização:</span>
            <img id="pm-edit-brand-preview" src="" alt="preview" class="h-6 w-auto object-contain hidden" />
          </div>
        </div>
        <?php endif; ?>

        <div class="mt-2 flex items-center justify-end gap-2">
          <button type="button" id="pm-edit-cancel" class="rounded-xl border border-slate-200 bg-white px-4 py-2 text-sm font-medium text-slate-700 shadow-sm hover:bg-slate-50">Cancelar</button>
          <button type="submit" class="rounded-xl admin-gradient-bg px-4 py-2 text-sm font-medium text-white shadow hover:opacity-95">Salvar</button>
        </div>
      </form>
    </div>
  </div>
  <script>
    (function(){
      const modal = document.getElementById('pm-edit-modal');
      const form = document.getElementById('pm-edit-modal-form');
      const btnClose = document.getElementById('pm-edit-close');
      const btnCancel = document.getElementById('pm-edit-cancel');

      function open(){ modal.classList.remove('hidden'); document.body.classList.add('overflow-hidden'); }
      function close(){ modal.classList.add('hidden'); document.body.classList.remove('overflow-hidden'); }

      const normalizeIconModal = (typeof window.pmNormalizeBrandIcon === 'function') ? window.pmNormalizeBrandIcon : function(value){ return (value || '').trim(); };
      const resolveIconModal = (typeof window.pmResolveIconUrl === 'function') ? window.pmResolveIconUrl : function(value){ return value || ''; };

      function selectBrand(value, label){
        const input = document.getElementById('pm-edit-brand-lib-input');
        const prev = document.getElementById('pm-edit-brand-preview');
        const grid = document.getElementById('pm-edit-brand-grid');
        const file = document.getElementById('pm-edit-brand-icon');
        const uploadField = document.getElementById('pm-edit-upload-field');
        const nameInput = document.getElementById('pm-edit-name');
        const nameWrapper = document.getElementById('pm-edit-name-field');
        const typeSelect = document.getElementById('pm-edit-type');
        const normalised = normalizeIconModal(value);
        if (input) input.value = normalised;
        let previewUrl = '';
        if (grid) {
          grid.querySelectorAll('.pm-edit-brand-item').forEach(btn => {
            const btnValue = normalizeIconModal(btn.dataset.value || btn.dataset.url || '');
            const on = !!normalised && btnValue === normalised;
            btn.classList.toggle('border-indigo-500', on);
            btn.classList.toggle('ring-2', on);
            btn.classList.toggle('ring-indigo-300', on);
            btn.classList.toggle('border-slate-200', !on);
            btn.classList.toggle('ring-0', !on);
            if (on && !previewUrl) {
              previewUrl = btn.dataset.url || '';
              if (!label) {
                label = btn.getAttribute('data-label') || '';
              }
            }
          });
        }
        if (!previewUrl) {
          previewUrl = normalised ? resolveIconModal(normalised) : '';
        }
        if (prev) {
          if (previewUrl) {
            prev.src = previewUrl;
            prev.classList.remove('hidden');
          } else {
            prev.src = '';
            prev.classList.add('hidden');
          }
        }
        if (file && normalised) file.value = '';
        const libSelected = !!normalised;
        if (uploadField) {
          const isPix = typeSelect && typeSelect.value === 'pix';
          uploadField.classList.toggle('hidden', libSelected || isPix);
        }
        if (nameWrapper) {
          const isPix = typeSelect && typeSelect.value === 'pix';
          nameWrapper.classList.toggle('hidden', libSelected || isPix);
        }
        if (nameInput) {
          if (!nameInput.dataset.originalRequired) {
            nameInput.dataset.originalRequired = nameInput.hasAttribute('required') ? '1' : '0';
          }
          if (libSelected) {
            nameInput.removeAttribute('required');
          } else if (nameInput.dataset.originalRequired === '1' && !(typeSelect && typeSelect.value === 'pix')) {
            nameInput.setAttribute('required', 'required');
          }
          if (libSelected && label) {
            nameInput.value = label;
          }
        }
      }

      if (btnClose) btnClose.addEventListener('click', close);
      if (btnCancel) btnCancel.addEventListener('click', close);
      if (modal) {
        modal.addEventListener('click', function(e){ if (e.target === modal) close(); });
      }

  const grid = document.getElementById('pm-edit-brand-grid');
  const file = document.getElementById('pm-edit-brand-icon');
  const libraryField = document.getElementById('pm-edit-library-field');
  const typeSelect = document.getElementById('pm-edit-type');
      if (grid) {
        grid.querySelectorAll('.pm-edit-brand-item').forEach(btn => {
          btn.addEventListener('click', function(){ selectBrand(this.dataset.value || this.dataset.url || '', this.dataset.label || ''); });
        });
      }
      if (file) {
        file.addEventListener('change', function(){ if (this.files && this.files.length > 0) selectBrand(''); });
      }

      // Modal desativado: edição agora usa o formulário "Adicionar novo método".
      // Mantemos o código do modal por compatibilidade, mas não abrimos mais.
      window.pmOpenEditModal = function(method){
        if (!method) return;
        try { if (typeof window.fillFormWithMethod === 'function') window.fillFormWithMethod(method); } catch(_) {}
        close();
      }

      // esconde biblioteca/upload quando tipo = pix
      function syncPixVisibility(){
        const isPix = typeSelect && typeSelect.value === 'pix';
        if (libraryField) libraryField.classList.toggle('hidden', isPix);
        const uploadField = document.getElementById('pm-edit-upload-field');
        if (uploadField) uploadField.classList.toggle('hidden', isPix);
        const nameWrapper = document.getElementById('pm-edit-name-field');
        if (nameWrapper) nameWrapper.classList.toggle('hidden', isPix);
      }
      if (typeSelect) typeSelect.addEventListener('change', syncPixVisibility);
      syncPixVisibility();

      if (form) {
        form.addEventListener('submit', async function(e){
          e.preventDefault();
          const id = document.getElementById('pm-edit-id').value;
          // constrói URL de ação de forma robusta
          let actionBase = '';
          if (typeof window.PM_BASE !== 'undefined' && window.PM_BASE) {
            actionBase = window.PM_BASE;
          } else {
            const createForm = document.getElementById('pm-create-form');
            actionBase = createForm ? (createForm.getAttribute('action') || '') : '';
          }
          const action = actionBase.replace(/\/?$/, '') + '/' + id;
          const data = new FormData(form);
          // se nome vazio e biblioteca selecionada, preenche com label
          try {
            const nameEl = document.getElementById('pm-edit-name');
            const lib = document.getElementById('pm-edit-brand-lib-input');
            const normalizedIcon = lib ? normalizeIconModal(lib.value || '') : '';
            if (nameEl && (!nameEl.value || nameEl.value.trim() === '') && normalizedIcon) {
              let label = '';
              const grid = document.getElementById('pm-edit-brand-grid');
              if (grid) {
                grid.querySelectorAll('.pm-edit-brand-item').forEach(btn => {
                  if (label) return;
                  const btnValue = normalizeIconModal(btn.dataset.value || btn.dataset.url || '');
                  if (btnValue && btnValue === normalizedIcon) {
                    label = (btn.getAttribute('data-label') || '').trim();
                  }
                });
              }
              if (label) data.set('name', label);
            }
          } catch(_) {}
          // garante envio do meta[icon] selecionado
          const libInput = document.getElementById('pm-edit-brand-lib-input');
          if (libInput) {
            const normalizedIcon = normalizeIconModal(libInput.value || '');
            if (normalizedIcon) {
              data.set('meta[icon]', normalizedIcon);
            }
          }
          // tenta obter CSRF de várias fontes
          let csrf = (typeof window.PM_CSRF !== 'undefined' && window.PM_CSRF) ? window.PM_CSRF : '';
          if (!csrf) {
            const createForm = document.getElementById('pm-create-form');
            const tokenInput = createForm ? createForm.querySelector('input[name="csrf_token"]') : null;
            csrf = tokenInput ? (tokenInput.value || '') : '';
          }
          if (csrf) data.append('csrf_token', csrf);
          try {
            const res = await fetch(action, {
              method: 'POST',
              body: data,
              credentials: 'same-origin',
              headers: {
                'X-Requested-With': 'XMLHttpRequest',
                'Accept': 'application/json'
              }
            });
            if (!res.ok) {
              const text = await res.text().catch(() => '');
              throw new Error(`HTTP ${res.status} ${res.statusText} - ${text.slice(0,200)}`);
            }
            const ct = res.headers.get('content-type') || '';
            if (ct.includes('application/json')) {
              let json = null;
              try { json = await res.json(); } catch(err) {
                const text = await res.text().catch(() => '');
                throw new Error('JSON parse failed: ' + text.slice(0,200));
              }
              if (!json || !json.success || !json.method) throw new Error('Invalid response payload');
              replaceMethodRow(json.method);
              close();
            } else {
              // Conteúdo não-JSON (possível redirect/HTML), mas HTTP 200: trata como sucesso e recarrega
              close();
              window.location.reload();
              return;
            }
          } catch (err) {
            console.error(err);
            alert('Erro ao salvar. Tente novamente.');
          }
        });
      }
    })();
  </script>
</div>

<?php
$content = ob_get_clean();
include __DIR__ . '/../layout.php';<|MERGE_RESOLUTION|>--- conflicted
+++ resolved
@@ -864,7 +864,6 @@
           div.dataset.type = type;
           div.dataset.method = JSON.stringify(method);
           const typeBadge = 'admin-primary-soft-badge';
-<<<<<<< HEAD
           const iconValueRaw = meta && meta.icon ? meta.icon : '';
           const iconValue = normalizeIcon(iconValueRaw || (typeof method.icon === 'string' ? method.icon : ''));
           if (meta) {
@@ -876,14 +875,7 @@
           } else if (!iconUrl && iconValueRaw) {
             iconUrl = resolveIconUrl(iconValueRaw);
           }
-=======
-          const iconValueRaw = method.meta && method.meta.icon ? method.meta.icon : '';
-          const iconValue = normalizeIcon(iconValueRaw);
-          if (method.meta) {
-            method.meta.icon = iconValue;
-          }
-          let iconUrl = iconValue ? resolveIconUrl(iconValue) : '';
->>>>>>> 46bd9f24
+
           if (iconUrl) {
             const sep = iconUrl.includes('?') ? '&' : '?';
             iconUrl = iconUrl + sep + 'v=' + Date.now();
@@ -976,11 +968,7 @@
           const brandInput = document.getElementById('pm-brand-lib-input');
           const brandPrev = document.getElementById('pm-brand-preview');
           const brandFile = document.getElementById('pm-brand-icon');
-<<<<<<< HEAD
           const rawIcon = meta && meta.icon ? meta.icon : '';
-=======
-          const rawIcon = method.meta && method.meta.icon ? method.meta.icon : '';
->>>>>>> 46bd9f24
           const normalisedIcon = normalizeIcon(rawIcon);
           const previewUrl = normalisedIcon ? resolveIconUrl(normalisedIcon) : (rawIcon ? resolveIconUrl(rawIcon) : '');
           if (brandInput) brandInput.value = normalisedIcon;
