--- conflicted
+++ resolved
@@ -6,6 +6,18 @@
   public static function start(): void {
     $cfg = config();
     date_default_timezone_set($cfg['timezone'] ?? 'America/Sao_Paulo');
+
+    // Cookies de sessão mais seguros (quando possível)
+    $cookieParams = session_get_cookie_params();
+    session_set_cookie_params([
+      'lifetime' => $cookieParams['lifetime'],
+      'path'     => $cookieParams['path'],
+      'domain'   => $cookieParams['domain'],
+      'secure'   => (!empty($_SERVER['HTTPS']) && $_SERVER['HTTPS'] !== 'off') || (($_SERVER['HTTP_X_FORWARDED_PROTO'] ?? '') === 'https'),
+      'httponly' => true,
+      'samesite' => 'Lax',
+    ]);
+
     session_name($cfg['session_name'] ?? 'mm_session');
     if (session_status() !== PHP_SESSION_ACTIVE) {
       session_start();
@@ -13,12 +25,16 @@
   }
 
   public static function login(array $user): void {
+    // Opcional: regenerar id de sessão para evitar fixation
+    if (session_status() === PHP_SESSION_ACTIVE) {
+      session_regenerate_id(true);
+    }
     $_SESSION['user'] = [
-      'id'         => $user['id'],
-      'role'       => $user['role'],
-      'company_id' => $user['company_id'] ?? null,
-      'name'       => $user['name'] ?? '',
-      'email'      => $user['email'] ?? '',
+      'id'         => (int)($user['id'] ?? 0),
+      'role'       => $user['role'] ?? '',
+      'company_id' => isset($user['company_id']) ? (int)$user['company_id'] : null,
+      'name'       => (string)($user['name'] ?? ''),
+      'email'      => (string)($user['email'] ?? ''),
     ];
   }
 
@@ -31,43 +47,47 @@
     if (session_status() === PHP_SESSION_ACTIVE) {
       session_destroy();
     }
+    self::clearActiveCompany();
   }
 
   /** Admin logado? */
   public static function checkAdmin(): bool {
     $u = self::user();
-    return $u && in_array($u['role'], ['root','owner','staff'], true);
+    return $u && in_array(($u['role'] ?? ''), ['root','owner','staff'], true);
   }
 
-  /** Exige admin logado (redireciona pro login) */
+  /**
+   * Exige admin logado (se não, redireciona para login).
+   * Prioriza login por empresa quando houver slug ativo; senão cai em /admin.
+   */
   public static function requireAdmin(): void {
-<<<<<<< HEAD
     if (self::checkAdmin()) {
       return;
     }
 
+    // Se você quiser login contextual por empresa:
     $slug = self::activeCompanySlug();
     if (!$slug) {
-      $slug = Company::defaultSlug();
+      // tenta obter slug padrão do sistema (se existir)
+      if (method_exists('Company', 'defaultSlug')) {
+        $slug = Company::defaultSlug();
+      }
     }
 
-    if ($slug) {
-      header('Location: ' . base_url('admin/' . rawurlencode($slug) . '/login'));
-    } else {
-      header('Location: ' . base_url('admin/login'));
-=======
-    if (!self::checkAdmin()) {
-      header('Location: ' . base_url('admin'));
+    if (is_string($slug) && $slug !== '') {
+      header('Location: ' . base_url('admin/' . rawurlencode($slug) . '/login'), true, 302);
       exit;
->>>>>>> 58fc69b2
     }
+
+    // fallback: login padrão
+    header('Location: ' . base_url('admin'), true, 302);
     exit;
   }
 
   /** company_id padrão do usuário (pode ser null para root) */
   public static function companyId(): ?int {
     $u = self::user();
-    return $u['company_id'] ?? null;
+    return isset($u['company_id']) ? (int)$u['company_id'] : null;
   }
 
   /* ========= Contexto de Empresa Ativa (para root trocar de empresa) ========= */
@@ -93,7 +113,7 @@
     if (!empty($_SESSION['active_company_slug'])) {
       return (string)$_SESSION['active_company_slug'];
     }
-    return null; // opcional: você pode buscar pelo Company::findById(self::activeCompanyId())
+    return null;
   }
 
   /** Limpa o contexto ativo (ex.: no logout ou troca de empresa) */
