--- conflicted
+++ resolved
@@ -8,34 +8,6 @@
 
 class AdminIngredientController extends Controller
 {
-  private function parseDecimal($value): ?float
-  {
-    if (is_int($value) || is_float($value)) {
-      return (float)$value;
-    }
-
-    if (!is_string($value)) {
-      return null;
-    }
-
-    $raw = trim($value);
-    if ($raw === '') {
-      return null;
-    }
-
-    $clean = preg_replace('/[^0-9,.-]/', '', $raw);
-    if ($clean === null || $clean === '') {
-      return null;
-    }
-
-    $normalized = str_replace(['.', ','], ['', '.'], $clean);
-    if (!is_numeric($normalized)) {
-      return null;
-    }
-
-    return (float)$normalized;
-  }
-
   private function guard($slug)
   {
     Auth::start();
@@ -88,10 +60,8 @@
     $ingredient = [
       'id' => null,
       'name' => $old['name'] ?? '',
-      'cost' => $old['cost'] ?? '',
-      'sale_price' => $old['sale_price'] ?? '',
-      'unit' => $old['unit'] ?? '',
-      'unit_value' => $old['unit_value'] ?? '',
+      'min_qty' => $old['min_qty'] ?? 0,
+      'max_qty' => $old['max_qty'] ?? 1,
       'image_path' => null,
     ];
 
@@ -104,87 +74,17 @@
     $companyId = (int)$company['id'];
 
     $name = trim($_POST['name'] ?? '');
-    $costRaw = $_POST['cost'] ?? '';
-    $salePriceRaw = $_POST['sale_price'] ?? '';
-<<<<<<< HEAD
-    $unitSelect = trim((string)($_POST['unit_select'] ?? ''));
-    $unitCustom = trim((string)($_POST['unit_custom'] ?? ''));
-    $unit = $unitSelect === 'custom' ? $unitCustom : $unitSelect;
-    if ($unit === '' && $unitCustom !== '') {
-      $unit = $unitCustom;
-    }
-=======
-    $unit = trim((string)($_POST['unit'] ?? ''));
->>>>>>> c86b8b4b
-    $unitValueRaw = $_POST['unit_value'] ?? '';
-
-    $cost = $this->parseDecimal($costRaw);
-    $salePrice = $this->parseDecimal($salePriceRaw);
-    $unitValue = $this->parseDecimal($unitValueRaw);
+    $min = isset($_POST['min_qty']) ? max(0, (int)$_POST['min_qty']) : 0;
+    $max = isset($_POST['max_qty']) ? max(0, (int)$_POST['max_qty']) : 1;
+    if ($max < $min) {
+      $max = $min;
+    }
 
     [$imagePath, $uploadError] = $this->handleUpload($_FILES['image'] ?? null);
 
     if ($name === '') {
       $_SESSION['flash_error'] = 'Informe o nome do ingrediente.';
-      $_SESSION['flash_old_ingredient'] = [
-        'name' => $name,
-        'cost' => $costRaw,
-        'sale_price' => $salePriceRaw,
-        'unit' => $unit,
-        'unit_value' => $unitValueRaw,
-      ];
-      header('Location: ' . base_url('admin/' . rawurlencode($company['slug']) . '/ingredients/create'));
-      exit;
-    }
-
-    if ($cost === null) {
-      $_SESSION['flash_error'] = 'Informe o custo do ingrediente.';
-      $_SESSION['flash_old_ingredient'] = [
-        'name' => $name,
-        'cost' => $costRaw,
-        'sale_price' => $salePriceRaw,
-        'unit' => $unit,
-        'unit_value' => $unitValueRaw,
-      ];
-      header('Location: ' . base_url('admin/' . rawurlencode($company['slug']) . '/ingredients/create'));
-      exit;
-    }
-
-    if ($salePrice === null) {
-      $_SESSION['flash_error'] = 'Informe o valor de venda do ingrediente.';
-      $_SESSION['flash_old_ingredient'] = [
-        'name' => $name,
-        'cost' => $costRaw,
-        'sale_price' => $salePriceRaw,
-        'unit' => $unit,
-        'unit_value' => $unitValueRaw,
-      ];
-      header('Location: ' . base_url('admin/' . rawurlencode($company['slug']) . '/ingredients/create'));
-      exit;
-    }
-
-    if ($unit === '') {
-      $_SESSION['flash_error'] = 'Informe a unidade de medida.';
-      $_SESSION['flash_old_ingredient'] = [
-        'name' => $name,
-        'cost' => $costRaw,
-        'sale_price' => $salePriceRaw,
-        'unit' => $unit,
-        'unit_value' => $unitValueRaw,
-      ];
-      header('Location: ' . base_url('admin/' . rawurlencode($company['slug']) . '/ingredients/create'));
-      exit;
-    }
-
-    if ($unitValue === null || $unitValue <= 0) {
-      $_SESSION['flash_error'] = 'Informe o valor da unidade de medida.';
-      $_SESSION['flash_old_ingredient'] = [
-        'name' => $name,
-        'cost' => $costRaw,
-        'sale_price' => $salePriceRaw,
-        'unit' => $unit,
-        'unit_value' => $unitValueRaw,
-      ];
+      $_SESSION['flash_old_ingredient'] = ['name' => $name, 'min_qty' => $min, 'max_qty' => $max];
       header('Location: ' . base_url('admin/' . rawurlencode($company['slug']) . '/ingredients/create'));
       exit;
     }
@@ -192,26 +92,14 @@
     // Mantido do branch: checagem de duplicidade por nome
     if (Ingredient::existsByName($companyId, $name)) {
       $_SESSION['flash_error'] = 'Já existe um ingrediente com este nome.';
-      $_SESSION['flash_old_ingredient'] = [
-        'name' => $name,
-        'cost' => $costRaw,
-        'sale_price' => $salePriceRaw,
-        'unit' => $unit,
-        'unit_value' => $unitValueRaw,
-      ];
+      $_SESSION['flash_old_ingredient'] = ['name' => $name, 'min_qty' => $min, 'max_qty' => $max];
       header('Location: ' . base_url('admin/' . rawurlencode($company['slug']) . '/ingredients/create'));
       exit;
     }
 
     if ($uploadError) {
       $_SESSION['flash_error'] = $uploadError;
-      $_SESSION['flash_old_ingredient'] = [
-        'name' => $name,
-        'cost' => $costRaw,
-        'sale_price' => $salePriceRaw,
-        'unit' => $unit,
-        'unit_value' => $unitValueRaw,
-      ];
+      $_SESSION['flash_old_ingredient'] = ['name' => $name, 'min_qty' => $min, 'max_qty' => $max];
       header('Location: ' . base_url('admin/' . rawurlencode($company['slug']) . '/ingredients/create'));
       exit;
     }
@@ -219,12 +107,8 @@
     Ingredient::create([
       'company_id' => $companyId,
       'name' => $name,
-      'cost' => $cost,
-      'sale_price' => $salePrice,
-      'unit' => $unit,
-      'unit_value' => $unitValue,
-      'min_qty' => 0,
-      'max_qty' => 1,
+      'min_qty' => $min,
+      'max_qty' => $max,
       'image_path' => $imagePath,
     ]);
 
@@ -245,10 +129,8 @@
 
     if ($old) {
       $ingredient['name'] = $old['name'];
-      $ingredient['cost'] = $old['cost'];
-      $ingredient['sale_price'] = $old['sale_price'];
-      $ingredient['unit'] = $old['unit'];
-      $ingredient['unit_value'] = $old['unit_value'];
+      $ingredient['min_qty'] = $old['min_qty'];
+      $ingredient['max_qty'] = $old['max_qty'];
     }
 
     return $this->view('admin/ingredients/form', compact('company', 'ingredient', 'error'));
@@ -264,87 +146,17 @@
     if (!$ingredient) { echo "Ingrediente não encontrado."; exit; }
 
     $name = trim($_POST['name'] ?? '');
-    $costRaw = $_POST['cost'] ?? '';
-    $salePriceRaw = $_POST['sale_price'] ?? '';
-<<<<<<< HEAD
-    $unitSelect = trim((string)($_POST['unit_select'] ?? ''));
-    $unitCustom = trim((string)($_POST['unit_custom'] ?? ''));
-    $unit = $unitSelect === 'custom' ? $unitCustom : $unitSelect;
-    if ($unit === '' && $unitCustom !== '') {
-      $unit = $unitCustom;
-    }
-=======
-    $unit = trim((string)($_POST['unit'] ?? ''));
->>>>>>> c86b8b4b
-    $unitValueRaw = $_POST['unit_value'] ?? '';
-
-    $cost = $this->parseDecimal($costRaw);
-    $salePrice = $this->parseDecimal($salePriceRaw);
-    $unitValue = $this->parseDecimal($unitValueRaw);
+    $min = isset($_POST['min_qty']) ? max(0, (int)$_POST['min_qty']) : 0;
+    $max = isset($_POST['max_qty']) ? max(0, (int)$_POST['max_qty']) : 1;
+    if ($max < $min) {
+      $max = $min;
+    }
 
     [$imagePath, $uploadError] = $this->handleUpload($_FILES['image'] ?? null, $ingredient['image_path'] ?? null);
 
     if ($name === '') {
       $_SESSION['flash_error'] = 'Informe o nome do ingrediente.';
-      $_SESSION['flash_old_ingredient'] = [
-        'name' => $name,
-        'cost' => $costRaw,
-        'sale_price' => $salePriceRaw,
-        'unit' => $unit,
-        'unit_value' => $unitValueRaw,
-      ];
-      header('Location: ' . base_url('admin/' . rawurlencode($company['slug']) . '/ingredients/' . $ingredientId . '/edit'));
-      exit;
-    }
-
-    if ($cost === null) {
-      $_SESSION['flash_error'] = 'Informe o custo do ingrediente.';
-      $_SESSION['flash_old_ingredient'] = [
-        'name' => $name,
-        'cost' => $costRaw,
-        'sale_price' => $salePriceRaw,
-        'unit' => $unit,
-        'unit_value' => $unitValueRaw,
-      ];
-      header('Location: ' . base_url('admin/' . rawurlencode($company['slug']) . '/ingredients/' . $ingredientId . '/edit'));
-      exit;
-    }
-
-    if ($salePrice === null) {
-      $_SESSION['flash_error'] = 'Informe o valor de venda do ingrediente.';
-      $_SESSION['flash_old_ingredient'] = [
-        'name' => $name,
-        'cost' => $costRaw,
-        'sale_price' => $salePriceRaw,
-        'unit' => $unit,
-        'unit_value' => $unitValueRaw,
-      ];
-      header('Location: ' . base_url('admin/' . rawurlencode($company['slug']) . '/ingredients/' . $ingredientId . '/edit'));
-      exit;
-    }
-
-    if ($unit === '') {
-      $_SESSION['flash_error'] = 'Informe a unidade de medida.';
-      $_SESSION['flash_old_ingredient'] = [
-        'name' => $name,
-        'cost' => $costRaw,
-        'sale_price' => $salePriceRaw,
-        'unit' => $unit,
-        'unit_value' => $unitValueRaw,
-      ];
-      header('Location: ' . base_url('admin/' . rawurlencode($company['slug']) . '/ingredients/' . $ingredientId . '/edit'));
-      exit;
-    }
-
-    if ($unitValue === null || $unitValue <= 0) {
-      $_SESSION['flash_error'] = 'Informe o valor da unidade de medida.';
-      $_SESSION['flash_old_ingredient'] = [
-        'name' => $name,
-        'cost' => $costRaw,
-        'sale_price' => $salePriceRaw,
-        'unit' => $unit,
-        'unit_value' => $unitValueRaw,
-      ];
+      $_SESSION['flash_old_ingredient'] = ['name' => $name, 'min_qty' => $min, 'max_qty' => $max];
       header('Location: ' . base_url('admin/' . rawurlencode($company['slug']) . '/ingredients/' . $ingredientId . '/edit'));
       exit;
     }
@@ -352,38 +164,22 @@
     // Mantido do branch: checagem de duplicidade por nome (ignorando o próprio ID)
     if (Ingredient::existsByName($companyId, $name, $ingredientId)) {
       $_SESSION['flash_error'] = 'Já existe um ingrediente com este nome.';
-      $_SESSION['flash_old_ingredient'] = [
-        'name' => $name,
-        'cost' => $costRaw,
-        'sale_price' => $salePriceRaw,
-        'unit' => $unit,
-        'unit_value' => $unitValueRaw,
-      ];
+      $_SESSION['flash_old_ingredient'] = ['name' => $name, 'min_qty' => $min, 'max_qty' => $max];
       header('Location: ' . base_url('admin/' . rawurlencode($company['slug']) . '/ingredients/' . $ingredientId . '/edit'));
       exit;
     }
 
     if ($uploadError) {
       $_SESSION['flash_error'] = $uploadError;
-      $_SESSION['flash_old_ingredient'] = [
-        'name' => $name,
-        'cost' => $costRaw,
-        'sale_price' => $salePriceRaw,
-        'unit' => $unit,
-        'unit_value' => $unitValueRaw,
-      ];
+      $_SESSION['flash_old_ingredient'] = ['name' => $name, 'min_qty' => $min, 'max_qty' => $max];
       header('Location: ' . base_url('admin/' . rawurlencode($company['slug']) . '/ingredients/' . $ingredientId . '/edit'));
       exit;
     }
 
     Ingredient::update($ingredientId, [
       'name' => $name,
-      'cost' => $cost,
-      'sale_price' => $salePrice,
-      'unit' => $unit,
-      'unit_value' => $unitValue,
-      'min_qty' => 0,
-      'max_qty' => 1,
+      'min_qty' => $min,
+      'max_qty' => $max,
       'image_path' => $imagePath,
     ]);
 
