--- conflicted
+++ resolved
@@ -120,17 +120,6 @@
     [$u,$company] = $this->guard($params['slug']);
     $cats = Category::allByCompany((int)$company['id']);
     $p = Product::find((int)$params['id']);
-<<<<<<< HEAD
-    // getIngredients agora retorna [['name'=>...], ...]; extrai apenas os nomes
-    $ingredientsRows = Product::getIngredients((int)$params['id']);
-    $ingredients = array_map(function ($row) {
-      return $row['name'];
-    }, $ingredientsRows);
-    return $this->view('admin/products/form', compact('company','cats','p','ingredients'));
-  }
-=======
-
->>>>>>> 946956ea
 
   public function update($params){
     [$u,$company] = $this->guard($params['slug']);
