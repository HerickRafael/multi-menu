<?php
require_once __DIR__ . '/../core/Controller.php';
require_once __DIR__ . '/../core/Helpers.php';
require_once __DIR__ . '/../core/Auth.php';
require_once __DIR__ . '/../models/Company.php';
require_once __DIR__ . '/../models/Category.php';
require_once __DIR__ . '/../models/Product.php';
require_once __DIR__ . '/../models/Ingredient.php';
require_once __DIR__ . '/../models/ProductCustomization.php';

class AdminProductController extends Controller {

  /**
   * Lista produtos simples disponíveis para compor combos.
   */
  private function getComboSimpleProducts(int $companyId, ?int $excludeProductId = null): array {
    $items = Product::simpleProductsForCombo($companyId, $excludeProductId);
    return array_map(function ($row) {
      return [
        'id' => (int)($row['id'] ?? 0),
        'name' => $row['name'] ?? '',
        'price' => isset($row['price']) ? (float)$row['price'] : 0.0,
        'image' => $row['image'] ?? null,
        'allow_customize' => !empty($row['allow_customize']),
        'custom_item_count' => isset($row['custom_item_count']) ? (int)$row['custom_item_count'] : 0,
      ];
    }, $items);
  }

  /**
   * Normaliza os dados de grupos de combo enviados no formulário.
   */
  private function sanitizeComboGroupsPayload(array $payload, array $simpleProducts): array {
    if (!$payload) return [];

    $byId = [];
    foreach ($simpleProducts as $sp) {
      $byId[(int)$sp['id']] = $sp;
    }

    $groups = [];
    $gSort = 0;

    foreach ($payload as $group) {
      if (!is_array($group)) {
        continue;
      }

      $name = trim((string)($group['name'] ?? ''));
      if ($name === '') {
        continue;
      }

      $min = isset($group['min']) ? max(0, (int)$group['min']) : 0;
      $max = isset($group['max']) ? (int)$group['max'] : 1;
      if ($max < 1) {
        $max = 1;
      }
      if ($max < $min) {
        $max = $min;
      }

      $itemsRaw = $group['items'] ?? [];
      if (!is_array($itemsRaw) || !$itemsRaw) {
        continue;
      }

      $items = [];
      $seen = [];
      $defaultSet = false;
      $iSort = 0;

      foreach ($itemsRaw as $item) {
        if (!is_array($item)) {
          continue;
        }

        $productId = isset($item['product_id']) ? (int)$item['product_id'] : 0;
        if ($productId <= 0 || !isset($byId[$productId])) {
          continue;
        }
        if (isset($seen[$productId])) {
          continue; // evita duplicar o mesmo produto no grupo
        }
        $seen[$productId] = true;

        $simpleInfo = $byId[$productId];
        $customCount = $simpleInfo['custom_item_count'] ?? 0;
        $customAllowed = !empty($simpleInfo['allow_customize']) && $customCount > 2;

        $delta = isset($item['delta']) ? (float)$item['delta'] : 0.0;
        $defaultRaw = $item['default'] ?? 0;
        $isDefault = in_array($defaultRaw, ['1', 1, true, 'true', 'on'], true);
        if ($defaultSet && $isDefault) {
          $isDefault = false;
        }
        if ($isDefault) {
          $defaultSet = true;
        }

        $customRaw = $item['customizable'] ?? 0;
        $isCustomizable = $customAllowed && in_array($customRaw, ['1', 1, true, 'true', 'on'], true);

        $items[] = [
          'product_id'   => $productId,
          'delta'        => $delta,
          'default'      => $isDefault,
          'customizable' => $isCustomizable,
          'sort_order'   => $iSort++,
        ];
      }

      if (!$items) {
        continue;
      }

      $groups[] = [
        'name'       => $name,
        'type'       => 'single',
        'min'        => $min,
        'max'        => $max,
        'sort_order' => $gSort++,
        'items'      => $items,
      ];
    }

    return $groups;
  }

  /**
   * Normaliza o preço promocional garantindo que só valores válidos sejam usados.
   */
  private function sanitizePromoPrice($input, float $basePrice): ?float {
    if ($input === null) return null;

    if (is_array($input)) {
      $input = reset($input);
    }

    $raw = trim((string)$input);
    if ($raw === '') return null;

    $raw = str_replace(' ', '', $raw);
    if (strpos($raw, ',') !== false && strpos($raw, '.') !== false) {
      $raw = str_replace('.', '', $raw);
    }
    $raw = str_replace(',', '.', $raw);
    if (!is_numeric($raw)) return null;

    $promo = (float)$raw;
    if ($promo <= 0) return null;

    $price = (float)$basePrice;
    if ($price <= 0 || $promo >= $price) return null;

    return $promo;
  }

  /** Protege rotas e valida empresa/usuário */
  private function guard($slug) {
    Auth::start();
    $u = Auth::user();
    if (!$u) {
      header('Location: ' . base_url('admin/' . rawurlencode($slug) . '/login'));
      exit;
    }

    $company = Company::findBySlug($slug);
    if (!$company) { echo "Empresa inválida"; exit; }

    if ($u['role'] !== 'root' && (int)$u['company_id'] !== (int)$company['id']) {
      echo "Acesso negado"; exit;
    }
    return [$u, $company];
  }

  /** Lista de produtos */
  public function index($params){
    [$u, $company] = $this->guard($params['slug']);
    $error = $_SESSION['flash_error'] ?? null;
    unset($_SESSION['flash_error']);

    $cats  = Category::allByCompany((int)$company['id']);
    $items = Product::listByCompany((int)$company['id'], $_GET['q'] ?? null, false);

    return $this->view('admin/products/index', compact('company','cats','items','error'));
  }

  /** Form de criação */
  public function create($params){
    [$u, $company] = $this->guard($params['slug']);
    $cats = Category::allByCompany((int)$company['id']);

    $p = [
      'id'          => null,
      'name'        => '',
      'description' => '',
      'price'       => 0.0,
      'promo_price' => null,
      'sku'         => Product::nextSkuForCompany((int)$company['id']),
      'sort_order'  => 0,
      'active'      => 1,
      'category_id' => null,
      'image'       => null,
      'type'        => 'simple',
      'price_mode'  => 'fixed',
    ];

<<<<<<< HEAD
    $customization = ['enabled' => false, 'groups' => []];
    $ingredients = Ingredient::allForCompany((int)$company['id']);
    $simpleProducts = $this->getComboSimpleProducts((int)$company['id']);
    $groups = [];
    return $this->view('admin/products/form', compact('company','cats','p','customization','ingredients','simpleProducts','groups'));
=======
    $customization  = ['enabled' => false, 'groups' => []];
    $ingredients    = Ingredient::allForCompany((int)$company['id']);
    $groups         = [];
    $simpleProducts = Product::listSimpleForCombo((int)$company['id']);

    return $this->view('admin/products/form', compact('company','cats','p','customization','ingredients','groups','simpleProducts'));
>>>>>>> 5044e5c2
  }

  /**
   * Faz upload de imagem e retorna o caminho relativo (ex.: "uploads/arquivo.jpg").
   * Em caso de erro, preenche $error (e retorna null).
   */
  private function handleUpload(?array $file, ?string &$error = null): ?string {
    $error = null;
    if (!$file || $file['error'] === UPLOAD_ERR_NO_FILE) return null;

    if ($file['error'] !== UPLOAD_ERR_OK) {
      $error = 'Erro no upload (código ' . $file['error'] . ')';
      error_log($error . ' para ' . ($file['tmp_name'] ?? 'temp'));
      return null;
    }

    $ext = strtolower(pathinfo($file['name'], PATHINFO_EXTENSION));
    if (!in_array($ext, ['jpg','jpeg','png','webp'], true)) {
      $error = 'Formato de arquivo inválido. Use JPG, PNG ou WEBP.';
      return null;
    }

    $name = 'p_' . time() . '_' . rand(1000,9999) . '.' . $ext;
    $dest = __DIR__ . '/../../public/uploads/' . $name;
    $dir  = dirname($dest);

    if (!is_dir($dir) && !mkdir($dir, 0777, true)) {
      $error = 'Falha ao criar diretório de upload';
      error_log($error . ': ' . $dir);
      return null;
    }

    if (!is_writable($dir)) {
      $error = 'Diretório de upload não gravável';
      error_log($error . ': ' . $dir);
      return null;
    }

    if (!is_uploaded_file($file['tmp_name'] ?? '')) {
      $error = 'Arquivo temporário inexistente';
      error_log($error . ': ' . ($file['tmp_name'] ?? ''));
      return null;
    }

    if (!move_uploaded_file($file['tmp_name'], $dest)) {
      $error = 'Falha ao salvar o arquivo enviado.';
      $lastError = error_get_last();
      error_log("move_uploaded_file falhou: {$file['tmp_name']} -> {$dest} - " . ($lastError['message'] ?? 'sem detalhes'));
      return null;
    }

    return 'uploads/' . $name;
  }

  /** Persistência da criação */
  public function store($params){
    [$u, $company] = $this->guard($params['slug']);

    $imgError = null;
    $img = $this->handleUpload($_FILES['image'] ?? null, $imgError);
    if ($imgError) $_SESSION['flash_error'] = $imgError;

    // Customização
    $custPayload = $_POST['customization'] ?? [];
    $custData    = ProductCustomization::sanitizePayload(is_array($custPayload) ? $custPayload : [], (int)$company['id']);

<<<<<<< HEAD
    $type = ($_POST['type'] ?? 'simple') === 'combo' ? 'combo' : 'simple';
    $priceMode = ($_POST['price_mode'] ?? 'fixed') === 'sum' ? 'sum' : 'fixed';
=======
    // Tipo / modo de preço / grupos (combo)
    $type       = (isset($_POST['type']) && $_POST['type'] === 'combo') ? 'combo' : 'simple';
    $priceMode  = (isset($_POST['price_mode']) && $_POST['price_mode'] === 'sum') ? 'sum' : 'fixed';
    $groupPayload = (isset($_POST['groups']) && is_array($_POST['groups'])) ? $_POST['groups'] : [];
    $useGroups  = $type === 'combo' && (!empty($_POST['use_groups']) || !empty($groupPayload));
    $comboGroups = $useGroups ? Product::normalizeComboGroups($groupPayload, (int)$company['id']) : [];
    if ($type === 'combo' && !$comboGroups) {
      // se não há grupos válidos, volta para simples
      $type = 'simple';
      $priceMode = 'fixed';
    }
>>>>>>> 5044e5c2

    $price = (float)($_POST['price'] ?? 0);
    $promo = $this->sanitizePromoPrice($_POST['promo_price'] ?? null, $price);

    $simpleProducts = $this->getComboSimpleProducts((int)$company['id']);
    $useGroups = $type === 'combo' && (($_POST['use_groups'] ?? '0') === '1');
    $comboPayload = $useGroups ? ($_POST['groups'] ?? []) : [];
    $comboGroups = $useGroups ? $this->sanitizeComboGroupsPayload(is_array($comboPayload) ? $comboPayload : [], $simpleProducts) : [];

    $data = [
<<<<<<< HEAD
      'company_id'  => (int)$company['id'],
      'category_id' => $_POST['category_id'] !== '' ? (int)$_POST['category_id'] : null,
      'name'        => trim($_POST['name'] ?? ''),
      'description' => trim($_POST['description'] ?? ''),
      'price'       => $price,
      'promo_price' => $promo,
      'sku'         => Product::nextSkuForCompany((int)$company['id']),
      'image'       => $img, // pode ser null
      'type'        => $type,
      'price_mode'  => $priceMode,
      'active'      => isset($_POST['active']) ? 1 : 0,
      'sort_order'  => (int)($_POST['sort_order'] ?? 0),
      'allow_customize' => !empty($custData['enabled']) && !empty($custData['groups']) ? 1 : 0,
=======
      'company_id'      => (int)$company['id'],
      'category_id'     => $_POST['category_id'] !== '' ? (int)$_POST['category_id'] : null,
      'name'            => trim($_POST['name'] ?? ''),
      'description'     => trim($_POST['description'] ?? ''),
      'price'           => $price,
      'promo_price'     => $promo,
      'sku'             => Product::nextSkuForCompany((int)$company['id']),
      'image'           => $img, // pode ser null
      'active'          => isset($_POST['active']) ? 1 : 0,
      'sort_order'      => (int)($_POST['sort_order'] ?? 0),
      'type'            => $type,
      'price_mode'      => $priceMode,
      'allow_customize' => (!empty($custData['enabled']) && !empty($custData['groups'])) ? 1 : 0,
>>>>>>> 5044e5c2
    ];

    $productId = Product::create($data);
    ProductCustomization::save($productId, $custData);
<<<<<<< HEAD
    Product::saveComboGroupsAndItems($productId, $comboGroups);
=======
    Product::saveComboGroupsAndItems($productId, $type === 'combo' && $useGroups ? $comboGroups : []);

>>>>>>> 5044e5c2
    header('Location: ' . base_url('admin/' . rawurlencode($company['slug']) . '/products'));
    exit;
  }

  /** Form de edição */
  public function edit($params){
    [$u, $company] = $this->guard($params['slug']);
    $cats = Category::allByCompany((int)$company['id']);
    $p = Product::find((int)$params['id']);

    if (!$p) { echo "Produto não encontrado."; exit; }

    $customization = [
      'enabled' => !empty($p['allow_customize']),
      'groups'  => ProductCustomization::loadForAdmin((int)$p['id']),
    ];
<<<<<<< HEAD
    $ingredients = Ingredient::allForCompany((int)$company['id']);
    $simpleProducts = $this->getComboSimpleProducts((int)$company['id'], (int)$p['id']);
    $groups = Product::getComboGroupsWithItems((int)$p['id']);

    return $this->view('admin/products/form', compact('company','cats','p','customization','ingredients','simpleProducts','groups'));
  } // <-- ESTA CHAVE FALTAVA
=======
    $ingredients    = Ingredient::allForCompany((int)$company['id']);
    $groups         = Product::loadComboGroupsForAdmin((int)$p['id']);
    $simpleProducts = Product::listSimpleForCombo((int)$company['id'], (int)$p['id']);

    return $this->view('admin/products/form', compact('company','cats','p','customization','ingredients','groups','simpleProducts'));
  } // fim edit
>>>>>>> 5044e5c2

  /** Persistência da edição */
  public function update($params){
    [$u, $company] = $this->guard($params['slug']);
    $p = Product::find((int)$params['id']);
    if (!$p) { echo "Produto não encontrado."; exit; }

    $imgError = null;
    $uploaded = $this->handleUpload($_FILES['image'] ?? null, $imgError);
    $img = $uploaded ?: ($p['image'] ?? null);
    if ($imgError) $_SESSION['flash_error'] = $imgError;

    // Customização
    $custPayload = $_POST['customization'] ?? [];
    $custData    = ProductCustomization::sanitizePayload(is_array($custPayload) ? $custPayload : [], (int)$company['id']);

<<<<<<< HEAD
    $type = ($_POST['type'] ?? 'simple') === 'combo' ? 'combo' : 'simple';
    $priceMode = ($_POST['price_mode'] ?? 'fixed') === 'sum' ? 'sum' : 'fixed';
=======
    // Tipo / modo de preço / grupos (combo)
    $type      = (isset($_POST['type']) && $_POST['type'] === 'combo') ? 'combo' : 'simple';
    $priceMode = (isset($_POST['price_mode']) && $_POST['price_mode'] === 'sum') ? 'sum' : 'fixed';

    $groupPayload = (isset($_POST['groups']) && is_array($_POST['groups'])) ? $_POST['groups'] : [];
    $useGroups    = $type === 'combo' && (!empty($_POST['use_groups']) || !empty($groupPayload));
    $comboGroups  = $useGroups ? Product::normalizeComboGroups($groupPayload, (int)$company['id']) : [];
    if ($type !== 'combo') {
      $comboGroups = [];
    } elseif ($useGroups && !$comboGroups) {
      // se o usuário marcou combo mas não há grupos válidos, força simples
      $type = 'simple';
      $priceMode = 'fixed';
      $comboGroups = [];
    }
>>>>>>> 5044e5c2

    $price = (float)($_POST['price'] ?? 0);
    $promo = $this->sanitizePromoPrice($_POST['promo_price'] ?? null, $price);

    $simpleProducts = $this->getComboSimpleProducts((int)$company['id'], (int)$p['id']);
    $useGroups = $type === 'combo' && (($_POST['use_groups'] ?? '0') === '1');
    $comboPayload = $useGroups ? ($_POST['groups'] ?? []) : [];
    $comboGroups = $useGroups ? $this->sanitizeComboGroupsPayload(is_array($comboPayload) ? $comboPayload : [], $simpleProducts) : [];

    $data = [
<<<<<<< HEAD
      'category_id' => $_POST['category_id'] !== '' ? (int)$_POST['category_id'] : null,
      'name'        => trim($_POST['name'] ?? ''),
      'description' => trim($_POST['description'] ?? ''),
      'price'       => $price,
      'promo_price' => $promo,
      'sku'         => isset($p['sku']) && $p['sku'] !== '' ? $p['sku'] : Product::nextSkuForCompany((int)$company['id']),
      'image'       => $img,
      'type'        => $type,
      'price_mode'  => $priceMode,
      'active'      => isset($_POST['active']) ? 1 : 0,
      'sort_order'  => (int)($_POST['sort_order'] ?? 0),
      'allow_customize' => !empty($custData['enabled']) && !empty($custData['groups']) ? 1 : 0,
=======
      'category_id'     => $_POST['category_id'] !== '' ? (int)$_POST['category_id'] : null,
      'name'            => trim($_POST['name'] ?? ''),
      'description'     => trim($_POST['description'] ?? ''),
      'price'           => $price,
      'promo_price'     => $promo,
      'sku'             => isset($p['sku']) && $p['sku'] !== '' ? $p['sku'] : Product::nextSkuForCompany((int)$company['id']),
      'image'           => $img,
      'active'          => isset($_POST['active']) ? 1 : 0,
      'sort_order'      => (int)($_POST['sort_order'] ?? 0),
      'type'            => $type,
      'price_mode'      => $priceMode,
      'allow_customize' => (!empty($custData['enabled']) && !empty($custData['groups'])) ? 1 : 0,
>>>>>>> 5044e5c2
    ];

    $productId = (int)$params['id'];
    Product::update($productId, $data);
    ProductCustomization::save($productId, $custData);
<<<<<<< HEAD
    Product::saveComboGroupsAndItems($productId, $comboGroups);
=======
    Product::saveComboGroupsAndItems($productId, $type === 'combo' && $useGroups ? $comboGroups : []);

>>>>>>> 5044e5c2
    header('Location: ' . base_url('admin/' . rawurlencode($company['slug']) . '/products'));
    exit;
  }

  /** Exclusão */
  public function destroy($params){
    [$u, $company] = $this->guard($params['slug']);
    Product::delete((int)$params['id']);
    header('Location: ' . base_url('admin/' . rawurlencode($company['slug']) . '/products'));
    exit;
  }
}<|MERGE_RESOLUTION|>--- conflicted
+++ resolved
@@ -42,28 +42,18 @@
     $gSort = 0;
 
     foreach ($payload as $group) {
-      if (!is_array($group)) {
-        continue;
-      }
+      if (!is_array($group)) continue;
 
       $name = trim((string)($group['name'] ?? ''));
-      if ($name === '') {
-        continue;
-      }
+      if ($name === '') continue;
 
       $min = isset($group['min']) ? max(0, (int)$group['min']) : 0;
       $max = isset($group['max']) ? (int)$group['max'] : 1;
-      if ($max < 1) {
-        $max = 1;
-      }
-      if ($max < $min) {
-        $max = $min;
-      }
+      if ($max < 1) $max = 1;
+      if ($max < $min) $max = $min;
 
       $itemsRaw = $group['items'] ?? [];
-      if (!is_array($itemsRaw) || !$itemsRaw) {
-        continue;
-      }
+      if (!is_array($itemsRaw) || !$itemsRaw) continue;
 
       $items = [];
       $seen = [];
@@ -71,17 +61,12 @@
       $iSort = 0;
 
       foreach ($itemsRaw as $item) {
-        if (!is_array($item)) {
-          continue;
-        }
+        if (!is_array($item)) continue;
 
         $productId = isset($item['product_id']) ? (int)$item['product_id'] : 0;
-        if ($productId <= 0 || !isset($byId[$productId])) {
-          continue;
-        }
-        if (isset($seen[$productId])) {
-          continue; // evita duplicar o mesmo produto no grupo
-        }
+        if ($productId <= 0 || !isset($byId[$productId])) continue;
+        if (isset($seen[$productId])) continue; // evita duplicar
+
         $seen[$productId] = true;
 
         $simpleInfo = $byId[$productId];
@@ -89,14 +74,11 @@
         $customAllowed = !empty($simpleInfo['allow_customize']) && $customCount > 2;
 
         $delta = isset($item['delta']) ? (float)$item['delta'] : 0.0;
+
         $defaultRaw = $item['default'] ?? 0;
         $isDefault = in_array($defaultRaw, ['1', 1, true, 'true', 'on'], true);
-        if ($defaultSet && $isDefault) {
-          $isDefault = false;
-        }
-        if ($isDefault) {
-          $defaultSet = true;
-        }
+        if ($defaultSet && $isDefault) $isDefault = false;
+        if ($isDefault) $defaultSet = true;
 
         $customRaw = $item['customizable'] ?? 0;
         $isCustomizable = $customAllowed && in_array($customRaw, ['1', 1, true, 'true', 'on'], true);
@@ -110,9 +92,7 @@
         ];
       }
 
-      if (!$items) {
-        continue;
-      }
+      if (!$items) continue;
 
       $groups[] = [
         'name'       => $name,
@@ -132,10 +112,7 @@
    */
   private function sanitizePromoPrice($input, float $basePrice): ?float {
     if ($input === null) return null;
-
-    if (is_array($input)) {
-      $input = reset($input);
-    }
+    if (is_array($input)) $input = reset($input);
 
     $raw = trim((string)$input);
     if ($raw === '') return null;
@@ -206,20 +183,15 @@
       'price_mode'  => 'fixed',
     ];
 
-<<<<<<< HEAD
-    $customization = ['enabled' => false, 'groups' => []];
-    $ingredients = Ingredient::allForCompany((int)$company['id']);
-    $simpleProducts = $this->getComboSimpleProducts((int)$company['id']);
-    $groups = [];
-    return $this->view('admin/products/form', compact('company','cats','p','customization','ingredients','simpleProducts','groups'));
-=======
     $customization  = ['enabled' => false, 'groups' => []];
     $ingredients    = Ingredient::allForCompany((int)$company['id']);
+    $simpleProducts = $this->getComboSimpleProducts((int)$company['id']);
     $groups         = [];
-    $simpleProducts = Product::listSimpleForCombo((int)$company['id']);
-
-    return $this->view('admin/products/form', compact('company','cats','p','customization','ingredients','groups','simpleProducts'));
->>>>>>> 5044e5c2
+
+    return $this->view(
+      'admin/products/form',
+      compact('company','cats','p','customization','ingredients','simpleProducts','groups')
+    );
   }
 
   /**
@@ -286,47 +258,22 @@
     $custPayload = $_POST['customization'] ?? [];
     $custData    = ProductCustomization::sanitizePayload(is_array($custPayload) ? $custPayload : [], (int)$company['id']);
 
-<<<<<<< HEAD
-    $type = ($_POST['type'] ?? 'simple') === 'combo' ? 'combo' : 'simple';
+    // Tipo / modo de preço
+    $type      = ($_POST['type'] ?? 'simple') === 'combo' ? 'combo' : 'simple';
     $priceMode = ($_POST['price_mode'] ?? 'fixed') === 'sum' ? 'sum' : 'fixed';
-=======
-    // Tipo / modo de preço / grupos (combo)
-    $type       = (isset($_POST['type']) && $_POST['type'] === 'combo') ? 'combo' : 'simple';
-    $priceMode  = (isset($_POST['price_mode']) && $_POST['price_mode'] === 'sum') ? 'sum' : 'fixed';
-    $groupPayload = (isset($_POST['groups']) && is_array($_POST['groups'])) ? $_POST['groups'] : [];
-    $useGroups  = $type === 'combo' && (!empty($_POST['use_groups']) || !empty($groupPayload));
-    $comboGroups = $useGroups ? Product::normalizeComboGroups($groupPayload, (int)$company['id']) : [];
-    if ($type === 'combo' && !$comboGroups) {
-      // se não há grupos válidos, volta para simples
-      $type = 'simple';
-      $priceMode = 'fixed';
-    }
->>>>>>> 5044e5c2
 
     $price = (float)($_POST['price'] ?? 0);
     $promo = $this->sanitizePromoPrice($_POST['promo_price'] ?? null, $price);
 
+    // Grupos (combo) usando os helpers locais
     $simpleProducts = $this->getComboSimpleProducts((int)$company['id']);
     $useGroups = $type === 'combo' && (($_POST['use_groups'] ?? '0') === '1');
     $comboPayload = $useGroups ? ($_POST['groups'] ?? []) : [];
-    $comboGroups = $useGroups ? $this->sanitizeComboGroupsPayload(is_array($comboPayload) ? $comboPayload : [], $simpleProducts) : [];
+    $comboGroups = $useGroups
+      ? $this->sanitizeComboGroupsPayload(is_array($comboPayload) ? $comboPayload : [], $simpleProducts)
+      : [];
 
     $data = [
-<<<<<<< HEAD
-      'company_id'  => (int)$company['id'],
-      'category_id' => $_POST['category_id'] !== '' ? (int)$_POST['category_id'] : null,
-      'name'        => trim($_POST['name'] ?? ''),
-      'description' => trim($_POST['description'] ?? ''),
-      'price'       => $price,
-      'promo_price' => $promo,
-      'sku'         => Product::nextSkuForCompany((int)$company['id']),
-      'image'       => $img, // pode ser null
-      'type'        => $type,
-      'price_mode'  => $priceMode,
-      'active'      => isset($_POST['active']) ? 1 : 0,
-      'sort_order'  => (int)($_POST['sort_order'] ?? 0),
-      'allow_customize' => !empty($custData['enabled']) && !empty($custData['groups']) ? 1 : 0,
-=======
       'company_id'      => (int)$company['id'],
       'category_id'     => $_POST['category_id'] !== '' ? (int)$_POST['category_id'] : null,
       'name'            => trim($_POST['name'] ?? ''),
@@ -340,17 +287,12 @@
       'type'            => $type,
       'price_mode'      => $priceMode,
       'allow_customize' => (!empty($custData['enabled']) && !empty($custData['groups'])) ? 1 : 0,
->>>>>>> 5044e5c2
     ];
 
     $productId = Product::create($data);
     ProductCustomization::save($productId, $custData);
-<<<<<<< HEAD
     Product::saveComboGroupsAndItems($productId, $comboGroups);
-=======
-    Product::saveComboGroupsAndItems($productId, $type === 'combo' && $useGroups ? $comboGroups : []);
-
->>>>>>> 5044e5c2
+
     header('Location: ' . base_url('admin/' . rawurlencode($company['slug']) . '/products'));
     exit;
   }
@@ -367,21 +309,16 @@
       'enabled' => !empty($p['allow_customize']),
       'groups'  => ProductCustomization::loadForAdmin((int)$p['id']),
     ];
-<<<<<<< HEAD
-    $ingredients = Ingredient::allForCompany((int)$company['id']);
+
+    $ingredients    = Ingredient::allForCompany((int)$company['id']);
     $simpleProducts = $this->getComboSimpleProducts((int)$company['id'], (int)$p['id']);
-    $groups = Product::getComboGroupsWithItems((int)$p['id']);
-
-    return $this->view('admin/products/form', compact('company','cats','p','customization','ingredients','simpleProducts','groups'));
-  } // <-- ESTA CHAVE FALTAVA
-=======
-    $ingredients    = Ingredient::allForCompany((int)$company['id']);
-    $groups         = Product::loadComboGroupsForAdmin((int)$p['id']);
-    $simpleProducts = Product::listSimpleForCombo((int)$company['id'], (int)$p['id']);
-
-    return $this->view('admin/products/form', compact('company','cats','p','customization','ingredients','groups','simpleProducts'));
+    $groups         = Product::getComboGroupsWithItems((int)$p['id']);
+
+    return $this->view(
+      'admin/products/form',
+      compact('company','cats','p','customization','ingredients','simpleProducts','groups')
+    );
   } // fim edit
->>>>>>> 5044e5c2
 
   /** Persistência da edição */
   public function update($params){
@@ -398,50 +335,22 @@
     $custPayload = $_POST['customization'] ?? [];
     $custData    = ProductCustomization::sanitizePayload(is_array($custPayload) ? $custPayload : [], (int)$company['id']);
 
-<<<<<<< HEAD
-    $type = ($_POST['type'] ?? 'simple') === 'combo' ? 'combo' : 'simple';
+    // Tipo / modo de preço
+    $type      = ($_POST['type'] ?? 'simple') === 'combo' ? 'combo' : 'simple';
     $priceMode = ($_POST['price_mode'] ?? 'fixed') === 'sum' ? 'sum' : 'fixed';
-=======
-    // Tipo / modo de preço / grupos (combo)
-    $type      = (isset($_POST['type']) && $_POST['type'] === 'combo') ? 'combo' : 'simple';
-    $priceMode = (isset($_POST['price_mode']) && $_POST['price_mode'] === 'sum') ? 'sum' : 'fixed';
-
-    $groupPayload = (isset($_POST['groups']) && is_array($_POST['groups'])) ? $_POST['groups'] : [];
-    $useGroups    = $type === 'combo' && (!empty($_POST['use_groups']) || !empty($groupPayload));
-    $comboGroups  = $useGroups ? Product::normalizeComboGroups($groupPayload, (int)$company['id']) : [];
-    if ($type !== 'combo') {
-      $comboGroups = [];
-    } elseif ($useGroups && !$comboGroups) {
-      // se o usuário marcou combo mas não há grupos válidos, força simples
-      $type = 'simple';
-      $priceMode = 'fixed';
-      $comboGroups = [];
-    }
->>>>>>> 5044e5c2
 
     $price = (float)($_POST['price'] ?? 0);
     $promo = $this->sanitizePromoPrice($_POST['promo_price'] ?? null, $price);
 
+    // Grupos (combo) usando os helpers locais
     $simpleProducts = $this->getComboSimpleProducts((int)$company['id'], (int)$p['id']);
     $useGroups = $type === 'combo' && (($_POST['use_groups'] ?? '0') === '1');
     $comboPayload = $useGroups ? ($_POST['groups'] ?? []) : [];
-    $comboGroups = $useGroups ? $this->sanitizeComboGroupsPayload(is_array($comboPayload) ? $comboPayload : [], $simpleProducts) : [];
+    $comboGroups = $useGroups
+      ? $this->sanitizeComboGroupsPayload(is_array($comboPayload) ? $comboPayload : [], $simpleProducts)
+      : [];
 
     $data = [
-<<<<<<< HEAD
-      'category_id' => $_POST['category_id'] !== '' ? (int)$_POST['category_id'] : null,
-      'name'        => trim($_POST['name'] ?? ''),
-      'description' => trim($_POST['description'] ?? ''),
-      'price'       => $price,
-      'promo_price' => $promo,
-      'sku'         => isset($p['sku']) && $p['sku'] !== '' ? $p['sku'] : Product::nextSkuForCompany((int)$company['id']),
-      'image'       => $img,
-      'type'        => $type,
-      'price_mode'  => $priceMode,
-      'active'      => isset($_POST['active']) ? 1 : 0,
-      'sort_order'  => (int)($_POST['sort_order'] ?? 0),
-      'allow_customize' => !empty($custData['enabled']) && !empty($custData['groups']) ? 1 : 0,
-=======
       'category_id'     => $_POST['category_id'] !== '' ? (int)$_POST['category_id'] : null,
       'name'            => trim($_POST['name'] ?? ''),
       'description'     => trim($_POST['description'] ?? ''),
@@ -454,18 +363,13 @@
       'type'            => $type,
       'price_mode'      => $priceMode,
       'allow_customize' => (!empty($custData['enabled']) && !empty($custData['groups'])) ? 1 : 0,
->>>>>>> 5044e5c2
     ];
 
     $productId = (int)$params['id'];
     Product::update($productId, $data);
     ProductCustomization::save($productId, $custData);
-<<<<<<< HEAD
     Product::saveComboGroupsAndItems($productId, $comboGroups);
-=======
-    Product::saveComboGroupsAndItems($productId, $type === 'combo' && $useGroups ? $comboGroups : []);
-
->>>>>>> 5044e5c2
+
     header('Location: ' . base_url('admin/' . rawurlencode($company['slug']) . '/products'));
     exit;
   }
