--- conflicted
+++ resolved
@@ -14,37 +14,27 @@
    * Normaliza o preço promocional garantindo que só valores válidos sejam usados.
    */
   private function sanitizePromoPrice($input, float $basePrice): ?float {
-    if ($input === null) {
-      return null;
-    }
+    if ($input === null) return null;
 
     if (is_array($input)) {
       $input = reset($input);
     }
 
     $raw = trim((string)$input);
-    if ($raw === '') {
-      return null;
-    }
+    if ($raw === '') return null;
 
     $raw = str_replace(' ', '', $raw);
     if (strpos($raw, ',') !== false && strpos($raw, '.') !== false) {
       $raw = str_replace('.', '', $raw);
     }
     $raw = str_replace(',', '.', $raw);
-    if (!is_numeric($raw)) {
-      return null;
-    }
+    if (!is_numeric($raw)) return null;
 
     $promo = (float)$raw;
-    if ($promo <= 0) {
-      return null;
-    }
+    if ($promo <= 0) return null;
 
     $price = (float)$basePrice;
-    if ($price <= 0 || $promo >= $price) {
-      return null;
-    }
+    if ($price <= 0 || $promo >= $price) return null;
 
     return $promo;
   }
@@ -99,14 +89,10 @@
       'price_mode'  => 'fixed',
     ];
 
-    $customization = ['enabled' => false, 'groups' => []];
-    $ingredients = Ingredient::allForCompany((int)$company['id']);
-    $groups = [];
-<<<<<<< HEAD
+    $customization  = ['enabled' => false, 'groups' => []];
+    $ingredients    = Ingredient::allForCompany((int)$company['id']);
+    $groups         = [];
     $simpleProducts = Product::listSimpleForCombo((int)$company['id']);
-=======
-    $simpleProducts = Product::simpleProductsForCombo((int)$company['id']);
->>>>>>> 4c0868a9
 
     return $this->view('admin/products/form', compact('company','cats','p','customization','ingredients','groups','simpleProducts'));
   }
@@ -171,19 +157,18 @@
     $img = $this->handleUpload($_FILES['image'] ?? null, $imgError);
     if ($imgError) $_SESSION['flash_error'] = $imgError;
 
+    // Customização
     $custPayload = $_POST['customization'] ?? [];
     $custData    = ProductCustomization::sanitizePayload(is_array($custPayload) ? $custPayload : [], (int)$company['id']);
 
-    $typeRaw   = $_POST['type'] ?? 'simple';
-    $type      = $typeRaw === 'combo' ? 'combo' : 'simple';
-    $priceMode = ($_POST['price_mode'] ?? 'fixed') === 'sum' ? 'sum' : 'fixed';
-
-    $comboPayload = $_POST['groups'] ?? [];
-    $comboGroups  = $type === 'combo'
-      ? Product::sanitizeComboGroups(is_array($comboPayload) ? $comboPayload : [], (int)$company['id'])
-      : [];
-
+    // Tipo / modo de preço / grupos (combo)
+    $type       = (isset($_POST['type']) && $_POST['type'] === 'combo') ? 'combo' : 'simple';
+    $priceMode  = (isset($_POST['price_mode']) && $_POST['price_mode'] === 'sum') ? 'sum' : 'fixed';
+    $groupPayload = (isset($_POST['groups']) && is_array($_POST['groups'])) ? $_POST['groups'] : [];
+    $useGroups  = $type === 'combo' && (!empty($_POST['use_groups']) || !empty($groupPayload));
+    $comboGroups = $useGroups ? Product::normalizeComboGroups($groupPayload, (int)$company['id']) : [];
     if ($type === 'combo' && !$comboGroups) {
+      // se não há grupos válidos, volta para simples
       $type = 'simple';
       $priceMode = 'fixed';
     }
@@ -191,38 +176,26 @@
     $price = (float)($_POST['price'] ?? 0);
     $promo = $this->sanitizePromoPrice($_POST['promo_price'] ?? null, $price);
 
-    $type = isset($_POST['type']) && $_POST['type'] === 'combo' ? 'combo' : 'simple';
-    $priceMode = isset($_POST['price_mode']) && $_POST['price_mode'] === 'sum' ? 'sum' : 'fixed';
-    $groupPayload = isset($_POST['groups']) && is_array($_POST['groups']) ? $_POST['groups'] : [];
-    $useGroups = $type === 'combo' && (!empty($_POST['use_groups']) || !empty($groupPayload));
-    $comboGroups = $useGroups ? Product::normalizeComboGroups($groupPayload, (int)$company['id']) : [];
-    if (!$comboGroups) {
-      $useGroups = false;
-    }
-
     $data = [
-      'company_id'  => (int)$company['id'],
-      'category_id' => $_POST['category_id'] !== '' ? (int)$_POST['category_id'] : null,
-      'name'        => trim($_POST['name'] ?? ''),
-      'description' => trim($_POST['description'] ?? ''),
-      'price'       => $price,
-      'promo_price' => $promo,
-      'sku'         => Product::nextSkuForCompany((int)$company['id']),
-      'image'       => $img, // pode ser null
-      'active'      => isset($_POST['active']) ? 1 : 0,
-      'sort_order'  => (int)($_POST['sort_order'] ?? 0),
-      'type'        => $type,
-      'price_mode'  => $priceMode,
-      'allow_customize' => !empty($custData['enabled']) && !empty($custData['groups']) ? 1 : 0,
+      'company_id'      => (int)$company['id'],
+      'category_id'     => $_POST['category_id'] !== '' ? (int)$_POST['category_id'] : null,
+      'name'            => trim($_POST['name'] ?? ''),
+      'description'     => trim($_POST['description'] ?? ''),
+      'price'           => $price,
+      'promo_price'     => $promo,
+      'sku'             => Product::nextSkuForCompany((int)$company['id']),
+      'image'           => $img, // pode ser null
+      'active'          => isset($_POST['active']) ? 1 : 0,
+      'sort_order'      => (int)($_POST['sort_order'] ?? 0),
+      'type'            => $type,
+      'price_mode'      => $priceMode,
+      'allow_customize' => (!empty($custData['enabled']) && !empty($custData['groups'])) ? 1 : 0,
     ];
 
     $productId = Product::create($data);
     ProductCustomization::save($productId, $custData);
-<<<<<<< HEAD
-    Product::saveComboGroupsAndItems($productId, $type === 'combo' ? $comboGroups : []);
-=======
     Product::saveComboGroupsAndItems($productId, $type === 'combo' && $useGroups ? $comboGroups : []);
->>>>>>> 4c0868a9
+
     header('Location: ' . base_url('admin/' . rawurlencode($company['slug']) . '/products'));
     exit;
   }
@@ -239,18 +212,12 @@
       'enabled' => !empty($p['allow_customize']),
       'groups'  => ProductCustomization::loadForAdmin((int)$p['id']),
     ];
-    $ingredients = Ingredient::allForCompany((int)$company['id']);
-    $groups = Product::loadComboGroupsForAdmin((int)$p['id']);
+    $ingredients    = Ingredient::allForCompany((int)$company['id']);
+    $groups         = Product::loadComboGroupsForAdmin((int)$p['id']);
     $simpleProducts = Product::listSimpleForCombo((int)$company['id'], (int)$p['id']);
 
-<<<<<<< HEAD
-=======
-    $groups = Product::loadComboGroupsForAdmin((int)$p['id']);
-    $simpleProducts = Product::simpleProductsForCombo((int)$company['id'], (int)$p['id']);
-
->>>>>>> 4c0868a9
     return $this->view('admin/products/form', compact('company','cats','p','customization','ingredients','groups','simpleProducts'));
-  } // <-- ESTA CHAVE FALTAVA
+  } // fim edit
 
   /** Persistência da edição */
   public function update($params){
@@ -263,58 +230,49 @@
     $img = $uploaded ?: ($p['image'] ?? null);
     if ($imgError) $_SESSION['flash_error'] = $imgError;
 
+    // Customização
     $custPayload = $_POST['customization'] ?? [];
     $custData    = ProductCustomization::sanitizePayload(is_array($custPayload) ? $custPayload : [], (int)$company['id']);
 
-    $typeRaw   = $_POST['type'] ?? ($p['type'] ?? 'simple');
-    $type      = $typeRaw === 'combo' ? 'combo' : 'simple';
-    $priceMode = ($_POST['price_mode'] ?? ($p['price_mode'] ?? 'fixed')) === 'sum' ? 'sum' : 'fixed';
-
-    $comboPayload = $_POST['groups'] ?? [];
-    $comboGroups  = $type === 'combo'
-      ? Product::sanitizeComboGroups(is_array($comboPayload) ? $comboPayload : [], (int)$company['id'], (int)$p['id'])
-      : [];
-
-    if ($type === 'combo' && !$comboGroups) {
+    // Tipo / modo de preço / grupos (combo)
+    $type      = (isset($_POST['type']) && $_POST['type'] === 'combo') ? 'combo' : 'simple';
+    $priceMode = (isset($_POST['price_mode']) && $_POST['price_mode'] === 'sum') ? 'sum' : 'fixed';
+
+    $groupPayload = (isset($_POST['groups']) && is_array($_POST['groups'])) ? $_POST['groups'] : [];
+    $useGroups    = $type === 'combo' && (!empty($_POST['use_groups']) || !empty($groupPayload));
+    $comboGroups  = $useGroups ? Product::normalizeComboGroups($groupPayload, (int)$company['id']) : [];
+    if ($type !== 'combo') {
+      $comboGroups = [];
+    } elseif ($useGroups && !$comboGroups) {
+      // se o usuário marcou combo mas não há grupos válidos, força simples
       $type = 'simple';
       $priceMode = 'fixed';
+      $comboGroups = [];
     }
 
     $price = (float)($_POST['price'] ?? 0);
     $promo = $this->sanitizePromoPrice($_POST['promo_price'] ?? null, $price);
 
-    $type = isset($_POST['type']) && $_POST['type'] === 'combo' ? 'combo' : 'simple';
-    $priceMode = isset($_POST['price_mode']) && $_POST['price_mode'] === 'sum' ? 'sum' : 'fixed';
-    $groupPayload = isset($_POST['groups']) && is_array($_POST['groups']) ? $_POST['groups'] : [];
-    $useGroups = $type === 'combo' && (!empty($_POST['use_groups']) || !empty($groupPayload));
-    $comboGroups = $useGroups ? Product::normalizeComboGroups($groupPayload, (int)$company['id']) : [];
-    if ($type !== 'combo') {
-      $comboGroups = [];
-    }
-
     $data = [
-      'category_id' => $_POST['category_id'] !== '' ? (int)$_POST['category_id'] : null,
-      'name'        => trim($_POST['name'] ?? ''),
-      'description' => trim($_POST['description'] ?? ''),
-      'price'       => $price,
-      'promo_price' => $promo,
-      'sku'         => isset($p['sku']) && $p['sku'] !== '' ? $p['sku'] : Product::nextSkuForCompany((int)$company['id']),
-      'image'       => $img,
-      'active'      => isset($_POST['active']) ? 1 : 0,
-      'sort_order'  => (int)($_POST['sort_order'] ?? 0),
-      'type'        => $type,
-      'price_mode'  => $priceMode,
-      'allow_customize' => !empty($custData['enabled']) && !empty($custData['groups']) ? 1 : 0,
+      'category_id'     => $_POST['category_id'] !== '' ? (int)$_POST['category_id'] : null,
+      'name'            => trim($_POST['name'] ?? ''),
+      'description'     => trim($_POST['description'] ?? ''),
+      'price'           => $price,
+      'promo_price'     => $promo,
+      'sku'             => isset($p['sku']) && $p['sku'] !== '' ? $p['sku'] : Product::nextSkuForCompany((int)$company['id']),
+      'image'           => $img,
+      'active'          => isset($_POST['active']) ? 1 : 0,
+      'sort_order'      => (int)($_POST['sort_order'] ?? 0),
+      'type'            => $type,
+      'price_mode'      => $priceMode,
+      'allow_customize' => (!empty($custData['enabled']) && !empty($custData['groups'])) ? 1 : 0,
     ];
 
     $productId = (int)$params['id'];
     Product::update($productId, $data);
     ProductCustomization::save($productId, $custData);
-<<<<<<< HEAD
-    Product::saveComboGroupsAndItems($productId, $type === 'combo' ? $comboGroups : []);
-=======
-    Product::saveComboGroupsAndItems($productId, $comboGroups);
->>>>>>> 4c0868a9
+    Product::saveComboGroupsAndItems($productId, $type === 'combo' && $useGroups ? $comboGroups : []);
+
     header('Location: ' . base_url('admin/' . rawurlencode($company['slug']) . '/products'));
     exit;
   }
