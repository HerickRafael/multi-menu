<?php
require_once __DIR__ . '/../core/Controller.php';
require_once __DIR__ . '/../core/Helpers.php';
require_once __DIR__ . '/../core/Auth.php';
require_once __DIR__ . '/../config/db.php';
require_once __DIR__ . '/../models/Company.php';

class AdminSettingsController extends Controller {
  private function guard($slug) {
    Auth::start();
    $u = Auth::user();
    if (!$u) {
      header('Location: ' . base_url('admin/' . rawurlencode($slug) . '/login'));
      exit;
    }
    $company = Company::findBySlug($slug);
    if (!$company) { echo "Empresa inválida"; exit; }
    if ($u['role'] !== 'root' && (int)$u['company_id'] !== (int)$company['id']) { echo "Acesso negado"; exit; }
    return [$u,$company];
  }

  /**
   * Faz upload de imagem e retorna caminho relativo (ex.: "uploads/arquivo.jpg").
   * Se não houver arquivo, retorna null sem erro.
   * Em caso de erro, preenche $error e retorna null.
   */
  private function handleUpload(?array $file, string $prefix, ?string &$error = null): ?string {
    $error = null;
    if (!$file || $file['error'] === UPLOAD_ERR_NO_FILE) return null;

    if ($file['error'] !== UPLOAD_ERR_OK) {
      $error = 'Erro no upload (código ' . $file['error'] . ')';
      error_log($error . ' para ' . ($file['tmp_name'] ?? 'temp'));
      return null;
    }

    $ext = strtolower(pathinfo($file['name'], PATHINFO_EXTENSION));
    if (!in_array($ext, ['jpg','jpeg','png','webp'])) {
      $error = 'Formato de arquivo inválido. Use JPG, PNG ou WEBP.';
      return null;
    }

    $name = $prefix . '_' . time() . '_' . rand(1000,9999) . '.' . $ext;
    $dest = __DIR__ . '/../../public/uploads/' . $name;
    $dir  = dirname($dest);

    if (!is_dir($dir) && !mkdir($dir, 0777, true)) {
      $error = 'Falha ao criar diretório de upload';
      error_log($error . ': ' . $dir);
      return null;
    }

    if (!is_writable($dir)) {
      $error = 'Diretório de upload não gravável';
      error_log($error . ': ' . $dir);
      return null;
    }

    if (!is_uploaded_file($file['tmp_name'])) {
      $error = 'Arquivo temporário inexistente';
      error_log($error . ': ' . ($file['tmp_name'] ?? ''));
      return null;
    }

    if (!move_uploaded_file($file['tmp_name'], $dest)) {
      $error = 'Falha ao salvar o arquivo enviado.';
      $lastError = error_get_last();
      error_log("move_uploaded_file falhou: {$file['tmp_name']} -> {$dest} - " . ($lastError['message'] ?? 'sem detalhes'));
      return null;
    }

    return 'uploads/' . $name;
  }

  private function loadHours(int $companyId): array {
    $st = db()->prepare("SELECT * FROM company_hours WHERE company_id=? ORDER BY weekday");
    $st->execute([$companyId]);
    $rows = $st->fetchAll();
    if (!$rows) {
      for ($d=1;$d<=7;$d++){
        db()->prepare("INSERT INTO company_hours (company_id, weekday, is_open) VALUES (?,?,0)")
           ->execute([$companyId,$d]);
      }
      $st->execute([$companyId]);
      $rows = $st->fetchAll();
    }
    $by=[]; foreach($rows as $r){ $by[(int)$r['weekday']]=$r; }
    return $by;
  }

  public function index($params){
    [$u,$company] = $this->guard($params['slug']);
    $error = $_SESSION['flash_error'] ?? null;
    unset($_SESSION['flash_error']);
    $hours = $this->loadHours((int)$company['id']);
    return $this->view('admin/settings/index', compact('company','hours','error'));
  }

  private function normalizeWhatsapp(string $raw): string {
    $digits = preg_replace('/\D+/', '', $raw);
    $digits = substr($digits, 0, 15);
    if ($digits !== '' && strlen($digits) <= 11 && strpos($digits, '55') !== 0) {
      $digits = '55' . $digits;
    }
    return $digits;
  }

  private function parseTime(?string $t): ?string {
    $t = trim((string)$t);
    if ($t==='') return null;
    $t = str_replace('.', ':', $t);
    if (preg_match('/^\d{1,2}:\d{2}$/', $t)) return $t . ':00';
    if (preg_match('/^\d{3,4}$/', $t)) return sprintf('%02d:%02d:00', substr($t,0,-2), substr($t,-2));
    if (preg_match('/^\d{1,2}$/', $t)) return sprintf('%02d:00:00', (int)$t);
    if (preg_match('/^\d{1,2}:\d{2}:\d{2}$/', $t)) return $t;
    return null;
  }

  private function normalizeColor(?string $value, ?string $fallback = null): ?string {
    $value = trim((string)($value ?? ''));
    if ($value === '') {
      return null;
    }
    if ($value[0] !== '#') {
      $value = '#' . $value;
    }
    if (!preg_match('/^#([0-9a-fA-F]{3}|[0-9a-fA-F]{6})$/', $value)) {
      if ($fallback === null) {
        return null;
      }
      return $this->normalizeColor($fallback, null);
    }
    if (strlen($value) === 4) {
      $value = '#' . $value[1] . $value[1] . $value[2] . $value[2] . $value[3] . $value[3];
    }
    return strtoupper($value);
  }

  public function save($params){
    [$u,$company] = $this->guard($params['slug']);

    // ----- Campos gerais
    $name      = trim($_POST['name'] ?? $company['name']);
    $whatsapp  = $this->normalizeWhatsapp($_POST['whatsapp'] ?? $company['whatsapp'] ?? '');
    $address   = trim($_POST['address'] ?? $company['address']);
    $highlight = trim($_POST['highlight_text'] ?? $company['highlight_text']);
    $min_order = ($_POST['min_order'] === '' ? null : (float)$_POST['min_order']);

<<<<<<< HEAD
    $headerTextColor   = $this->normalizeColor($_POST['menu_header_text_color']      ?? null, $company['menu_header_text_color']      ?? null);
    $headerButtonColor = $this->normalizeColor($_POST['menu_header_button_color']   ?? null, $company['menu_header_button_color']   ?? null);
    $headerBgColor     = $this->normalizeColor($_POST['menu_header_bg_color']       ?? null, $company['menu_header_bg_color']       ?? ($company['menu_logo_bg_color'] ?? null));
    $logoBorderColor   = $this->normalizeColor($_POST['menu_logo_border_color']     ?? null, $company['menu_logo_border_color']     ?? ($company['menu_logo_bg_color'] ?? null));
    $groupBgColor      = $this->normalizeColor($_POST['menu_group_title_bg_color']  ?? null, $company['menu_group_title_bg_color']  ?? null);
    $groupTextColor    = $this->normalizeColor($_POST['menu_group_title_text_color']?? null, $company['menu_group_title_text_color']?? null);
    $welcomeBgColor    = $this->normalizeColor($_POST['menu_welcome_bg_color']      ?? null, $company['menu_welcome_bg_color']      ?? null);
    $welcomeTextColor  = $this->normalizeColor($_POST['menu_welcome_text_color']    ?? null, $company['menu_welcome_text_color']    ?? null);
=======
    $headerColor      = $this->normalizeColor($_POST['menu_header_text_color']     ?? null, $company['menu_header_text_color']     ?? null);
    $logoBgColor      = $this->normalizeColor($_POST['menu_logo_bg_color']         ?? null, $company['menu_logo_bg_color']         ?? null);
    $groupBgColor     = $this->normalizeColor($_POST['menu_group_title_bg_color']  ?? null, $company['menu_group_title_bg_color']  ?? null);
    $groupTextColor   = $this->normalizeColor($_POST['menu_group_title_text_color']?? null, $company['menu_group_title_text_color']?? null);
    $welcomeBgColor   = $this->normalizeColor($_POST['menu_welcome_bg_color']      ?? null, $company['menu_welcome_bg_color']      ?? null);
    $welcomeTextColor = $this->normalizeColor($_POST['menu_welcome_text_color']    ?? null, $company['menu_welcome_text_color']    ?? null);
>>>>>>> c5a1e831

    // Tempo médio (inteiros ou NULL)
    $avg_from = (isset($_POST['avg_delivery_min_from']) && $_POST['avg_delivery_min_from'] !== '')
                ? (int)$_POST['avg_delivery_min_from'] : null;
    $avg_to   = (isset($_POST['avg_delivery_min_to'])   && $_POST['avg_delivery_min_to']   !== '')
                ? (int)$_POST['avg_delivery_min_to']   : null;

    // Uploads
    $logoError = $bannerError = null;
    $newLogoPath   = $this->handleUpload($_FILES['logo']   ?? null, 'logo',   $logoError);
    $newBannerPath = $this->handleUpload($_FILES['banner'] ?? null, 'banner', $bannerError);
    $errMsgs = [];
    if ($logoError)   $errMsgs[] = $logoError;
    if ($bannerError) $errMsgs[] = $bannerError;
    if ($errMsgs)     $_SESSION['flash_error'] = implode(' ', $errMsgs);

    // ----- UPDATE companies
<<<<<<< HEAD
    $set  = "name=?, whatsapp=?, address=?, highlight_text=?, min_order=?, avg_delivery_min_from=?, avg_delivery_min_to=?, menu_header_text_color=?, menu_header_button_color=?, menu_header_bg_color=?, menu_logo_border_color=?, menu_group_title_bg_color=?, menu_group_title_text_color=?, menu_welcome_bg_color=?, menu_welcome_text_color=?";
    $vals = [$name, $whatsapp, $address, $highlight, $min_order, $avg_from, $avg_to, $headerTextColor, $headerButtonColor, $headerBgColor, $logoBorderColor, $groupBgColor, $groupTextColor, $welcomeBgColor, $welcomeTextColor];
=======
    $set  = "name=?, whatsapp=?, address=?, highlight_text=?, min_order=?, avg_delivery_min_from=?, avg_delivery_min_to=?, menu_header_text_color=?, menu_logo_bg_color=?, menu_group_title_bg_color=?, menu_group_title_text_color=?, menu_welcome_bg_color=?, menu_welcome_text_color=?";
    $vals = [$name, $whatsapp, $address, $highlight, $min_order, $avg_from, $avg_to, $headerColor, $logoBgColor, $groupBgColor, $groupTextColor, $welcomeBgColor, $welcomeTextColor];
>>>>>>> c5a1e831

    if ($newLogoPath)   { $set .= ", logo=?";   $vals[] = $newLogoPath; }
    if ($newBannerPath) { $set .= ", banner=?"; $vals[] = $newBannerPath; }

    $set .= " WHERE id=?";
    $vals[] = $company['id'];

    $sql = "UPDATE companies SET $set";
    db()->prepare($sql)->execute($vals);

    // ----- Horários por dia
    for ($d=1;$d<=7;$d++){
      $isOpen = isset($_POST['is_open'][$d]) ? 1 : 0;
      $o1 = $this->parseTime($_POST['open1'][$d] ?? null);
      $c1 = $this->parseTime($_POST['close1'][$d] ?? null);
      $o2 = $this->parseTime($_POST['open2'][$d] ?? null);
      $c2 = $this->parseTime($_POST['close2'][$d] ?? null);

      if (!$isOpen) { $o1=$c1=$o2=$c2=null; }

      db()->prepare("UPDATE company_hours SET is_open=?, open1=?, close1=?, open2=?, close2=? WHERE company_id=? AND weekday=?")
        ->execute([$isOpen, $o1, $c1, $o2, $c2, $company['id'], $d]);
    }

    header('Location: ' . base_url('admin/' . rawurlencode($company['slug']) . '/settings'));
  }
}<|MERGE_RESOLUTION|>--- conflicted
+++ resolved
@@ -146,23 +146,15 @@
     $highlight = trim($_POST['highlight_text'] ?? $company['highlight_text']);
     $min_order = ($_POST['min_order'] === '' ? null : (float)$_POST['min_order']);
 
-<<<<<<< HEAD
-    $headerTextColor   = $this->normalizeColor($_POST['menu_header_text_color']      ?? null, $company['menu_header_text_color']      ?? null);
-    $headerButtonColor = $this->normalizeColor($_POST['menu_header_button_color']   ?? null, $company['menu_header_button_color']   ?? null);
-    $headerBgColor     = $this->normalizeColor($_POST['menu_header_bg_color']       ?? null, $company['menu_header_bg_color']       ?? ($company['menu_logo_bg_color'] ?? null));
-    $logoBorderColor   = $this->normalizeColor($_POST['menu_logo_border_color']     ?? null, $company['menu_logo_border_color']     ?? ($company['menu_logo_bg_color'] ?? null));
-    $groupBgColor      = $this->normalizeColor($_POST['menu_group_title_bg_color']  ?? null, $company['menu_group_title_bg_color']  ?? null);
-    $groupTextColor    = $this->normalizeColor($_POST['menu_group_title_text_color']?? null, $company['menu_group_title_text_color']?? null);
-    $welcomeBgColor    = $this->normalizeColor($_POST['menu_welcome_bg_color']      ?? null, $company['menu_welcome_bg_color']      ?? null);
-    $welcomeTextColor  = $this->normalizeColor($_POST['menu_welcome_text_color']    ?? null, $company['menu_welcome_text_color']    ?? null);
-=======
-    $headerColor      = $this->normalizeColor($_POST['menu_header_text_color']     ?? null, $company['menu_header_text_color']     ?? null);
-    $logoBgColor      = $this->normalizeColor($_POST['menu_logo_bg_color']         ?? null, $company['menu_logo_bg_color']         ?? null);
-    $groupBgColor     = $this->normalizeColor($_POST['menu_group_title_bg_color']  ?? null, $company['menu_group_title_bg_color']  ?? null);
-    $groupTextColor   = $this->normalizeColor($_POST['menu_group_title_text_color']?? null, $company['menu_group_title_text_color']?? null);
-    $welcomeBgColor   = $this->normalizeColor($_POST['menu_welcome_bg_color']      ?? null, $company['menu_welcome_bg_color']      ?? null);
-    $welcomeTextColor = $this->normalizeColor($_POST['menu_welcome_text_color']    ?? null, $company['menu_welcome_text_color']    ?? null);
->>>>>>> c5a1e831
+    // Novos campos de cores (mantidos)
+    $headerTextColor   = $this->normalizeColor($_POST['menu_header_text_color']       ?? null, $company['menu_header_text_color']       ?? null);
+    $headerButtonColor = $this->normalizeColor($_POST['menu_header_button_color']     ?? null, $company['menu_header_button_color']     ?? null);
+    $headerBgColor     = $this->normalizeColor($_POST['menu_header_bg_color']         ?? null, $company['menu_header_bg_color']         ?? ($company['menu_logo_bg_color'] ?? null));
+    $logoBorderColor   = $this->normalizeColor($_POST['menu_logo_border_color']       ?? null, $company['menu_logo_border_color']       ?? ($company['menu_logo_bg_color'] ?? null));
+    $groupBgColor      = $this->normalizeColor($_POST['menu_group_title_bg_color']    ?? null, $company['menu_group_title_bg_color']    ?? null);
+    $groupTextColor    = $this->normalizeColor($_POST['menu_group_title_text_color']  ?? null, $company['menu_group_title_text_color']  ?? null);
+    $welcomeBgColor    = $this->normalizeColor($_POST['menu_welcome_bg_color']        ?? null, $company['menu_welcome_bg_color']        ?? null);
+    $welcomeTextColor  = $this->normalizeColor($_POST['menu_welcome_text_color']      ?? null, $company['menu_welcome_text_color']      ?? null);
 
     // Tempo médio (inteiros ou NULL)
     $avg_from = (isset($_POST['avg_delivery_min_from']) && $_POST['avg_delivery_min_from'] !== '')
@@ -179,14 +171,9 @@
     if ($bannerError) $errMsgs[] = $bannerError;
     if ($errMsgs)     $_SESSION['flash_error'] = implode(' ', $errMsgs);
 
-    // ----- UPDATE companies
-<<<<<<< HEAD
+    // ----- UPDATE companies (inclui novos campos)
     $set  = "name=?, whatsapp=?, address=?, highlight_text=?, min_order=?, avg_delivery_min_from=?, avg_delivery_min_to=?, menu_header_text_color=?, menu_header_button_color=?, menu_header_bg_color=?, menu_logo_border_color=?, menu_group_title_bg_color=?, menu_group_title_text_color=?, menu_welcome_bg_color=?, menu_welcome_text_color=?";
     $vals = [$name, $whatsapp, $address, $highlight, $min_order, $avg_from, $avg_to, $headerTextColor, $headerButtonColor, $headerBgColor, $logoBorderColor, $groupBgColor, $groupTextColor, $welcomeBgColor, $welcomeTextColor];
-=======
-    $set  = "name=?, whatsapp=?, address=?, highlight_text=?, min_order=?, avg_delivery_min_from=?, avg_delivery_min_to=?, menu_header_text_color=?, menu_logo_bg_color=?, menu_group_title_bg_color=?, menu_group_title_text_color=?, menu_welcome_bg_color=?, menu_welcome_text_color=?";
-    $vals = [$name, $whatsapp, $address, $highlight, $min_order, $avg_from, $avg_to, $headerColor, $logoBgColor, $groupBgColor, $groupTextColor, $welcomeBgColor, $welcomeTextColor];
->>>>>>> c5a1e831
 
     if ($newLogoPath)   { $set .= ", logo=?";   $vals[] = $newLogoPath; }
     if ($newBannerPath) { $set .= ", banner=?"; $vals[] = $newBannerPath; }
