<?php
// admin/kds/index.php — Kitchen Display System (SSE + polling fallback)

$title = 'KDS - ' . ($company['name'] ?? 'Empresa');
$slug  = rawurlencode((string)($activeSlug ?? ($company['slug'] ?? '')));

if (!function_exists('e')) {
    function e($s) { return htmlspecialchars((string)$s, ENT_QUOTES, 'UTF-8'); }
}

$initialSnapshot = is_array($initialSnapshot ?? null) ? $initialSnapshot : [];
$kdsConfig       = is_array($kdsConfig ?? null) ? $kdsConfig : [];
$hasCanceled     = !empty($hasCanceled);

$initialJson = json_encode($initialSnapshot, JSON_UNESCAPED_UNICODE | JSON_UNESCAPED_SLASHES);
$configJson  = json_encode($kdsConfig, JSON_UNESCAPED_UNICODE | JSON_UNESCAPED_SLASHES);
?>

<style>
  .kds-columns { display: grid; gap: 1.25rem; }
  @media (min-width: 768px) { .kds-columns { grid-template-columns: repeat(2, minmax(0, 1fr)); } }
  @media (min-width: 1024px) { .kds-columns { grid-template-columns: repeat(3, minmax(0, 1fr)); } }
  .kds-column { display:flex; flex-direction:column; gap:1rem; border-radius:1.5rem; padding:1.25rem; border-width:1px; border-style:solid; background:linear-gradient(135deg, rgba(255,255,255,0.9), rgba(248,250,252,0.9)); box-shadow:0 10px 25px -20px rgba(15,23,42,0.5); min-height:320px; }
  .kds-column-header { display:flex; justify-content:space-between; align-items:center; gap:0.75rem; }
  .kds-column-header h2 { font-size:0.95rem; margin:0; font-weight:600; color:#0f172a; text-transform:uppercase; letter-spacing:.08em; }
  .kds-column-count { display:inline-flex; align-items:center; gap:0.35rem; padding:0.25rem 0.65rem; border-radius:999px; font-size:0.7rem; font-weight:600; background:#0f172a; color:#fff; }
  .kds-list { display:flex; flex-direction:column; gap:0.75rem; overflow-y:auto; padding-right:0.4rem; max-height:70vh; }
  .kds-card { border-radius:1.25rem; border:1px solid rgba(226,232,240,0.8); background:rgba(255,255,255,0.96); padding:1rem; box-shadow:0 12px 30px -24px rgba(15,23,42,0.65); display:grid; gap:0.75rem; position:relative; }
  .kds-card.kds-alert-warning { border-color:#f97316; box-shadow:0 0 0 2px rgba(249,115,22,0.15); }
  .kds-card.kds-alert-danger { border-color:#ef4444; box-shadow:0 0 0 2px rgba(239,68,68,0.15); animation: pulse-danger 1.2s ease-in-out infinite; }
  @keyframes pulse-danger { 0% { box-shadow:0 0 0 2px rgba(239,68,68,0.15);} 50% { box-shadow:0 0 0 6px rgba(239,68,68,0.05);} 100% { box-shadow:0 0 0 2px rgba(239,68,68,0.15);} }
  .kds-card-header { display:flex; justify-content:space-between; align-items:flex-start; gap:0.5rem; }
  .kds-card-header h3 { margin:0; font-size:1rem; font-weight:700; color:#0f172a; }
  .kds-badge { border-radius:999px; background:#0f172a; color:#fff; font-size:0.65rem; padding:0.15rem 0.55rem; text-transform:uppercase; letter-spacing:.08em; }
  .kds-meta { font-size:0.75rem; color:#64748b; display:flex; flex-direction:column; gap:0.25rem; }
  .kds-meta strong { color:#0f172a; }
  .kds-items { border-radius:0.9rem; background:#f8fafc; border:1px solid rgba(226,232,240,0.7); padding:0.75rem; font-size:0.8rem; color:#334155; display:flex; flex-direction:column; gap:0.4rem; }
  .kds-items li { display:flex; justify-content:space-between; gap:0.75rem; }
  .kds-actions { display:flex; flex-wrap:wrap; gap:0.5rem; }
  .kds-btn { display:inline-flex; align-items:center; justify-content:center; gap:0.4rem; border-radius:0.85rem; font-size:0.75rem; font-weight:600; padding:0.45rem 0.9rem; border:1px solid transparent; cursor:pointer; transition:all 0.15s ease; text-decoration:none; }
  .kds-btn-primary { background:#2563eb; color:#fff; border-color:#2563eb; }
  .kds-btn-primary:hover { background:#1d4ed8; }
  .kds-btn-success { background:#059669; color:#fff; border-color:#059669; }
  .kds-btn-success:hover { background:#047857; }
  .kds-btn-ghost { border-color:#e2e8f0; background:#fff; color:#1f2937; }
  .kds-btn-ghost:hover { background:#f8fafc; }
  .kds-btn-danger { border-color:#fda4af; background:#fff1f2; color:#b91c1c; }
  .kds-btn-danger:hover { background:#fee2e2; }
  .kds-tag { font-size:0.7rem; padding:0.2rem 0.5rem; border-radius:0.65rem; display:inline-flex; align-items:center; gap:0.3rem; }
  .kds-tag.sla-now { background:#fee2e2; color:#b91c1c; }
  .kds-tag.sla-warning { background:#fef3c7; color:#92400e; }
  .kds-tag.sla-safe { background:#dcfce7; color:#166534; }
  #kds-canceled { margin-top:1.5rem; }
  .kds-empty { border:1px dashed rgba(148,163,184,0.6); border-radius:1rem; padding:1.25rem; text-align:center; font-size:0.85rem; color:#64748b; }
</style>

<?php ob_start(); ?>
<div class="mx-auto max-w-7xl p-4" id="kds-app" data-slug="<?= e($slug) ?>">
  <header class="mb-6 flex flex-wrap items-center gap-3">
    <div class="flex items-center gap-3">
      <span class="inline-flex h-12 w-12 items-center justify-center rounded-2xl admin-gradient-bg text-white shadow">
        <svg class="h-6 w-6" viewBox="0 0 24 24" fill="none"><path d="M3 5h18M7 5v14a1 1 0 0 0 1 1h8a1 1 0 0 0 1-1V5" stroke="currentColor" stroke-width="1.6" stroke-linecap="round" stroke-linejoin="round"/></svg>
      </span>
      <div>
        <h1 class="admin-gradient-text bg-clip-text text-2xl font-semibold text-transparent">KDS · <?= e($company['name'] ?? '') ?></h1>
        <p class="text-sm text-slate-500">Pedidos em tempo real. Mantenha esta aba aberta na cozinha.</p>
      </div>
    </div>
    <div class="ml-auto flex flex-wrap gap-2">
      <button id="kds-refresh" class="kds-btn kds-btn-ghost">Recarregar</button>
      <a href="<?= e(base_url('admin/' . $slug . '/dashboard')) ?>" class="kds-btn kds-btn-ghost" data-kds-nav>Voltar ao painel</a>
    </div>
  </header>

  <section class="mb-5 flex flex-wrap items-center gap-3" id="kds-range-buttons">
    <button type="button" class="kds-btn kds-btn-ghost" data-range="today">Hoje</button>
    <button type="button" class="kds-btn kds-btn-ghost" data-range="yesterday">Ontem</button>
    <button type="button" class="kds-btn kds-btn-ghost" data-range="all">Todos</button>
    <div class="relative ml-auto">
      <input type="search" id="kds-search" class="rounded-xl border border-slate-200 bg-white px-3 py-2 text-sm" placeholder="Buscar por cliente, telefone ou #">
    </div>
  </section>

  <section class="kds-columns" id="kds-columns"></section>

  <section id="kds-canceled" class="<?= $hasCanceled ? '' : 'hidden' ?>">
    <div class="flex items-center justify-between">
      <h2 class="text-sm font-semibold uppercase tracking-wide text-slate-500">Cancelados</h2>
      <button id="toggle-canceled" data-visible="0" class="kds-btn kds-btn-ghost <?= $hasCanceled ? '' : 'cursor-not-allowed text-slate-400' ?>" <?= $hasCanceled ? '' : 'disabled' ?>><?= $hasCanceled ? 'Mostrar cancelados' : 'Sem cancelados' ?></button>
    </div>
    <div id="kds-canceled-count" class="mt-2 text-xs text-slate-400"></div>
    <div id="kds-canceled-list" class="mt-3 grid gap-3 md:grid-cols-2 lg:grid-cols-3"></div>
  </section>
</div>

<script>
(function(){
  const CONFIG = <?= $configJson ?: '{}' ?>;
  const INITIAL_ORDERS = <?= $initialJson ?: '[]' ?>;
  const STATUS_FLOW = {
    pending:   { next: 'paid',       label: 'Iniciar preparo' },
    paid:      { next: 'completed',  label: 'Marcar como pronto' },
    completed: null,
    canceled:  null,
  };
  const STATUS_LABELS = {
    pending:   'Recebido',
    paid:      'Preparando',
    completed: 'Pronto',
    canceled:  'Cancelado'
  };
  const LANE_BY_STATUS = {
    pending:   'pending',
    paid:      'paid',
    completed: 'completed',
    canceled:  'canceled'
  };

  // Pequeno beep (dados inline) usado como fallback da sineta.
  const DEFAULT_BELL_URI =
    'data:audio/wav;base64,' +
    'UklGRmQLAABXQVZFZm10IBAAAAABAAEAQB8AAIA+AAACABAAZGF0YUALAAAAAEEAyQANAZYAYv/6' +
    '/Tn90P3H/1kCQgRXBDYCnP4m+535DPsZ/xIEmwfPBz0ER/6b+AH2/ff6/WUFyAppC6QGZv5h9m7y' +
    'rfRs/E0GwA0cD2cJ+f6A9PDuJPFx+sUGeRDbEn4MAAAA85Lrbe0N+MwG6RKeFuEPewHl8V/okOlG' +
    '9V0GCBVYGokTaAM38WDlmeUh8ngFzhb/HWwXxQX58J/ikuGk7hwEMxiIIYEbjQgv8Sfghd3Y6kkC' +
    'MBnnJL4fvgve8QHef9nD5gAAwBkTKBokUA8G8zTcitVu4kT93BkAK4goPhOp9MrastHj3Rb6gRmm' +
    'Lf8sghfI9snZAc4r2Xz2qhj5L3QxExxi+TnZgspR1HnyVBfxMdo16iB2/B/ZQcdfzxTufxWGMyY6' +
    '/SUAAIHZSMRgylTpKBOvNE0+Qyv+A2PaBMIYxsHk6g/GM98/py4FCLbdI8OAxCzh/QtPMf8/TzH9' +
    'CyzhgMQjw7bdBQinLt8/xjPqD8HkGMYEwmPaBATPK34/CTbGE3Ho7McjwTXXAADLKN0+FDiPFzrs' +
    '98mCwDHU/PudJfw96Dk/GxbwOswhwFnR+/dKIt08gDvUHgP0sc4BwLHOA/TUHoA73TxKIvv3WdEh' +
    'wDrMFvA/G+g5/D2dJfz7MdSCwPfJOuyPFxQ43T7LKAAANdcjwezHcejGEwk2fj/PKwQEY9oEwhjG' +
    'weTqD8Yz3z+nLgUItt0jw4DELOH9C08x/z9PMf0LLOGAxCPDtt0FCKcu3z/GM+oPweQYxgTCY9oE' +
    'BM8rfj8JNsYTcejsxyPBNdcAAMso3T4UOI8XOuz3yYLAMdT8+50l/D3oOT8bFvA6zCHAWdH790oi' +
    '3TyAO9QeA/SxzgHAsc4D9NQegDvdPEoi+/dZ0SHAOswW8D8b6Dn8PZ0l/Psx1ILA98k67I8XFDjd' +
    'PssoAAA11yPB7Mdx6MYTCTZ+P88rBARj2gTCGMbB5OoPxjPfP6cuBQi23SPDgMQs4f0LTzH/P08x' +
    '/Qss4YDEI8O23QUIpy7fP8Yz6g/B5BjGBMJj2gQEzyt+Pwk2xhNx6OzHI8E11wAAyyjdPhQ4jxc6' +
    '7PfJgsAx1Pz7nSX8Peg5PxsW8DrMIcBZ0fv3SiLdPIA71B4D9LHOAcCxzgP01B6AO908SiL791nR' +
    'IcA6zBbwPxvoOfw9nSX8+zHUgsD3yTrsjxcUON0+yygAADXXI8Hsx3HoxhMJNn4/zysEBGPaBMIY' +
    'xsHk6g/GM98/py4FCLbdI8OAxCzh/QtPMf8/TzH9CyzhgMQjw7bdBQinLt8/xjPqD8HkGMYEwmPa' +
    'BATPK34/CTbGE3Ho7McjwTXXAADLKN0+FDiPFzrs98mCwDHU/PudJfw96Dk/GxbwOswhwFnR+/dK' +
    'It08gDvUHgP0sc4BwLHOA/TUHoA73TxKIvv3WdEhwDrMFvA/G+g5/D2dJfz7MdSCwPfJOuyPFxQ4' +
    '3T7LKAAANdcjwezHcejGEwk2fj/PKwQEY9oEwhjGweTqD8Yz3z+nLgUItt0jw4DELOH9C08x/z9P' +
    'Mf0LLOGAxCPDtt0FCKcu3z/GM+oPweQYxgTCY9oEBM8rfj8JNsYTcejsxyPBNdcAAMso3T4UOI8X' +
    'Ouz3yYLAMdT8+50l/D3oOT8bFvA6zCHAWdH790oi3TyAO9QeA/SxzgHAsc4D9NQegDvdPEoi+/dZ' +
    '0SHAOswW8D8b6Dn8PZ0l/Psx1ILA98k67I8XFDjdPssoAAA11yPB7Mdx6MYTCTZ+P88rBARj2gTC' +
    'GMbB5OoPxjPfP6cuBQi23SPDgMQs4f0LTzH/P08x/Qss4YDEI8O23QUIpy7fP8Yz6g/B5BjGBMJj' +
    '2gQEzyt+Pwk2xhNx6OzHI8E11wAAyyjdPhQ4jxc67PfJgsAx1Pz7nSX8Peg5PxsW8DrMIcBZ0fv3' +
    'SiLdPIA71B4D9LHOAcCxzgP01B6AO908SiL791nRIcA6zBbwPxvoOfw9nSX8+zHUgsD3yTrsjxcU' +
    'ON0+yygAADXXI8Hsx3HoxhMJNn4/zysEBGPaBMIYxsHk6g/GM98/py4FCLbdI8OAxCzh/QtPMf8/' +
    'TzH9CyzhgMQjw7bdBQinLt8/xjPqD8HkGMYEwmPaBATPK34/CTbGE3Ho7McjwTXXAADLKN0+FDiP' +
    'Fzrs98mCwDHU/PudJfw96Dk/GxbwOswhwFnR+/dKIt08gDvUHgP0sc4BwLHOA/TUHoA73TxKIvv3' +
    'WdEhwDrMFvA/G+g5/D2dJfz7MdSCwPfJOuyPFxQ43T7LKAAANdcjwezHcejGEwk2fj/PKwQEY9oE' +
    'whjGweTqD8Yz3z+nLgUItt0jw4DELOH9C08x/z9PMf0LLOGAxCPDtt0FCKcu3z/GM+oPweQYxgTC' +
    'Y9oEBM8rfj8JNsYTcejsxyPBNdcAAMso3T4UOI8XOuz3yYLAMdT8+50l/D3oOT8bFvA6zCHAWdH7' +
    '90oi3TyAO9QeA/SxzgHAsc4D9NQegDvdPEoi+/dZ0SHAOswW8D8b6Dn8PZ0l/Psx1ILA98k67I8X' +
    'FDjdPssoAAA11yPB7Mdx6MYTCTZ+P88rBARj2gTCGMbB5OoPxjPfP6cuBQi23SPDgMQs4f0LTzH/' +
    'P08x/Qss4YDEI8O23QUIpy7fP8Yz6g/B5BjGBMJj2gQEzyt+Pwk2xhNx6OzHI8E11wAAyyjdPhQ4' +
    'jxc67PfJgsAx1Pz7nSX8Peg5PxsW8DrMIcBZ0fv3SiLdPIA71B4D9LHOAcCxzgP01B6AO908SiL7' +
    '91nRIcA6zBbwPxvoOfw9nSX8+zHUgsD3yTrsjxcUON0+yygAADXXI8Hsx3HoxhMJNn4/zysEBGPa' +
    'BMIYxsHk6g/GM98/py4FCLbdI8OAxCzh/QtPMf8/TzH9CyzhgMQjw7bdBQinLt8/xjPqD8HkGMYE' +
    'wmPaBATPK34/CTbGE3Ho7McjwTXXAADLKN0+FDiPFzrs98mCwDHU/PudJfw96Dk/GxbwOswhwFnR' +
    '+/dKIt08UTujHh/0T88BwZ3PRvQPHtQ59jocIUj4P9PtwqfO4vDNGaY2TjpEIz/8NNcSxQXOxe2l' +
    'FVkzXTkYJQAAKdttx7TN8uqdEfQvJjibJocDFt/1ybLNaui6DX4ssDbMJ9EG9uKlzPvNLuYBCv0o' +
    '/zSuKNsJwuZ4z4zOP+R3BnclGDNCKaIMdepm0mHPneIgA/MhAjGKKSQPCu5q1XbQR+EAAHcewS6J' +
    'KV8Re/F92MXRPeAa/QkbXCxCKVQTw/SZ20vTft9w+q4X2Cm5KAAV3/e33gHVBt8F+GwUPCfxJ2UW' +
    'yvrT4eLW1d7b9UkRjSTvJoIXgf3l5OrY6N7z80gO0yG3JVkYAADo5xLbO99P8m4LEh9PJOoYRQLY' +
    '6lTdy9/u8MAIUBy6IjgZTwSt7avflODR70IGlBn/IEUZGwZl8BDikuH37vUD4xYjHxQZqAf58n/k' +
    'wOJe7t8BQxQqHacY9ghm9fHmG+QH7gAAuBEcGwIYAwqp92DpneXu7Vv+SA/9GCkX0Aq8+cfrQOcS' +
    '7vL89wzTFiAWXgue+yDuAelv7sT7ygqjFOwUrgtL/Wfw2OoD79T6xQh1EpATwQvC/pbywezL7yH6' +
    '6wZMEBISmQsAAKj0t+7B8Kz5QAUvDncQOQsEAZn2s/Dj8XL5xwMiDMUOpArOAWX4sPIs83P5ggIr' +
    'Cv8M3AlcAgf6qfSX9K75dAFPCC0L5givAn37mPYf9iD6nQCSBlMJxAfHAsP8d/jA98b6AAD4BHcH' +
    'fAamAtf9Q/p0+Z/7nf+GA54FEQVMArX+9fs2+6b8c/9AAs0DiAO7AV3/if0B/dj9hP8nAQsC5gH2' +
    'AM3/+/7O/jH/zv9BAFwAMQA=';

  class KdsChime {
    constructor(fallbackUri){
      this.AudioContext = window.AudioContext || window.webkitAudioContext || null;
      this.fallbackUri = (typeof fallbackUri === 'string' && fallbackUri.trim()) ? fallbackUri.trim() : DEFAULT_BELL_URI;
      this.context = null;
      this.unlocked = false;
      this.pendingRing = false;
      this.lastPlayedAt = 0;
      this.minimumGapMs = 450;
      this.unlockEvents = ['pointerdown', 'touchstart', 'keydown'];
      this.handleUnlockEvent = this.handleUnlockEvent.bind(this);
      this.handleVisibility = this.handleVisibility.bind(this);
      this.bindUnlockListeners();
    }

    bindUnlockListeners(){
      this.unlockEvents.forEach(evt => {
        document.addEventListener(evt, this.handleUnlockEvent, {passive: true});
      });
      document.addEventListener('visibilitychange', this.handleVisibility);
    }

    removeUnlockListeners(){
      this.unlockEvents.forEach(evt => {
        document.removeEventListener(evt, this.handleUnlockEvent);
      });
      document.removeEventListener('visibilitychange', this.handleVisibility);
    }

    handleVisibility(){
      if (!document.hidden && this.pendingRing && this.unlocked) {
        this.tryRing();
      }
    }

    handleUnlockEvent(){
      if (this.unlocked) {
        return;
      }
      this.unlocked = true;
      if (this.AudioContext) {
        try {
          this.context = new this.AudioContext();
          if (this.context && this.context.state === 'suspended') {
            this.context.resume().catch(() => {});
          }
        } catch (err) {
          this.context = null;
        }
      }
      this.removeUnlockListeners();
      if (this.pendingRing) {
        this.tryRing();
      }
    }

    ring(){
      if (!this.unlocked) {
        this.pendingRing = true;
        return;
      }
      const now = Date.now();
      if (now - this.lastPlayedAt < this.minimumGapMs) {
        return;
      }
      if (this.tryRing()) {
        this.lastPlayedAt = Date.now();
      }
    }

    tryRing(){
      let played = false;
      if (this.context) {
        played = this.playWithContext();
      }
      if (!played) {
        played = this.playFallback();
      }
      if (played) {
        this.pendingRing = false;
      }
      return played;
    }

    playWithContext(){
      if (!this.context) {
        return false;
      }
      try {
        const ctx = this.context;
        if (ctx.state === 'suspended') {
          ctx.resume().catch(() => {});
        }
        const now = ctx.currentTime;
        const osc = ctx.createOscillator();
        const gain = ctx.createGain();
        osc.type = 'triangle';
        osc.frequency.setValueAtTime(880, now);
        gain.gain.setValueAtTime(0.0001, now);
        gain.gain.exponentialRampToValueAtTime(0.32, now + 0.02);
        gain.gain.exponentialRampToValueAtTime(0.0001, now + 0.7);
        osc.connect(gain);
        gain.connect(ctx.destination);
        osc.start(now);
        osc.stop(now + 0.72);
        return true;
      } catch (err) {
        this.context = null;
        return false;
      }
    }

    playFallback(){
      if (!this.fallbackUri) {
        return false;
      }
      try {
        const audio = new Audio(this.fallbackUri);
        audio.volume = 0.8;
        const playPromise = audio.play();
        if (playPromise && typeof playPromise.catch === 'function') {
          playPromise.catch(() => {});
        }
        return true;
      } catch (err) {
        return false;
      }
    }

    dispose(){
      this.removeUnlockListeners();
      this.pendingRing = false;
      if (this.context && typeof this.context.close === 'function') {
        try {
          this.context.close();
        } catch (err) {
          // ignore
        }
      }
      this.context = null;
    }
  }

  class KdsRealtime {
    constructor(config, initial){
      this.config = config || {};
      this.state = {
        orders: new Map(),
        range: 'today',
        search: '',
      };
      this.columnsEl = document.getElementById('kds-columns');
      this.columnRefs = new Map();
      this.canceledSection = document.getElementById('kds-canceled');
      this.canceledList = document.getElementById('kds-canceled-list');
      this.canceledCount = document.getElementById('kds-canceled-count');
      this.toggleCanceledBtn = document.getElementById('toggle-canceled');
      this.rangeButtons = Array.from(document.querySelectorAll('#kds-range-buttons [data-range]'));
      this.searchInput = document.getElementById('kds-search');
      this.refreshBtn = document.getElementById('kds-refresh');
      this.pollTimer = null;
      this.pollInterval = this.resolveInterval();
      this.lastSyncToken = null;
      this.isFetching = false;
      this.renderRequested = false;
      const fallbackBell = (typeof this.config.bellUrl === 'string' && this.config.bellUrl.trim())
        ? this.config.bellUrl.trim()
        : DEFAULT_BELL_URI;
      this.chime = new KdsChime(fallbackBell);
      this.knownPending = new Set();
      (initial || []).forEach(order => this.ingestOrder(order));
      this.updateSyncTokenFromState();
<<<<<<< HEAD
      this.syncKnownPending();
=======
>>>>>>> 8f7ab176
    }

    init(){
      this.renderColumnsSkeleton();
      this.scheduleRender();
      this.bindUi();
      this.startPolling();
    }

    resolveInterval(){
      const raw = Number(this.config.refreshMs || 0);
      const minInterval = 1500;
      if (!Number.isFinite(raw) || raw < minInterval) {
        return minInterval;
      }
      return raw;
    }

    bindUi(){
      this.rangeButtons.forEach(btn=>{
        btn.addEventListener('click', ()=>{
          this.rangeButtons.forEach(b=>b.classList.remove('kds-btn-primary'));
          btn.classList.add('kds-btn-primary');
          this.state.range = btn.dataset.range || 'today';
          this.scheduleRender();
          this.fetchData();
        });
      });
      if (this.rangeButtons.length) {
        this.rangeButtons[0].classList.add('kds-btn-primary');
      }
      if (this.searchInput) {
        this.searchInput.addEventListener('input', () => {
          this.state.search = this.searchInput.value.trim().toLowerCase();
          this.scheduleRender();
        });
      }
      if (this.refreshBtn) {
        this.refreshBtn.addEventListener('click', () => this.fetchData({forceFull: true}));
      }
      if (this.toggleCanceledBtn) {
        this.toggleCanceledBtn.addEventListener('click', () => {
          if (this.toggleCanceledBtn.disabled) return;
          const visible = this.toggleCanceledBtn.dataset.visible === '1';
          this.toggleCanceledBtn.dataset.visible = visible ? '0' : '1';
          this.updateCanceledVisibility(!visible);
        });
      }
    }

    startPolling(){
      this.pollInterval = this.resolveInterval();
      this.fetchData();
      if (this.pollTimer) {
        clearInterval(this.pollTimer);
      }
      this.pollTimer = setInterval(() => this.fetchData(), this.pollInterval);
    }

    fetchData(options = {}){
      if (!this.config.dataUrl) return;
      if (this.isFetching) return;
      const forceFull = options && options.forceFull === true;
<<<<<<< HEAD
      const previousPending = this.knownPending ? new Set(this.knownPending) : new Set();
=======
>>>>>>> 8f7ab176
      let endpoint = this.config.dataUrl;
      if (!forceFull && this.lastSyncToken) {
        const separator = endpoint.includes('?') ? '&' : '?';
        endpoint = `${endpoint}${separator}since=${encodeURIComponent(this.lastSyncToken)}`;
      }
      this.isFetching = true;
      fetch(endpoint, {credentials:'include', cache:'no-store'})
        .then(r => r.ok ? r.json() : Promise.reject(new Error('fetch_failed')))
        .then(data => {
          const orders = Array.isArray(data.orders) ? data.orders : [];
          const removedIds = Array.isArray(data.removed_ids) ? data.removed_ids : [];
          const fullRefresh = forceFull || !!data.full_refresh;
          const next = fullRefresh ? new Map() : new Map(this.state.orders);
          orders.forEach(order => {
            if (!order) return;
            const idKey = this.orderKey(order.id ?? order.order_id ?? 0);
            if (idKey <= 0) return;
            const existing = next.get(idKey) || null;
            const normalized = this.normalizeOrder(order, existing);
            if (normalized.id > 0) {
              next.set(normalized.id, normalized);
            }
          });
          removedIds.forEach(id => {
            const key = this.orderKey(id);
            if (key > 0) {
              next.delete(key);
            }
          });
          this.state.orders = next;
<<<<<<< HEAD
          this.detectNewPending(previousPending, next);
=======
>>>>>>> 8f7ab176
          const syncHint = (typeof data.sync_token === 'string' && data.sync_token.trim())
            ? data.sync_token.trim()
            : (typeof data.server_time === 'string' && data.server_time.trim() ? data.server_time.trim() : null);
          this.updateSyncTokenFromState(syncHint);
          this.scheduleRender();
        })
        .catch(()=>{})
        .finally(() => {
          this.isFetching = false;
        });
    }

    orderKey(value){
      const num = Number(value);
      return Number.isFinite(num) ? Math.trunc(num) : 0;
    }

    computeLatestToken(){
      let latest = 0;
      this.state.orders.forEach(order => {
        ['status_changed_at', 'updated_at', 'created_at'].forEach(field => {
          const value = order[field];
          if (!value) return;
          const ts = Date.parse(value);
          if (Number.isFinite(ts) && ts > latest) {
            latest = ts;
          }
        });
      });
      return latest ? new Date(latest).toISOString() : null;
    }

    updateSyncTokenFromState(token){
      let candidate = this.lastSyncToken || null;
      if (typeof token === 'string' && token.trim()) {
        candidate = token.trim();
      }
      const computed = this.computeLatestToken();
      if (computed) {
        if (!candidate) {
          candidate = computed;
        } else {
          const candidateTs = Date.parse(candidate);
          const computedTs = Date.parse(computed);
          const candidateValid = Number.isFinite(candidateTs);
          const computedValid = Number.isFinite(computedTs);
          if (!candidateValid && computedValid) {
            candidate = computed;
          } else if (candidateValid && computedValid && computedTs > candidateTs) {
            candidate = computed;
          }
        }
      }
      if (candidate) {
        this.lastSyncToken = candidate;
      }
    }

<<<<<<< HEAD
    collectPendingIds(source){
      const result = new Set();
      if (!source) return result;
      if (source instanceof Map) {
        source.forEach((order, id) => {
          const status = (order && order.status ? String(order.status) : '').toLowerCase();
          const lane = LANE_BY_STATUS[status] || (status || 'pending');
          const key = this.orderKey(id);
          if (lane === 'pending' && key > 0) {
            result.add(key);
          }
        });
        return result;
      }
      if (Array.isArray(source)) {
        source.forEach(order => {
          if (!order) return;
          const status = (order.status ? String(order.status) : '').toLowerCase();
          const lane = LANE_BY_STATUS[status] || (status || 'pending');
          if (lane !== 'pending') return;
          const idKey = this.orderKey(order.id ?? order.order_id ?? 0);
          if (idKey > 0) {
            result.add(idKey);
          }
        });
      }
      return result;
    }

    syncKnownPending(){
      const orders = this.state && this.state.orders ? this.state.orders : null;
      this.knownPending = this.collectPendingIds(orders);
    }

    detectNewPending(previousSet, nextMap){
      const nextSet = this.collectPendingIds(nextMap);
      this.knownPending = nextSet;
      if (!nextSet || nextSet.size === 0) return;
      let hasNew = false;
      nextSet.forEach(id => {
        if (!previousSet || !previousSet.has(id)) {
          hasNew = true;
        }
      });
      if (hasNew && this.chime) {
        this.chime.ring();
      }
    }

=======
>>>>>>> 8f7ab176
    renderColumnsSkeleton(){
      this.columnsEl.innerHTML = '';
      this.columnRefs.clear();
      const columns = Array.isArray(this.config.columns) && this.config.columns.length
        ? this.config.columns
        : [
            {id:'pending', label:'Recebidos'},
            {id:'paid', label:'Preparando'},
            {id:'completed', label:'Prontos'}
          ];
      columns.forEach(col => {
        const section = document.createElement('section');
        section.className = 'kds-column';
        section.dataset.status = col.id;
        section.innerHTML = `
          <div class="kds-column-header">
            <h2>${col.label}</h2>
            <span class="kds-column-count" data-count="0"></span>
          </div>
          <div class="kds-list" id="kds-list-${col.id}"></div>
        `;
        const listEl = section.querySelector('.kds-list');
        const countEl = section.querySelector('.kds-column-count');
        this.columnRefs.set(col.id, {section, list: listEl, count: countEl});
        this.columnsEl.appendChild(section);
      });
    }

    scheduleRender(){
      if (this.renderRequested) return;
      this.renderRequested = true;
      const run = () => {
        this.renderRequested = false;
        this.renderAll();
      };
      if (window.requestAnimationFrame) {
        window.requestAnimationFrame(run);
      } else {
        setTimeout(run, 80);
      }
    }

    ingestOrder(raw){
      if (!raw) return;
      const idKey = this.orderKey(raw.id ?? raw.order_id ?? 0);
      if (idKey <= 0) return;
      const existing = this.state.orders.get(idKey) || null;
      const normalized = this.normalizeOrder(raw, existing);
      if (normalized.id > 0) {
        this.state.orders.set(normalized.id, normalized);
<<<<<<< HEAD
        this.syncKnownPending();
=======
>>>>>>> 8f7ab176
      }
    }

    normalizeOrder(order, previous = null){
      const result = previous ? {...previous} : {};

      const idKey = this.orderKey(order.id ?? result.id ?? 0);
      if (idKey > 0) {
        result.id = idKey;
      } else if (previous) {
        const prevKey = this.orderKey(previous.id ?? 0);
        result.id = prevKey > 0 ? prevKey : 0;
      } else {
        result.id = 0;
      }
      result.status = order.status || result.status || 'pending';
      result.created_at = order.created_at || result.created_at || null;
      result.updated_at = order.updated_at || result.updated_at || result.created_at || null;
      result.status_changed_at = order.status_changed_at || result.status_changed_at || result.updated_at || result.created_at || null;
      result.sla_deadline = order.sla_deadline || result.sla_deadline || null;

      result.customer_name = order.customer_name ?? result.customer_name ?? '';
      result.customer_phone = order.customer_phone ?? result.customer_phone ?? '';
      result.customer_address = order.customer_address ?? result.customer_address ?? '';
      result.notes = order.notes ?? result.notes ?? '';

      const numeric = (value, fallback) => {
        if (value === undefined || value === null || value === '') {
          return Number(fallback || 0);
        }
        const num = Number(value);
        return Number.isFinite(num) ? num : Number(fallback || 0);
      };

      result.total = numeric(order.total, result.total);
      result.subtotal = numeric(order.subtotal, result.subtotal);
      result.delivery_fee = numeric(order.delivery_fee, result.delivery_fee);
      result.discount = numeric(order.discount, result.discount);

      if (Array.isArray(order.items)) {
        result.items = order.items;
      } else if (!Array.isArray(result.items)) {
        result.items = [];
      }

      return result;
    }

    renderAll(){
      const groups = {
        pending: [],
        paid: [],
        completed: [],
        canceled: []
      };
      this.state.orders.forEach(order => {
        const status = order.status || 'pending';
        const lane = LANE_BY_STATUS[status] || 'pending';
        if (!groups[lane]) groups[lane] = [];
        groups[lane].push(order);
      });
      Object.keys(groups).forEach(status => {
        groups[status].sort((a,b)=>{
          const aTime = Date.parse(a.created_at || '') || 0;
          const bTime = Date.parse(b.created_at || '') || 0;
          return aTime - bTime;
        });
      });

      const filters = {
        range: this.state.range,
        search: this.state.search,
      };

      const now = Date.now();
      const slaMs = (minutes)=> minutes * 60000;
      const warningThreshold = slaMs(Math.max(5, (this.config.slaMinutes || 20) / 3));

      const applyFilters = (order) => {
        if (filters.search) {
          const haystack = `${order.customer_name || ''} ${order.customer_phone || ''} #${order.id}`.toLowerCase();
          if (!haystack.includes(filters.search)) return false;
        }
        if (filters.range === 'today' || filters.range === 'yesterday') {
          const created = Date.parse(order.created_at || '') || 0;
          if (!created) return false;
          const date = new Date(created);
          const today = new Date(); today.setHours(0,0,0,0);
          if (filters.range === 'today') {
            const tomorrow = new Date(today); tomorrow.setDate(tomorrow.getDate()+1);
            return date >= today && date < tomorrow;
          }
          if (filters.range === 'yesterday') {
            const yesterday = new Date(today); yesterday.setDate(yesterday.getDate()-1);
            return date >= yesterday && date < today;
          }
        }
        return true;
      };

      Object.entries(groups).forEach(([status, orders]) => {
        if (status === 'canceled') return;
        const refs = this.columnRefs.get(status);
        if (!refs || !refs.list || !refs.count) return;
        const container = refs.list;
        const header = refs.count;
        const filtered = orders.filter(applyFilters);
        header.textContent = `${filtered.length} pedido${filtered.length === 1 ? '' : 's'}`;
        if (!filtered.length) {
          container.innerHTML = '<div class="kds-empty">Nenhum pedido por aqui.</div>';
          return;
        }
        container.innerHTML = filtered.map(order => this.renderCard(order, now, warningThreshold)).join('');
      });

      const canceledOrders = (groups['canceled'] || []).filter(applyFilters);
      if (this.toggleCanceledBtn) {
        this.toggleCanceledBtn.dataset.count = canceledOrders.length;
        this.toggleCanceledBtn.textContent = canceledOrders.length
          ? (this.toggleCanceledBtn.dataset.visible === '1' ? `Ocultar cancelados (${canceledOrders.length})` : `Mostrar cancelados (${canceledOrders.length})`)
          : 'Sem cancelados';
        if (canceledOrders.length === 0) {
          this.toggleCanceledBtn.classList.add('cursor-not-allowed','text-slate-400');
          this.toggleCanceledBtn.disabled = true;
        } else {
          this.toggleCanceledBtn.classList.remove('cursor-not-allowed','text-slate-400');
          this.toggleCanceledBtn.disabled = false;
        }
      }

      if (this.toggleCanceledBtn && this.toggleCanceledBtn.dataset.visible === '1' && canceledOrders.length) {
        this.canceledList.innerHTML = canceledOrders.map(order => this.renderCanceled(order)).join('');
        if (this.canceledCount) {
          this.canceledCount.textContent = `${canceledOrders.length} pedido${canceledOrders.length === 1 ? '' : 's'}`;
        }
        this.canceledSection.classList.remove('hidden');
      } else {
        this.canceledSection.classList.add('hidden');
      }
    }

    renderCard(order, now, warningThreshold){
      const createdAt = order.created_at ? new Date(order.created_at) : null;
      const createdLabel = createdAt ? createdAt.toLocaleTimeString('pt-BR', {hour:'2-digit', minute:'2-digit'}) : '--:--';
      const elapsedMs = createdAt ? now - createdAt.getTime() : 0;
      const elapsedMinutes = Math.max(0, Math.floor(elapsedMs / 60000));
      const slaDeadline = order.sla_deadline ? new Date(order.sla_deadline) : null;
      let slaClass = 'sla-safe';
      let slaLabel = 'Dentro do SLA';
      if (slaDeadline) {
        const remaining = slaDeadline.getTime() - now;
        if (remaining <= 0) {
          slaClass = 'sla-now';
          slaLabel = 'Atrasado';
        } else if (remaining < warningThreshold) {
          slaClass = 'sla-warning';
          slaLabel = 'Próximo do limite';
        }
      }
      const transition = STATUS_FLOW[order.status];
      const advanceBtn = (transition && transition.next)
        ? `<button class="kds-btn kds-btn-primary" data-action="advance" data-id="${order.id}" data-status="${transition.next}">${this.escape(transition.label)}</button>`
        : '';
      const cancelBtn = order.status !== 'canceled' && order.status !== 'completed'
        ? `<button class="kds-btn kds-btn-danger" data-action="cancel" data-id="${order.id}">Cancelar</button>`
        : '';
      const address = order.customer_address || order.address || '';
      const addressHtml = address ? `<span>Entrega: ${this.escape(address).replace(/\n/g, '<br>')}</span>` : '';
      const items = (order.items || []).map(item => `
        <li>
          <span><strong>${item.qty || item.quantity || 0}x</strong> ${this.escape(item.name ?? '')}</span>
          <span>${this.formatCurrency(item.line_total || item.total || 0)}</span>
        </li>`).join('');

      return `
        <article class="kds-card ${slaClass === 'sla-now' ? 'kds-alert-danger' : (slaClass === 'sla-warning' ? 'kds-alert-warning' : '')}" data-order="${order.id}">
          <div class="kds-card-header">
            <div>
              <h3>Pedido #${order.id}</h3>
              <div class="kds-meta">
                <span>Iniciado às <strong>${createdLabel}</strong> · ${elapsedMinutes} min atrás</span>
                ${order.customer_name ? `<span>Cliente: <strong>${this.escape(order.customer_name)}</strong></span>` : ''}
                ${order.customer_phone ? `<span>Telefone: ${this.escape(order.customer_phone)}</span>` : ''}
                ${addressHtml}
              </div>
            </div>
            <div class="text-right">
              <div class="kds-badge">${STATUS_LABELS[order.status] || order.status}</div>
              <div class="kds-tag ${slaClass}">${slaLabel}</div>
              <div class="mt-1 font-semibold text-slate-900">${this.formatCurrency(order.total)}</div>
            </div>
          </div>
          <ul class="kds-items">${items || '<li>Nenhum item registrado.</li>'}</ul>
          ${order.notes ? `<div class="text-sm text-amber-700 bg-amber-50 border border-amber-200 rounded-xl p-3 whitespace-pre-line">${this.escape(order.notes)}</div>` : ''}
          <div class="kds-actions">
            ${advanceBtn}
            ${cancelBtn}
            <a class="kds-btn kds-btn-ghost" href="${this.orderDetailUrl(order.id)}" target="_blank">Detalhes</a>
          </div>
        </article>`;
    }

    renderCanceled(order){
      const address = order.customer_address || order.address || '';
      const addressHtml = address ? `<span>Entrega: ${this.escape(address).replace(/\n/g,'<br>')}</span>` : '';
      return `
        <article class="kds-card" data-order="${order.id}">
          <div class="kds-card-header">
            <div>
              <h3>Pedido #${order.id}</h3>
              <div class="kds-meta">
                ${order.customer_name ? `<span>Cliente: <strong>${this.escape(order.customer_name)}</strong></span>` : ''}
                ${order.customer_phone ? `<span>Telefone: ${this.escape(order.customer_phone)}</span>` : ''}
                ${addressHtml}
              </div>
            </div>
            <div class="text-right">
              <div class="kds-badge" style="background:#dc2626">Cancelado</div>
              <div class="mt-1 font-semibold text-rose-600">${this.formatCurrency(order.total)}</div>
            </div>
          </div>
          <a class="kds-btn kds-btn-ghost" href="${this.orderDetailUrl(order.id)}" target="_blank">Ver detalhes</a>
        </article>`;
    }

    updateCanceledVisibility(show){
      if (!this.toggleCanceledBtn) return;
      if (show) {
        this.toggleCanceledBtn.dataset.visible = '1';
        this.scheduleRender();
      } else {
        this.toggleCanceledBtn.dataset.visible = '0';
        this.canceledSection.classList.add('hidden');
        this.toggleCanceledBtn.textContent = this.toggleCanceledBtn.dataset.count > 0 ? `Mostrar cancelados (${this.toggleCanceledBtn.dataset.count})` : 'Sem cancelados';
      }
    }

    orderDetailUrl(id){
      if (this.config.orderDetailBase) {
        return this.config.orderDetailBase + id;
      }
      return `${window.location.origin}${window.location.pathname.replace(/\/kds.*/, '')}/orders/show?id=${id}`;
    }

    formatCurrency(value){
      try {
        return new Intl.NumberFormat('pt-BR',{style:'currency',currency:'BRL'}).format(value || 0);
      } catch {
        return 'R$ ' + Number(value || 0).toFixed(2).replace('.', ',');
      }
    }

    escape(value){
      if (value === undefined || value === null) return '';
      return String(value)
        .replace(/&/g, '&amp;')
        .replace(/</g, '&lt;')
        .replace(/>/g, '&gt;')
        .replace(/"/g, '&quot;')
        .replace(/'/g, '&#39;');
    }

    handleAction(target){
      const action = target.dataset.action;
      const orderId = parseInt(target.dataset.id, 10);
      if (!action || !orderId) return;
      if (action === 'advance') {
        const status = target.dataset.status;
        this.updateStatus(orderId, status);
      }
      if (action === 'cancel') {
        if (!confirm('Cancelar este pedido?')) return;
        this.updateStatus(orderId, 'canceled');
      }
    }

    updateStatus(orderId, status){
      if (!this.config.statusUrl) return;
      fetch(this.config.statusUrl, {
        method: 'POST',
        headers: {'Content-Type':'application/json'},
        credentials: 'include',
        body: JSON.stringify({order_id: orderId, status})
      }).then(r=>r.ok?r.json():Promise.reject())
        .then(resp => {
          if (resp && resp.order) {
            this.ingestOrder(resp.order);
            this.updateSyncTokenFromState();
            this.scheduleRender();
          }
        }).catch(()=>{
          alert('Não foi possível atualizar o status.');
        });
    }

    cleanup(){
      if (this.pollTimer) {
        clearInterval(this.pollTimer);
        this.pollTimer = null;
      }
      if (this.chime && typeof this.chime.dispose === 'function') {
        this.chime.dispose();
      }
    }
  }

  document.addEventListener('click', (evt) => {
    const btn = evt.target.closest('[data-action]');
    if (!btn) return;
    if (!window.__kdsInstance) return;
    evt.preventDefault();
    window.__kdsInstance.handleAction(btn);
  });

  window.addEventListener('DOMContentLoaded', () => {
    window.__kdsInstance = new KdsRealtime(CONFIG || {}, INITIAL_ORDERS || []);
    window.__kdsInstance.init();
    document.querySelectorAll('[data-kds-nav]').forEach(link => {
      if (link.dataset.cleanupBound) return;
      link.dataset.cleanupBound = '1';
      link.addEventListener('click', (evt) => {
        const href = link.getAttribute('href');
        if (!href) return;
        evt.preventDefault();
        window.__kdsInstance?.cleanup();
        setTimeout(() => { window.location.href = href; }, 30);
      });
    });
  });

  window.addEventListener('beforeunload', () => {
    window.__kdsInstance?.cleanup();
  });

  window.addEventListener('pagehide', () => {
    window.__kdsInstance?.cleanup();
  });

  window.addEventListener('popstate', () => {
    window.__kdsInstance?.cleanup();
  });
})();
</script>
<?php
$content = ob_get_clean();
include __DIR__ . '/../layout.php';<|MERGE_RESOLUTION|>--- conflicted
+++ resolved
@@ -148,18 +148,7 @@
     'SiLdPIA71B4D9LHOAcCxzgP01B6AO908SiL791nRIcA6zBbwPxvoOfw9nSX8+zHUgsD3yTrsjxcU' +
     'ON0+yygAADXXI8Hsx3HoxhMJNn4/zysEBGPaBMIYxsHk6g/GM98/py4FCLbdI8OAxCzh/QtPMf8/' +
     'TzH9CyzhgMQjw7bdBQinLt8/xjPqD8HkGMYEwmPaBATPK34/CTbGE3Ho7McjwTXXAADLKN0+FDiP' +
-    'Fzrs98mCwDHU/PudJfw96Dk/GxbwOswhwFnR+/dKIt08gDvUHgP0sc4BwLHOA/TUHoA73TxKIvv3' +
-    'WdEhwDrMFvA/G+g5/D2dJfz7MdSCwPfJOuyPFxQ43T7LKAAANdcjwezHcejGEwk2fj/PKwQEY9oE' +
-    'whjGweTqD8Yz3z+nLgUItt0jw4DELOH9C08x/z9PMf0LLOGAxCPDtt0FCKcu3z/GM+oPweQYxgTC' +
-    'Y9oEBM8rfj8JNsYTcejsxyPBNdcAAMso3T4UOI8XOuz3yYLAMdT8+50l/D3oOT8bFvA6zCHAWdH7' +
-    '90oi3TyAO9QeA/SxzgHAsc4D9NQegDvdPEoi+/dZ0SHAOswW8D8b6Dn8PZ0l/Psx1ILA98k67I8X' +
-    'FDjdPssoAAA11yPB7Mdx6MYTCTZ+P88rBARj2gTCGMbB5OoPxjPfP6cuBQi23SPDgMQs4f0LTzH/' +
-    'P08x/Qss4YDEI8O23QUIpy7fP8Yz6g/B5BjGBMJj2gQEzyt+Pwk2xhNx6OzHI8E11wAAyyjdPhQ4' +
-    'jxc67PfJgsAx1Pz7nSX8Peg5PxsW8DrMIcBZ0fv3SiLdPIA71B4D9LHOAcCxzgP01B6AO908SiL7' +
-    '91nRIcA6zBbwPxvoOfw9nSX8+zHUgsD3yTrsjxcUON0+yygAADXXI8Hsx3HoxhMJNn4/zysEBGPa' +
-    'BMIYxsHk6g/GM98/py4FCLbdI8OAxCzh/QtPMf8/TzH9CyzhgMQjw7bdBQinLt8/xjPqD8HkGMYE' +
-    'wmPaBATPK34/CTbGE3Ho7McjwTXXAADLKN0+FDiPFzrs98mCwDHU/PudJfw96Dk/GxbwOswhwFnR' +
-    '+/dKIt08UTujHh/0T88BwZ3PRvQPHtQ59jocIUj4P9PtwqfO4vDNGaY2TjpEIz/8NNcSxQXOxe2l' +
+    'Fzrs98mCwDHU/PudJfw96Dk/GxbwOswhwFnR+/dKIt08UTujHh/0T88BwZ3PRvQPHtQ59jocIUj4P9PtwqfO4vDNGaY2TjpEIz/8NNcSxQXOxe2l' +
     'FVkzXTkYJQAAKdttx7TN8uqdEfQvJjibJocDFt/1ybLNaui6DX4ssDbMJ9EG9uKlzPvNLuYBCv0o' +
     '/zSuKNsJwuZ4z4zOP+R3BnclGDNCKaIMdepm0mHPneIgA/MhAjGKKSQPCu5q1XbQR+EAAHcewS6J' +
     'KV8Re/F92MXRPeAa/QkbXCxCKVQTw/SZ20vTft9w+q4X2Cm5KAAV3/e33gHVBt8F+GwUPCfxJ2UW' +
@@ -344,10 +333,7 @@
       this.knownPending = new Set();
       (initial || []).forEach(order => this.ingestOrder(order));
       this.updateSyncTokenFromState();
-<<<<<<< HEAD
       this.syncKnownPending();
-=======
->>>>>>> 8f7ab176
     }
 
     init(){
@@ -411,10 +397,7 @@
       if (!this.config.dataUrl) return;
       if (this.isFetching) return;
       const forceFull = options && options.forceFull === true;
-<<<<<<< HEAD
       const previousPending = this.knownPending ? new Set(this.knownPending) : new Set();
-=======
->>>>>>> 8f7ab176
       let endpoint = this.config.dataUrl;
       if (!forceFull && this.lastSyncToken) {
         const separator = endpoint.includes('?') ? '&' : '?';
@@ -445,10 +428,7 @@
             }
           });
           this.state.orders = next;
-<<<<<<< HEAD
           this.detectNewPending(previousPending, next);
-=======
->>>>>>> 8f7ab176
           const syncHint = (typeof data.sync_token === 'string' && data.sync_token.trim())
             ? data.sync_token.trim()
             : (typeof data.server_time === 'string' && data.server_time.trim() ? data.server_time.trim() : null);
@@ -507,7 +487,6 @@
       }
     }
 
-<<<<<<< HEAD
     collectPendingIds(source){
       const result = new Set();
       if (!source) return result;
@@ -557,8 +536,6 @@
       }
     }
 
-=======
->>>>>>> 8f7ab176
     renderColumnsSkeleton(){
       this.columnsEl.innerHTML = '';
       this.columnRefs.clear();
@@ -609,10 +586,7 @@
       const normalized = this.normalizeOrder(raw, existing);
       if (normalized.id > 0) {
         this.state.orders.set(normalized.id, normalized);
-<<<<<<< HEAD
         this.syncKnownPending();
-=======
->>>>>>> 8f7ab176
       }
     }
 
