-- phpMyAdmin SQL Dump
-- version 5.2.1
-- https://www.phpmyadmin.net/
--
-- Host: localhost
-- Tempo de geração: 19/09/2025 às 10:39
-- Versão do servidor: 10.4.28-MariaDB
-- Versão do PHP: 8.2.4

SET SQL_MODE = "NO_AUTO_VALUE_ON_ZERO";
START TRANSACTION;
SET time_zone = "+00:00";

/*!40101 SET @OLD_CHARACTER_SET_CLIENT=@@CHARACTER_SET_CLIENT */;
/*!40101 SET @OLD_CHARACTER_SET_RESULTS=@@CHARACTER_SET_RESULTS */;
/*!40101 SET @OLD_COLLATION_CONNECTION=@@COLLATION_CONNECTION */;
/*!40101 SET NAMES utf8mb4 */;

--
-- Banco de dados: `menu`
--

-- --------------------------------------------------------
-- Estrutura da tabela `companies`
-- --------------------------------------------------------
CREATE TABLE `companies` (
  `id` int(11) NOT NULL,
  `slug` varchar(100) NOT NULL,
  `name` varchar(150) NOT NULL,
  `whatsapp` varchar(20) DEFAULT NULL,
  `address` varchar(255) DEFAULT NULL,
  `highlight_text` text DEFAULT NULL,
  `min_order` decimal(10,2) DEFAULT NULL,
  `avg_delivery_min_from` int(11) DEFAULT NULL,
  `avg_delivery_min_to` int(11) DEFAULT NULL,
  `logo` varchar(255) DEFAULT NULL,
  `banner` varchar(255) DEFAULT NULL,
  `menu_header_text_color` varchar(20) DEFAULT NULL,
  `menu_header_button_color` varchar(20) DEFAULT NULL,
  `menu_header_bg_color` varchar(20) DEFAULT NULL,
  `menu_logo_border_color` varchar(20) DEFAULT NULL,
  `menu_group_title_bg_color` varchar(20) DEFAULT NULL,
  `menu_group_title_text_color` varchar(20) DEFAULT NULL,
  `menu_welcome_bg_color` varchar(20) DEFAULT NULL,
  `menu_welcome_text_color` varchar(20) DEFAULT NULL,
  `active` tinyint(1) NOT NULL DEFAULT 1,
  `created_at` datetime DEFAULT current_timestamp()
) ENGINE=InnoDB DEFAULT CHARSET=utf8mb4 COLLATE=utf8mb4_general_ci;

INSERT INTO `companies` (
  `id`, `slug`, `name`, `whatsapp`, `address`, `highlight_text`, `min_order`,
  `avg_delivery_min_from`, `avg_delivery_min_to`, `logo`, `banner`,
  `menu_header_text_color`, `menu_header_button_color`, `menu_header_bg_color`,
  `menu_logo_border_color`, `menu_group_title_bg_color`, `menu_group_title_text_color`,
  `menu_welcome_bg_color`, `menu_welcome_text_color`, `active`, `created_at`
) VALUES
(1, 'wollburger', 'Wollburger', '55', '', '', NULL, NULL, NULL, NULL, NULL,
 '#FFFFFF', '#FACC15', '#5B21B6', '#7C3AED', '#FACC15', '#000000', '#6B21A8', '#FFFFFF', 1, '2025-09-11 01:38:16');

-- --------------------------------------------------------
-- Estrutura da tabela `categories`
-- --------------------------------------------------------
CREATE TABLE `categories` (
  `id` int(11) NOT NULL,
  `company_id` int(11) NOT NULL,
  `name` varchar(150) NOT NULL,
  `sort_order` int(11) NOT NULL DEFAULT 0,
  `active` tinyint(1) NOT NULL DEFAULT 1
) ENGINE=InnoDB DEFAULT CHARSET=utf8mb4 COLLATE=utf8mb4_general_ci;

INSERT INTO `categories` (`id`, `company_id`, `name`, `sort_order`, `active`) VALUES
(1, 1, 'herick', 0, 1);

-- --------------------------------------------------------
-- Estrutura da tabela `company_hours`
-- --------------------------------------------------------
CREATE TABLE `company_hours` (
  `id` int(11) NOT NULL,
  `company_id` int(11) NOT NULL,
  `weekday` tinyint(4) NOT NULL,
  `is_open` tinyint(1) NOT NULL DEFAULT 0,
  `open1` time DEFAULT NULL,
  `close1` time DEFAULT NULL,
  `open2` time DEFAULT NULL,
  `close2` time DEFAULT NULL
) ENGINE=InnoDB DEFAULT CHARSET=utf8mb4 COLLATE=utf8mb4_general_ci;

INSERT INTO `company_hours` (`id`, `company_id`, `weekday`, `is_open`, `open1`, `close1`, `open2`, `close2`) VALUES
(1, 1, 1, 0, NULL, NULL, NULL, NULL),
(2, 1, 2, 0, NULL, NULL, NULL, NULL),
(3, 1, 3, 0, NULL, NULL, NULL, NULL),
(4, 1, 4, 0, NULL, NULL, NULL, NULL),
(5, 1, 5, 0, NULL, NULL, NULL, NULL),
(6, 1, 6, 0, NULL, NULL, NULL, NULL),
(7, 1, 7, 0, NULL, NULL, NULL, NULL);

-- --------------------------------------------------------
<<<<<<< HEAD
-- Estrutura da tabela `delivery_cities`
-- --------------------------------------------------------
CREATE TABLE `delivery_cities` (
  `id` int(11) NOT NULL,
  `company_id` int(11) NOT NULL,
  `name` varchar(120) NOT NULL,
  `created_at` datetime NOT NULL DEFAULT current_timestamp()
) ENGINE=InnoDB DEFAULT CHARSET=utf8mb4 COLLATE=utf8mb4_general_ci;

-- --------------------------------------------------------
=======
>>>>>>> b5049a6c
-- Estrutura da tabela `delivery_zones`
-- --------------------------------------------------------
CREATE TABLE `delivery_zones` (
  `id` int(11) NOT NULL,
  `company_id` int(11) NOT NULL,
<<<<<<< HEAD
  `city_id` int(11) NOT NULL,
=======
  `city` varchar(120) NOT NULL,
>>>>>>> b5049a6c
  `neighborhood` varchar(120) NOT NULL,
  `fee` decimal(10,2) NOT NULL DEFAULT 0.00,
  `created_at` datetime NOT NULL DEFAULT current_timestamp()
) ENGINE=InnoDB DEFAULT CHARSET=utf8mb4 COLLATE=utf8mb4_general_ci;

-- --------------------------------------------------------
-- Estrutura da tabela `customers`
-- --------------------------------------------------------
CREATE TABLE `customers` (
  `id` int(11) NOT NULL,
  `company_id` int(11) NOT NULL,
  `name` varchar(150) NOT NULL,
  `whatsapp` varchar(20) NOT NULL,
  `whatsapp_e164` varchar(20) NOT NULL,
  `created_at` datetime NOT NULL,
  `updated_at` datetime NOT NULL,
  `last_login_at` datetime NOT NULL
) ENGINE=InnoDB DEFAULT CHARSET=utf8mb4 COLLATE=utf8mb4_general_ci;

-- --------------------------------------------------------
-- Estrutura da tabela `orders`
-- --------------------------------------------------------
CREATE TABLE `orders` (
  `id` int(11) NOT NULL,
  `company_id` int(11) NOT NULL,
  `customer_name` varchar(150) NOT NULL,
  `customer_phone` varchar(20) NOT NULL,
  `subtotal` decimal(10,2) NOT NULL,
  `delivery_fee` decimal(10,2) NOT NULL DEFAULT 0.00,
  `discount` decimal(10,2) NOT NULL DEFAULT 0.00,
  `total` decimal(10,2) NOT NULL,
  `status` enum('pending','paid','completed','canceled') NOT NULL DEFAULT 'pending',
  `notes` text DEFAULT NULL,
  `created_at` datetime NOT NULL DEFAULT current_timestamp()
) ENGINE=InnoDB DEFAULT CHARSET=utf8mb4 COLLATE=utf8mb4_general_ci;

-- --------------------------------------------------------
-- Estrutura da tabela `products`
-- --------------------------------------------------------
CREATE TABLE `products` (
  `id` int(11) NOT NULL,
  `company_id` int(11) NOT NULL,
  `category_id` int(11) DEFAULT NULL,
  `name` varchar(150) NOT NULL,
  `description` text DEFAULT NULL,
  `price` decimal(10,2) NOT NULL,
  `promo_price` decimal(10,2) DEFAULT NULL,
  `sku` varchar(100) DEFAULT NULL,
  `image` varchar(255) DEFAULT NULL,
  `type` enum('simple','combo') NOT NULL DEFAULT 'simple',
  `price_mode` enum('fixed','sum') NOT NULL DEFAULT 'fixed',
  `allow_customize` tinyint(1) NOT NULL DEFAULT 0,
  `active` tinyint(1) NOT NULL DEFAULT 1,
  `sort_order` int(11) NOT NULL DEFAULT 0,
  `created_at` datetime DEFAULT current_timestamp(),
  `updated_at` datetime DEFAULT NULL ON UPDATE current_timestamp(),
  `deleted_at` datetime DEFAULT NULL
) ENGINE=InnoDB DEFAULT CHARSET=utf8mb4 COLLATE=utf8mb4_general_ci;

INSERT INTO `products` (`id`, `company_id`, `category_id`, `name`, `description`, `price`, `promo_price`, `sku`, `image`, `type`, `price_mode`, `allow_customize`, `active`, `sort_order`, `created_at`, `updated_at`, `deleted_at`) VALUES
(1, 1, 1, 'herick', 'herick', 10.00, NULL, NULL, NULL, 'simple', 'fixed', 0, 1, 1, '2025-09-11 01:58:33', NULL, NULL);

-- --------------------------------------------------------
-- Estrutura da tabela `combo_groups`
-- --------------------------------------------------------
CREATE TABLE `combo_groups` (
  `id` int(11) NOT NULL,
  `product_id` int(11) NOT NULL,
  `name` varchar(120) NOT NULL,
  `type` enum('single','remove','add','swap','component','extra','addon') DEFAULT 'single',
  `min_qty` int(11) DEFAULT 0,
  `max_qty` int(11) DEFAULT 1,
  `sort` int(11) DEFAULT 0,
  `created_at` timestamp NULL DEFAULT NULL,
  `updated_at` timestamp NULL DEFAULT NULL
) ENGINE=InnoDB DEFAULT CHARSET=utf8mb4 COLLATE=utf8mb4_general_ci;

-- --------------------------------------------------------
-- Estrutura da tabela `combo_group_items`
-- --------------------------------------------------------
CREATE TABLE `combo_group_items` (
  `id` int(11) NOT NULL,
  `group_id` int(11) NOT NULL,
  `simple_product_id` int(11) NOT NULL,
  `delta_price` decimal(10,2) DEFAULT 0.00,
  `is_default` tinyint(1) DEFAULT 0,
  `sort` int(11) DEFAULT 0,
  `created_at` timestamp NULL DEFAULT NULL,
  `updated_at` timestamp NULL DEFAULT NULL
) ENGINE=InnoDB DEFAULT CHARSET=utf8mb4 COLLATE=utf8mb4_general_ci;

-- --------------------------------------------------------
-- Estrutura da tabela `order_items`
-- --------------------------------------------------------
CREATE TABLE `order_items` (
  `id` int(11) NOT NULL,
  `order_id` int(11) NOT NULL,
  `product_id` int(11) NOT NULL,
  `quantity` int(11) NOT NULL,
  `unit_price` decimal(10,2) NOT NULL,
  `line_total` decimal(10,2) NOT NULL
) ENGINE=InnoDB DEFAULT CHARSET=utf8mb4 COLLATE=utf8mb4_general_ci;

-- --------------------------------------------------------
-- Estrutura da tabela `ingredients`
-- --------------------------------------------------------
CREATE TABLE `ingredients` (
  `id` int(11) NOT NULL,
  `company_id` int(11) NOT NULL,
  `name` varchar(200) NOT NULL,
  `cost` decimal(10,2) NOT NULL DEFAULT 0.00,
  `sale_price` decimal(10,2) NOT NULL DEFAULT 0.00,
  `unit` varchar(30) NOT NULL DEFAULT '',
  `unit_value` decimal(10,3) NOT NULL DEFAULT 1.000,
  `min_qty` int(11) NOT NULL DEFAULT 0,
  `max_qty` int(11) NOT NULL DEFAULT 1,
  `image_path` varchar(255) DEFAULT NULL,
  `created_at` datetime DEFAULT current_timestamp(),
  `updated_at` datetime DEFAULT current_timestamp() ON UPDATE current_timestamp()
) ENGINE=InnoDB DEFAULT CHARSET=utf8mb4 COLLATE=utf8mb4_general_ci;

-- --------------------------------------------------------
-- Estrutura da tabela `product_custom_groups`
-- --------------------------------------------------------
CREATE TABLE `product_custom_groups` (
  `id` int(11) NOT NULL,
  `product_id` int(11) NOT NULL,
  `name` varchar(200) NOT NULL,
  `type` enum('single','extra','addon','component') NOT NULL DEFAULT 'extra',
  `min_qty` int(11) NOT NULL DEFAULT 0,
  `max_qty` int(11) NOT NULL DEFAULT 99,
  `sort_order` int(11) NOT NULL DEFAULT 0
) ENGINE=InnoDB DEFAULT CHARSET=utf8mb4 COLLATE=utf8mb4_general_ci;

-- --------------------------------------------------------
-- Estrutura da tabela `product_custom_items`
-- --------------------------------------------------------
CREATE TABLE `product_custom_items` (
  `id` int(11) NOT NULL,
  `group_id` int(11) NOT NULL,
  `ingredient_id` int(11) DEFAULT NULL,
  `label` varchar(200) NOT NULL,
  `delta` decimal(10,2) NOT NULL DEFAULT 0.00,
  `is_default` tinyint(1) NOT NULL DEFAULT 0,
  `default_qty` int(11) NOT NULL DEFAULT 1,
  `min_qty` int(11) NOT NULL DEFAULT 0,
  `max_qty` int(11) NOT NULL DEFAULT 1,
  `sort_order` int(11) NOT NULL DEFAULT 0
) ENGINE=InnoDB DEFAULT CHARSET=utf8mb4 COLLATE=utf8mb4_general_ci;

-- --------------------------------------------------------
-- Estrutura da tabela `users`
-- --------------------------------------------------------
CREATE TABLE `users` (
  `id` int(11) NOT NULL,
  `company_id` int(11) DEFAULT NULL,
  `name` varchar(150) NOT NULL,
  `email` varchar(150) NOT NULL,
  `password_hash` varchar(255) NOT NULL,
  `role` enum('root','owner','staff') NOT NULL DEFAULT 'owner',
  `active` tinyint(1) NOT NULL DEFAULT 1,
  `created_at` datetime DEFAULT current_timestamp()
) ENGINE=InnoDB DEFAULT CHARSET=utf8mb4 COLLATE=utf8mb4_general_ci;

INSERT INTO `users` (`id`, `company_id`, `name`, `email`, `password_hash`, `role`, `active`, `created_at`) VALUES
(1, NULL, 'Super Admin', 'admin@multimenu.local', '$2y$10$CKOmjzNNcv/FFQOrMgvxUeMGpBDPDSwywoL7XGrXdGHsI2gyKhoN.', 'root', 1, '2025-09-11 01:49:38'),
(2, 1, 'Dono Wollburger', 'owner@wollburger.local', '$2y$10$2LxL1b0Jr3m6y8oE0EJk2uYw7s5qf7o8x7mY4O1mF0b4oE2Y5eTZu', 'owner', 1, '2025-09-11 01:49:38'),
(3, 1, 'Atendente 1', 'staff1@wollburger.local', '$2y$10$2LxL1b0Jr3m6y8oE0EJk2uYw7s5qf7o8x7mY4O1mF0b4oE2Y5eTZu', 'staff', 1, '2025-09-11 01:49:38');

-- --------------------------------------------------------
-- Índices para tabelas despejadas
-- --------------------------------------------------------
ALTER TABLE `companies`
  ADD PRIMARY KEY (`id`),
  ADD UNIQUE KEY `slug` (`slug`);

ALTER TABLE `categories`
  ADD PRIMARY KEY (`id`),
  ADD KEY `company_id` (`company_id`);

ALTER TABLE `company_hours`
  ADD PRIMARY KEY (`id`),
  ADD UNIQUE KEY `company_day` (`company_id`,`weekday`);

<<<<<<< HEAD
ALTER TABLE `delivery_cities`
  ADD PRIMARY KEY (`id`),
  ADD UNIQUE KEY `delivery_cities_company_name_unique` (`company_id`,`name`),
  ADD KEY `delivery_cities_company_fk` (`company_id`);

ALTER TABLE `delivery_zones`
  ADD PRIMARY KEY (`id`),
  ADD UNIQUE KEY `delivery_zones_company_city_neighborhood_unique` (`company_id`,`city_id`,`neighborhood`),
  ADD KEY `delivery_zones_city_fk` (`city_id`),
  ADD KEY `delivery_zones_company_fk` (`company_id`);
=======
ALTER TABLE `delivery_zones`
  ADD PRIMARY KEY (`id`),
  ADD KEY `delivery_zones_company_city_idx` (`company_id`,`city`,`neighborhood`);
>>>>>>> b5049a6c

ALTER TABLE `customers`
  ADD PRIMARY KEY (`id`),
  ADD UNIQUE KEY `company_whatsapp` (`company_id`,`whatsapp_e164`);

ALTER TABLE `orders`
  ADD PRIMARY KEY (`id`),
  ADD KEY `company_status` (`company_id`,`status`);

ALTER TABLE `products`
  ADD PRIMARY KEY (`id`),
  ADD KEY `company_id` (`company_id`),
  ADD KEY `category_id` (`category_id`);

ALTER TABLE `combo_groups`
  ADD PRIMARY KEY (`id`),
  ADD KEY `product_id` (`product_id`);

ALTER TABLE `combo_group_items`
  ADD PRIMARY KEY (`id`),
  ADD KEY `group_id` (`group_id`),
  ADD KEY `simple_product_id` (`simple_product_id`);

ALTER TABLE `order_items`
  ADD PRIMARY KEY (`id`),
  ADD KEY `order_id` (`order_id`),
  ADD KEY `product_id` (`product_id`);

ALTER TABLE `ingredients`
  ADD PRIMARY KEY (`id`),
  ADD KEY `ingredient_company_idx` (`company_id`);

ALTER TABLE `product_custom_groups`
  ADD PRIMARY KEY (`id`),
  ADD KEY `pcg_product_idx` (`product_id`);

ALTER TABLE `product_custom_items`
  ADD PRIMARY KEY (`id`),
  ADD KEY `pci_group_idx` (`group_id`),
  ADD KEY `pci_ingredient_idx` (`ingredient_id`);

ALTER TABLE `users`
  ADD PRIMARY KEY (`id`),
  ADD UNIQUE KEY `email` (`email`),
  ADD KEY `company_id` (`company_id`);

-- --------------------------------------------------------
-- AUTO_INCREMENT
-- --------------------------------------------------------
ALTER TABLE `companies`
  MODIFY `id` int(11) NOT NULL AUTO_INCREMENT, AUTO_INCREMENT=2;

ALTER TABLE `categories`
  MODIFY `id` int(11) NOT NULL AUTO_INCREMENT, AUTO_INCREMENT=2;

ALTER TABLE `company_hours`
  MODIFY `id` int(11) NOT NULL AUTO_INCREMENT, AUTO_INCREMENT=8;

<<<<<<< HEAD
ALTER TABLE `delivery_cities`
  MODIFY `id` int(11) NOT NULL AUTO_INCREMENT;

=======
>>>>>>> b5049a6c
ALTER TABLE `delivery_zones`
  MODIFY `id` int(11) NOT NULL AUTO_INCREMENT;

ALTER TABLE `customers`
  MODIFY `id` int(11) NOT NULL AUTO_INCREMENT;

ALTER TABLE `orders`
  MODIFY `id` int(11) NOT NULL AUTO_INCREMENT;

ALTER TABLE `products`
  MODIFY `id` int(11) NOT NULL AUTO_INCREMENT, AUTO_INCREMENT=2;

ALTER TABLE `combo_groups`
  MODIFY `id` int(11) NOT NULL AUTO_INCREMENT;

ALTER TABLE `combo_group_items`
  MODIFY `id` int(11) NOT NULL AUTO_INCREMENT;

ALTER TABLE `order_items`
  MODIFY `id` int(11) NOT NULL AUTO_INCREMENT;

ALTER TABLE `ingredients`
  MODIFY `id` int(11) NOT NULL AUTO_INCREMENT;

ALTER TABLE `product_custom_groups`
  MODIFY `id` int(11) NOT NULL AUTO_INCREMENT;

ALTER TABLE `product_custom_items`
  MODIFY `id` int(11) NOT NULL AUTO_INCREMENT;

ALTER TABLE `users`
  MODIFY `id` int(11) NOT NULL AUTO_INCREMENT, AUTO_INCREMENT=4;

-- --------------------------------------------------------
-- Restrições para tabelas despejadas
-- --------------------------------------------------------
ALTER TABLE `categories`
  ADD CONSTRAINT `categories_ibfk_1` FOREIGN KEY (`company_id`) REFERENCES `companies` (`id`) ON DELETE CASCADE;

ALTER TABLE `company_hours`
  ADD CONSTRAINT `company_hours_ibfk_1` FOREIGN KEY (`company_id`) REFERENCES `companies` (`id`) ON DELETE CASCADE;

<<<<<<< HEAD
ALTER TABLE `delivery_cities`
  ADD CONSTRAINT `delivery_cities_company_fk` FOREIGN KEY (`company_id`) REFERENCES `companies` (`id`) ON DELETE CASCADE;

ALTER TABLE `delivery_zones`
  ADD CONSTRAINT `delivery_zones_city_fk` FOREIGN KEY (`city_id`) REFERENCES `delivery_cities` (`id`) ON DELETE CASCADE,
=======
ALTER TABLE `delivery_zones`
>>>>>>> b5049a6c
  ADD CONSTRAINT `delivery_zones_company_fk` FOREIGN KEY (`company_id`) REFERENCES `companies` (`id`) ON DELETE CASCADE;

ALTER TABLE `customers`
  ADD CONSTRAINT `customers_ibfk_1` FOREIGN KEY (`company_id`) REFERENCES `companies` (`id`) ON DELETE CASCADE;

ALTER TABLE `orders`
  ADD CONSTRAINT `orders_ibfk_1` FOREIGN KEY (`company_id`) REFERENCES `companies` (`id`) ON DELETE CASCADE;

ALTER TABLE `products`
  ADD CONSTRAINT `products_ibfk_1` FOREIGN KEY (`company_id`) REFERENCES `companies` (`id`) ON DELETE CASCADE,
  ADD CONSTRAINT `products_ibfk_2` FOREIGN KEY (`category_id`) REFERENCES `categories` (`id`) ON DELETE SET NULL;

ALTER TABLE `combo_groups`
  ADD CONSTRAINT `combo_groups_ibfk_1` FOREIGN KEY (`product_id`) REFERENCES `products` (`id`) ON DELETE CASCADE;

ALTER TABLE `combo_group_items`
  ADD CONSTRAINT `combo_group_items_ibfk_1` FOREIGN KEY (`group_id`) REFERENCES `combo_groups` (`id`) ON DELETE CASCADE,
  ADD CONSTRAINT `combo_group_items_ibfk_2` FOREIGN KEY (`simple_product_id`) REFERENCES `products` (`id`) ON DELETE CASCADE;

ALTER TABLE `order_items`
  ADD CONSTRAINT `order_items_ibfk_1` FOREIGN KEY (`order_id`) REFERENCES `orders` (`id`) ON DELETE CASCADE,
  ADD CONSTRAINT `order_items_ibfk_2` FOREIGN KEY (`product_id`) REFERENCES `products` (`id`) ON DELETE CASCADE;

ALTER TABLE `ingredients`
  ADD CONSTRAINT `fk_ingredients_company` FOREIGN KEY (`company_id`) REFERENCES `companies` (`id`) ON DELETE CASCADE;

ALTER TABLE `product_custom_groups`
  ADD CONSTRAINT `fk_pcg_product` FOREIGN KEY (`product_id`) REFERENCES `products` (`id`) ON DELETE CASCADE;

ALTER TABLE `product_custom_items`
  ADD CONSTRAINT `fk_pci_group` FOREIGN KEY (`group_id`) REFERENCES `product_custom_groups` (`id`) ON DELETE CASCADE,
  ADD CONSTRAINT `fk_pci_ingredient` FOREIGN KEY (`ingredient_id`) REFERENCES `ingredients` (`id`) ON DELETE SET NULL;

ALTER TABLE `users`
  ADD CONSTRAINT `users_ibfk_1` FOREIGN KEY (`company_id`) REFERENCES `companies` (`id`) ON DELETE SET NULL;

COMMIT;

/*!40101 SET CHARACTER_SET_CLIENT=@OLD_CHARACTER_SET_CLIENT */;
/*!40101 SET CHARACTER_SET_RESULTS=@OLD_CHARACTER_SET_RESULTS */;
/*!40101 SET COLLATION_CONNECTION=@OLD_COLLATION_CONNECTION */;<|MERGE_RESOLUTION|>--- conflicted
+++ resolved
@@ -12,8 +12,11 @@
 SET time_zone = "+00:00";
 
 /*!40101 SET @OLD_CHARACTER_SET_CLIENT=@@CHARACTER_SET_CLIENT */;
+@OLD_CHARACTER_SET_CLIENT=@@CHARACTER_SET_CLIENT;
 /*!40101 SET @OLD_CHARACTER_SET_RESULTS=@@CHARACTER_SET_RESULTS */;
+@OLD_CHARACTER_SET_RESULTS=@@CHARACTER_SET_RESULTS;
 /*!40101 SET @OLD_COLLATION_CONNECTION=@@COLLATION_CONNECTION */;
+@OLD_COLLATION_CONNECTION=@@COLLATION_CONNECTION;
 /*!40101 SET NAMES utf8mb4 */;
 
 --
@@ -95,7 +98,6 @@
 (7, 1, 7, 0, NULL, NULL, NULL, NULL);
 
 -- --------------------------------------------------------
-<<<<<<< HEAD
 -- Estrutura da tabela `delivery_cities`
 -- --------------------------------------------------------
 CREATE TABLE `delivery_cities` (
@@ -106,18 +108,12 @@
 ) ENGINE=InnoDB DEFAULT CHARSET=utf8mb4 COLLATE=utf8mb4_general_ci;
 
 -- --------------------------------------------------------
-=======
->>>>>>> b5049a6c
 -- Estrutura da tabela `delivery_zones`
 -- --------------------------------------------------------
 CREATE TABLE `delivery_zones` (
   `id` int(11) NOT NULL,
   `company_id` int(11) NOT NULL,
-<<<<<<< HEAD
   `city_id` int(11) NOT NULL,
-=======
-  `city` varchar(120) NOT NULL,
->>>>>>> b5049a6c
   `neighborhood` varchar(120) NOT NULL,
   `fee` decimal(10,2) NOT NULL DEFAULT 0.00,
   `created_at` datetime NOT NULL DEFAULT current_timestamp()
@@ -288,7 +284,7 @@
 (3, 1, 'Atendente 1', 'staff1@wollburger.local', '$2y$10$2LxL1b0Jr3m6y8oE0EJk2uYw7s5qf7o8x7mY4O1mF0b4oE2Y5eTZu', 'staff', 1, '2025-09-11 01:49:38');
 
 -- --------------------------------------------------------
--- Índices para tabelas despejadas
+-- Índices
 -- --------------------------------------------------------
 ALTER TABLE `companies`
   ADD PRIMARY KEY (`id`),
@@ -302,22 +298,16 @@
   ADD PRIMARY KEY (`id`),
   ADD UNIQUE KEY `company_day` (`company_id`,`weekday`);
 
-<<<<<<< HEAD
 ALTER TABLE `delivery_cities`
   ADD PRIMARY KEY (`id`),
   ADD UNIQUE KEY `delivery_cities_company_name_unique` (`company_id`,`name`),
-  ADD KEY `delivery_cities_company_fk` (`company_id`);
+  ADD KEY `delivery_cies_company_fk` (`company_id`);
 
 ALTER TABLE `delivery_zones`
   ADD PRIMARY KEY (`id`),
   ADD UNIQUE KEY `delivery_zones_company_city_neighborhood_unique` (`company_id`,`city_id`,`neighborhood`),
   ADD KEY `delivery_zones_city_fk` (`city_id`),
   ADD KEY `delivery_zones_company_fk` (`company_id`);
-=======
-ALTER TABLE `delivery_zones`
-  ADD PRIMARY KEY (`id`),
-  ADD KEY `delivery_zones_company_city_idx` (`company_id`,`city`,`neighborhood`);
->>>>>>> b5049a6c
 
 ALTER TABLE `customers`
   ADD PRIMARY KEY (`id`),
@@ -376,12 +366,9 @@
 ALTER TABLE `company_hours`
   MODIFY `id` int(11) NOT NULL AUTO_INCREMENT, AUTO_INCREMENT=8;
 
-<<<<<<< HEAD
 ALTER TABLE `delivery_cities`
   MODIFY `id` int(11) NOT NULL AUTO_INCREMENT;
 
-=======
->>>>>>> b5049a6c
 ALTER TABLE `delivery_zones`
   MODIFY `id` int(11) NOT NULL AUTO_INCREMENT;
 
@@ -416,7 +403,7 @@
   MODIFY `id` int(11) NOT NULL AUTO_INCREMENT, AUTO_INCREMENT=4;
 
 -- --------------------------------------------------------
--- Restrições para tabelas despejadas
+-- FKs
 -- --------------------------------------------------------
 ALTER TABLE `categories`
   ADD CONSTRAINT `categories_ibfk_1` FOREIGN KEY (`company_id`) REFERENCES `companies` (`id`) ON DELETE CASCADE;
@@ -424,15 +411,11 @@
 ALTER TABLE `company_hours`
   ADD CONSTRAINT `company_hours_ibfk_1` FOREIGN KEY (`company_id`) REFERENCES `companies` (`id`) ON DELETE CASCADE;
 
-<<<<<<< HEAD
 ALTER TABLE `delivery_cities`
   ADD CONSTRAINT `delivery_cities_company_fk` FOREIGN KEY (`company_id`) REFERENCES `companies` (`id`) ON DELETE CASCADE;
 
 ALTER TABLE `delivery_zones`
   ADD CONSTRAINT `delivery_zones_city_fk` FOREIGN KEY (`city_id`) REFERENCES `delivery_cities` (`id`) ON DELETE CASCADE,
-=======
-ALTER TABLE `delivery_zones`
->>>>>>> b5049a6c
   ADD CONSTRAINT `delivery_zones_company_fk` FOREIGN KEY (`company_id`) REFERENCES `companies` (`id`) ON DELETE CASCADE;
 
 ALTER TABLE `customers`
@@ -472,5 +455,5 @@
 COMMIT;
 
 /*!40101 SET CHARACTER_SET_CLIENT=@OLD_CHARACTER_SET_CLIENT */;
-/*!40101 SET CHARACTER_SET_RESULTS=@OLD_CHARACTER_SET_RESULTS */;
-/*!40101 SET COLLATION_CONNECTION=@OLD_COLLATION_CONNECTION */;+ /*!40101 SET CHARACTER_SET_RESULTS=@OLD_CHARACTER_SET_RESULTS */;
+ /*!40101 SET COLLATION_CONNECTION=@OLD_COLLATION_CONNECTION */;