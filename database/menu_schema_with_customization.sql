-- phpMyAdmin SQL Dump
-- version 5.2.1
-- https://www.phpmyadmin.net/
--
-- Host: localhost
-- Tempo de geração: 19/09/2025 às 10:39
-- Versão do servidor: 10.4.28-MariaDB
-- Versão do PHP: 8.2.4

SET SQL_MODE = "NO_AUTO_VALUE_ON_ZERO";
START TRANSACTION;
SET time_zone = "+00:00";

/*!40101 SET @OLD_CHARACTER_SET_CLIENT=@@CHARACTER_SET_CLIENT */;
 /*!40101 SET @OLD_CHARACTER_SET_RESULTS=@@CHARACTER_SET_RESULTS */;
 /*!40101 SET @OLD_COLLATION_CONNECTION=@@COLLATION_CONNECTION */;
 /*!40101 SET NAMES utf8mb4 */;

--
-- Banco de dados: `menu`
--

-- --------------------------------------------------------
-- Estrutura da tabela `companies`
-- --------------------------------------------------------
CREATE TABLE `companies` (
  `id` int(11) NOT NULL,
  `slug` varchar(100) NOT NULL,
  `name` varchar(150) NOT NULL,
  `whatsapp` varchar(20) DEFAULT NULL,
  `address` varchar(255) DEFAULT NULL,
  `highlight_text` text DEFAULT NULL,
  `min_order` decimal(10,2) DEFAULT NULL,
  `delivery_after_hours_fee` decimal(10,2) NOT NULL DEFAULT 0.00,
  `delivery_free_enabled` tinyint(1) NOT NULL DEFAULT 0,
  `avg_delivery_min_from` int(11) DEFAULT NULL,
  `avg_delivery_min_to` int(11) DEFAULT NULL,
  `logo` varchar(255) DEFAULT NULL,
  `banner` varchar(255) DEFAULT NULL,
  `menu_header_text_color` varchar(20) DEFAULT NULL,
  `menu_header_button_color` varchar(20) DEFAULT NULL,
  `menu_header_bg_color` varchar(20) DEFAULT NULL,
  `menu_logo_border_color` varchar(20) DEFAULT NULL,
  `menu_group_title_bg_color` varchar(20) DEFAULT NULL,
  `menu_group_title_text_color` varchar(20) DEFAULT NULL,
  `menu_welcome_bg_color` varchar(20) DEFAULT NULL,
  `menu_welcome_text_color` varchar(20) DEFAULT NULL,
  `active` tinyint(1) NOT NULL DEFAULT 1,
  `created_at` datetime DEFAULT current_timestamp()
) ENGINE=InnoDB DEFAULT CHARSET=utf8mb4 COLLATE=utf8mb4_general_ci;

INSERT INTO `companies` (
  `id`, `slug`, `name`, `whatsapp`, `address`, `highlight_text`, `min_order`, `delivery_after_hours_fee`, `delivery_free_enabled`,
  `avg_delivery_min_from`, `avg_delivery_min_to`, `logo`, `banner`,
  `menu_header_text_color`, `menu_header_button_color`, `menu_header_bg_color`,
  `menu_logo_border_color`, `menu_group_title_bg_color`, `menu_group_title_text_color`,
  `menu_welcome_bg_color`, `menu_welcome_text_color`, `active`, `created_at`
) VALUES
(1, 'wollburger', 'Wollburger', '55', '', '', NULL, 0.00, 0, NULL, NULL, NULL, NULL,
 '#FFFFFF', '#FACC15', '#5B21B6', '#7C3AED', '#FACC15', '#000000', '#6B21A8', '#FFFFFF', 1, '2025-09-11 01:38:16');

-- --------------------------------------------------------
-- Estrutura da tabela `categories`
-- --------------------------------------------------------
CREATE TABLE `categories` (
  `id` int(11) NOT NULL,
  `company_id` int(11) NOT NULL,
  `name` varchar(150) NOT NULL,
  `sort_order` int(11) NOT NULL DEFAULT 0,
  `active` tinyint(1) NOT NULL DEFAULT 1
) ENGINE=InnoDB DEFAULT CHARSET=utf8mb4 COLLATE=utf8mb4_general_ci;

INSERT INTO `categories` (`id`, `company_id`, `name`, `sort_order`, `active`) VALUES
(1, 1, 'herick', 0, 1);

-- --------------------------------------------------------
-- Estrutura da tabela `company_hours`
-- --------------------------------------------------------
CREATE TABLE `company_hours` (
  `id` int(11) NOT NULL,
  `company_id` int(11) NOT NULL,
  `weekday` tinyint(4) NOT NULL,
  `is_open` tinyint(1) NOT NULL DEFAULT 0,
  `open1` time DEFAULT NULL,
  `close1` time DEFAULT NULL,
  `open2` time DEFAULT NULL,
  `close2` time DEFAULT NULL
) ENGINE=InnoDB DEFAULT CHARSET=utf8mb4 COLLATE=utf8mb4_general_ci;

INSERT INTO `company_hours` (`id`, `company_id`, `weekday`, `is_open`, `open1`, `close1`, `open2`, `close2`) VALUES
(1, 1, 1, 0, NULL, NULL, NULL, NULL),
(2, 1, 2, 0, NULL, NULL, NULL, NULL),
(3, 1, 3, 0, NULL, NULL, NULL, NULL),
(4, 1, 4, 0, NULL, NULL, NULL, NULL),
(5, 1, 5, 0, NULL, NULL, NULL, NULL),
(6, 1, 6, 0, NULL, NULL, NULL, NULL),
(7, 1, 7, 0, NULL, NULL, NULL, NULL);

-- --------------------------------------------------------
-- Estrutura da tabela `delivery_cities`
-- --------------------------------------------------------
CREATE TABLE `delivery_cities` (
  `id` int(11) NOT NULL,
  `company_id` int(11) NOT NULL,
  `name` varchar(120) NOT NULL,
  `created_at` datetime NOT NULL DEFAULT current_timestamp()
) ENGINE=InnoDB DEFAULT CHARSET=utf8mb4 COLLATE=utf8mb4_general_ci;

-- --------------------------------------------------------
-- Estrutura da tabela `delivery_zones`
-- --------------------------------------------------------
CREATE TABLE `delivery_zones` (
  `id` int(11) NOT NULL,
  `company_id` int(11) NOT NULL,
  `city_id` int(11) NOT NULL,
  `neighborhood` varchar(120) NOT NULL,
  `fee` decimal(10,2) NOT NULL DEFAULT 0.00,
  `created_at` datetime NOT NULL DEFAULT current_timestamp()
) ENGINE=InnoDB DEFAULT CHARSET=utf8mb4 COLLATE=utf8mb4_general_ci;

-- --------------------------------------------------------
-- Estrutura da tabela `customers`
-- --------------------------------------------------------
CREATE TABLE `customers` (
  `id` int(11) NOT NULL,
  `company_id` int(11) NOT NULL,
  `name` varchar(150) NOT NULL,
  `whatsapp` varchar(20) NOT NULL,
  `whatsapp_e164` varchar(20) NOT NULL,
  `created_at` datetime NOT NULL,
  `updated_at` datetime NOT NULL,
  `last_login_at` datetime NOT NULL
) ENGINE=InnoDB DEFAULT CHARSET=utf8mb4 COLLATE=utf8mb4_general_ci;

-- --------------------------------------------------------
-- Estrutura da tabela `orders`
-- --------------------------------------------------------
CREATE TABLE `orders` (
  `id` int(11) NOT NULL,
  `company_id` int(11) NOT NULL,
  `customer_name` varchar(150) NOT NULL,
  `customer_phone` varchar(20) NOT NULL,
  `subtotal` decimal(10,2) NOT NULL,
  `delivery_fee` decimal(10,2) NOT NULL DEFAULT 0.00,
  `discount` decimal(10,2) NOT NULL DEFAULT 0.00,
  `total` decimal(10,2) NOT NULL,
  `status` enum('pending','paid','completed','canceled') NOT NULL DEFAULT 'pending',
  `notes` text DEFAULT NULL,
  `created_at` datetime NOT NULL DEFAULT current_timestamp()
) ENGINE=InnoDB DEFAULT CHARSET=utf8mb4 COLLATE=utf8mb4_general_ci;

-- --------------------------------------------------------
-- Estrutura da tabela `products`
-- --------------------------------------------------------
CREATE TABLE `products` (
  `id` int(11) NOT NULL,
  `company_id` int(11) NOT NULL,
  `category_id` int(11) DEFAULT NULL,
  `name` varchar(150) NOT NULL,
  `description` text DEFAULT NULL,
  `price` decimal(10,2) NOT NULL,
  `promo_price` decimal(10,2) DEFAULT NULL,
  `sku` varchar(100) DEFAULT NULL,
  `image` varchar(255) DEFAULT NULL,
  `type` enum('simple','combo') NOT NULL DEFAULT 'simple',
  `price_mode` enum('fixed','sum') NOT NULL DEFAULT 'fixed',
  `allow_customize` tinyint(1) NOT NULL DEFAULT 0,
  `active` tinyint(1) NOT NULL DEFAULT 1,
  `sort_order` int(11) NOT NULL DEFAULT 0,
  `created_at` datetime DEFAULT current_timestamp(),
  `updated_at` datetime DEFAULT NULL ON UPDATE current_timestamp(),
  `deleted_at` datetime DEFAULT NULL
) ENGINE=InnoDB DEFAULT CHARSET=utf8mb4 COLLATE=utf8mb4_general_ci;

INSERT INTO `products` (`id`, `company_id`, `category_id`, `name`, `description`, `price`, `promo_price`, `sku`, `image`, `type`, `price_mode`, `allow_customize`, `active`, `sort_order`, `created_at`, `updated_at`, `deleted_at`) VALUES
(1, 1, 1, 'herick', 'herick', 10.00, NULL, NULL, NULL, 'simple', 'fixed', 0, 1, 1, '2025-09-11 01:58:33', NULL, NULL);

-- --------------------------------------------------------
-- Estrutura da tabela `combo_groups`
-- --------------------------------------------------------
CREATE TABLE `combo_groups` (
  `id` int(11) NOT NULL,
  `product_id` int(11) NOT NULL,
  `name` varchar(120) NOT NULL,
  `type` enum('single','remove','add','swap','component','extra','addon') DEFAULT 'single',
  `min_qty` int(11) DEFAULT 0,
  `max_qty` int(11) DEFAULT 1,
  `sort` int(11) DEFAULT 0,
  `created_at` timestamp NULL DEFAULT NULL,
  `updated_at` timestamp NULL DEFAULT NULL
) ENGINE=InnoDB DEFAULT CHARSET=utf8mb4 COLLATE=utf8mb4_general_ci;

-- --------------------------------------------------------
-- Estrutura da tabela `combo_group_items`
-- --------------------------------------------------------
CREATE TABLE `combo_group_items` (
  `id` int(11) NOT NULL,
  `group_id` int(11) NOT NULL,
  `simple_product_id` int(11) NOT NULL,
  `delta_price` decimal(10,2) DEFAULT 0.00,
  `is_default` tinyint(1) DEFAULT 0,
<<<<<<< HEAD
  `allow_customize` tinyint(1) DEFAULT 0,
=======
  `is_customizable` tinyint(1) DEFAULT 0,
>>>>>>> 4c0868a9
  `sort` int(11) DEFAULT 0,
  `created_at` timestamp NULL DEFAULT NULL,
  `updated_at` timestamp NULL DEFAULT NULL
) ENGINE=InnoDB DEFAULT CHARSET=utf8mb4 COLLATE=utf8mb4_general_ci;

-- --------------------------------------------------------
-- Estrutura da tabela `order_items`
-- --------------------------------------------------------
CREATE TABLE `order_items` (
  `id` int(11) NOT NULL,
  `order_id` int(11) NOT NULL,
  `product_id` int(11) NOT NULL,
  `quantity` int(11) NOT NULL,
  `unit_price` decimal(10,2) NOT NULL,
  `line_total` decimal(10,2) NOT NULL
) ENGINE=InnoDB DEFAULT CHARSET=utf8mb4 COLLATE=utf8mb4_general_ci;

-- --------------------------------------------------------
-- Estrutura da tabela `ingredients`
-- --------------------------------------------------------
CREATE TABLE `ingredients` (
  `id` int(11) NOT NULL,
  `company_id` int(11) NOT NULL,
  `name` varchar(200) NOT NULL,
  `cost` decimal(10,2) NOT NULL DEFAULT 0.00,
  `sale_price` decimal(10,2) NOT NULL DEFAULT 0.00,
  `unit` varchar(30) NOT NULL DEFAULT '',
  `unit_value` decimal(10,3) NOT NULL DEFAULT 1.000,
  `min_qty` int(11) NOT NULL DEFAULT 0,
  `max_qty` int(11) NOT NULL DEFAULT 1,
  `image_path` varchar(255) DEFAULT NULL,
  `created_at` datetime DEFAULT current_timestamp(),
  `updated_at` datetime DEFAULT current_timestamp() ON UPDATE current_timestamp()
) ENGINE=InnoDB DEFAULT CHARSET=utf8mb4 COLLATE=utf8mb4_general_ci;

-- --------------------------------------------------------
-- Estrutura da tabela `product_custom_groups`
-- --------------------------------------------------------
CREATE TABLE `product_custom_groups` (
  `id` int(11) NOT NULL,
  `product_id` int(11) NOT NULL,
  `name` varchar(200) NOT NULL,
  `type` enum('single','extra','addon','component') NOT NULL DEFAULT 'extra',
  `min_qty` int(11) NOT NULL DEFAULT 0,
  `max_qty` int(11) NOT NULL DEFAULT 99,
  `sort_order` int(11) NOT NULL DEFAULT 0
) ENGINE=InnoDB DEFAULT CHARSET=utf8mb4 COLLATE=utf8mb4_general_ci;

-- --------------------------------------------------------
-- Estrutura da tabela `product_custom_items`
-- --------------------------------------------------------
CREATE TABLE `product_custom_items` (
  `id` int(11) NOT NULL,
  `group_id` int(11) NOT NULL,
  `ingredient_id` int(11) DEFAULT NULL,
  `label` varchar(200) NOT NULL,
  `delta` decimal(10,2) NOT NULL DEFAULT 0.00,
  `is_default` tinyint(1) NOT NULL DEFAULT 0,
  `default_qty` int(11) NOT NULL DEFAULT 1,
  `min_qty` int(11) NOT NULL DEFAULT 0,
  `max_qty` int(11) NOT NULL DEFAULT 1,
  `sort_order` int(11) NOT NULL DEFAULT 0
) ENGINE=InnoDB DEFAULT CHARSET=utf8mb4 COLLATE=utf8mb4_general_ci;

-- --------------------------------------------------------
-- Estrutura da tabela `users`
-- --------------------------------------------------------
CREATE TABLE `users` (
  `id` int(11) NOT NULL,
  `company_id` int(11) DEFAULT NULL,
  `name` varchar(150) NOT NULL,
  `email` varchar(150) NOT NULL,
  `password_hash` varchar(255) NOT NULL,
  `role` enum('root','owner','staff') NOT NULL DEFAULT 'owner',
  `active` tinyint(1) NOT NULL DEFAULT 1,
  `created_at` datetime DEFAULT current_timestamp()
) ENGINE=InnoDB DEFAULT CHARSET=utf8mb4 COLLATE=utf8mb4_general_ci;

INSERT INTO `users` (`id`, `company_id`, `name`, `email`, `password_hash`, `role`, `active`, `created_at`) VALUES
(1, NULL, 'Super Admin', 'admin@multimenu.local', '$2y$10$CKOmjzNNcv/FFQOrMgvxUeMGpBDPDSwywoL7XGrXdGHsI2gyKhoN.', 'root', 1, '2025-09-11 01:49:38'),
(2, 1, 'Dono Wollburger', 'owner@wollburger.local', '$2y$10$2LxL1b0Jr3m6y8oE0EJk2uYw7s5qf7o8x7mY4O1mF0b4oE2Y5eTZu', 'owner', 1, '2025-09-11 01:49:38'),
(3, 1, 'Atendente 1', 'staff1@wollburger.local', '$2y$10$2LxL1b0Jr3m6y8oE0EJk2uYw7s5qf7o8x7mY4O1mF0b4oE2Y5eTZu', 'staff', 1, '2025-09-11 01:49:38');

-- --------------------------------------------------------
-- Índices
-- --------------------------------------------------------
ALTER TABLE `companies`
  ADD PRIMARY KEY (`id`),
  ADD UNIQUE KEY `slug` (`slug`);

ALTER TABLE `categories`
  ADD PRIMARY KEY (`id`),
  ADD KEY `company_id` (`company_id`);

ALTER TABLE `company_hours`
  ADD PRIMARY KEY (`id`),
  ADD UNIQUE KEY `company_day` (`company_id`,`weekday`);

ALTER TABLE `delivery_cities`
  ADD PRIMARY KEY (`id`),
  ADD UNIQUE KEY `delivery_cities_company_name_unique` (`company_id`,`name`),
  ADD KEY `delivery_cities_company_fk` (`company_id`);

ALTER TABLE `delivery_zones`
  ADD PRIMARY KEY (`id`),
  ADD UNIQUE KEY `delivery_zones_company_city_neighborhood_unique` (`company_id`,`city_id`,`neighborhood`),
  ADD KEY `delivery_zones_city_fk` (`city_id`),
  ADD KEY `delivery_zones_company_fk` (`company_id`);

ALTER TABLE `customers`
  ADD PRIMARY KEY (`id`),
  ADD UNIQUE KEY `company_whatsapp` (`company_id`,`whatsapp_e164`);

ALTER TABLE `orders`
  ADD PRIMARY KEY (`id`),
  ADD KEY `company_status` (`company_id`,`status`);

ALTER TABLE `products`
  ADD PRIMARY KEY (`id`),
  ADD KEY `company_id` (`company_id`),
  ADD KEY `category_id` (`category_id`);

ALTER TABLE `combo_groups`
  ADD PRIMARY KEY (`id`),
  ADD KEY `product_id` (`product_id`);

ALTER TABLE `combo_group_items`
  ADD PRIMARY KEY (`id`),
  ADD KEY `group_id` (`group_id`),
  ADD KEY `simple_product_id` (`simple_product_id`);

ALTER TABLE `order_items`
  ADD PRIMARY KEY (`id`),
  ADD KEY `order_id` (`order_id`),
  ADD KEY `product_id` (`product_id`);

ALTER TABLE `ingredients`
  ADD PRIMARY KEY (`id`),
  ADD KEY `ingredient_company_idx` (`company_id`);

ALTER TABLE `product_custom_groups`
  ADD PRIMARY KEY (`id`),
  ADD KEY `pcg_product_idx` (`product_id`);

ALTER TABLE `product_custom_items`
  ADD PRIMARY KEY (`id`),
  ADD KEY `pci_group_idx` (`group_id`),
  ADD KEY `pci_ingredient_idx` (`ingredient_id`);

ALTER TABLE `users`
  ADD PRIMARY KEY (`id`),
  ADD UNIQUE KEY `email` (`email`),
  ADD KEY `company_id` (`company_id`);

-- --------------------------------------------------------
-- AUTO_INCREMENT
-- --------------------------------------------------------
ALTER TABLE `companies`
  MODIFY `id` int(11) NOT NULL AUTO_INCREMENT, AUTO_INCREMENT=2;

ALTER TABLE `categories`
  MODIFY `id` int(11) NOT NULL AUTO_INCREMENT, AUTO_INCREMENT=2;

ALTER TABLE `company_hours`
  MODIFY `id` int(11) NOT NULL AUTO_INCREMENT, AUTO_INCREMENT=8;

ALTER TABLE `delivery_cities`
  MODIFY `id` int(11) NOT NULL AUTO_INCREMENT;

ALTER TABLE `delivery_zones`
  MODIFY `id` int(11) NOT NULL AUTO_INCREMENT;

ALTER TABLE `customers`
  MODIFY `id` int(11) NOT NULL AUTO_INCREMENT;

ALTER TABLE `orders`
  MODIFY `id` int(11) NOT NULL AUTO_INCREMENT;

ALTER TABLE `products`
  MODIFY `id` int(11) NOT NULL AUTO_INCREMENT, AUTO_INCREMENT=2;

ALTER TABLE `combo_groups`
  MODIFY `id` int(11) NOT NULL AUTO_INCREMENT;

ALTER TABLE `combo_group_items`
  MODIFY `id` int(11) NOT NULL AUTO_INCREMENT;

ALTER TABLE `order_items`
  MODIFY `id` int(11) NOT NULL AUTO_INCREMENT;

ALTER TABLE `ingredients`
  MODIFY `id` int(11) NOT NULL AUTO_INCREMENT;

ALTER TABLE `product_custom_groups`
  MODIFY `id` int(11) NOT NULL AUTO_INCREMENT;

ALTER TABLE `product_custom_items`
  MODIFY `id` int(11) NOT NULL AUTO_INCREMENT;

ALTER TABLE `users`
  MODIFY `id` int(11) NOT NULL AUTO_INCREMENT, AUTO_INCREMENT=4;

-- --------------------------------------------------------
-- FKs
-- --------------------------------------------------------
ALTER TABLE `categories`
  ADD CONSTRAINT `categories_ibfk_1` FOREIGN KEY (`company_id`) REFERENCES `companies` (`id`) ON DELETE CASCADE;

ALTER TABLE `company_hours`
  ADD CONSTRAINT `company_hours_ibfk_1` FOREIGN KEY (`company_id`) REFERENCES `companies` (`id`) ON DELETE CASCADE;

ALTER TABLE `delivery_cities`
  ADD CONSTRAINT `delivery_cities_company_fk` FOREIGN KEY (`company_id`) REFERENCES `companies` (`id`) ON DELETE CASCADE;

ALTER TABLE `delivery_zones`
  ADD CONSTRAINT `delivery_zones_city_fk` FOREIGN KEY (`city_id`) REFERENCES `delivery_cities` (`id`) ON DELETE CASCADE,
  ADD CONSTRAINT `delivery_zones_company_fk` FOREIGN KEY (`company_id`) REFERENCES `companies` (`id`) ON DELETE CASCADE;

ALTER TABLE `customers`
  ADD CONSTRAINT `customers_ibfk_1` FOREIGN KEY (`company_id`) REFERENCES `companies` (`id`) ON DELETE CASCADE;

ALTER TABLE `orders`
  ADD CONSTRAINT `orders_ibfk_1` FOREIGN KEY (`company_id`) REFERENCES `companies` (`id`) ON DELETE CASCADE;

ALTER TABLE `products`
  ADD CONSTRAINT `products_ibfk_1` FOREIGN KEY (`company_id`) REFERENCES `companies` (`id`) ON DELETE CASCADE,
  ADD CONSTRAINT `products_ibfk_2` FOREIGN KEY (`category_id`) REFERENCES `categories` (`id`) ON DELETE SET NULL;

ALTER TABLE `combo_groups`
  ADD CONSTRAINT `combo_groups_ibfk_1` FOREIGN KEY (`product_id`) REFERENCES `products` (`id`) ON DELETE CASCADE;

ALTER TABLE `combo_group_items`
  ADD CONSTRAINT `combo_group_items_ibfk_1` FOREIGN KEY (`group_id`) REFERENCES `combo_groups` (`id`) ON DELETE CASCADE,
  ADD CONSTRAINT `combo_group_items_ibfk_2` FOREIGN KEY (`simple_product_id`) REFERENCES `products` (`id`) ON DELETE CASCADE;

ALTER TABLE `order_items`
  ADD CONSTRAINT `order_items_ibfk_1` FOREIGN KEY (`order_id`) REFERENCES `orders` (`id`) ON DELETE CASCADE,
  ADD CONSTRAINT `order_items_ibfk_2` FOREIGN KEY (`product_id`) REFERENCES `products` (`id`) ON DELETE CASCADE;

ALTER TABLE `ingredients`
  ADD CONSTRAINT `fk_ingredients_company` FOREIGN KEY (`company_id`) REFERENCES `companies` (`id`) ON DELETE CASCADE;

ALTER TABLE `product_custom_groups`
  ADD CONSTRAINT `fk_pcg_product` FOREIGN KEY (`product_id`) REFERENCES `products` (`id`) ON DELETE CASCADE;

ALTER TABLE `product_custom_items`
  ADD CONSTRAINT `fk_pci_group` FOREIGN KEY (`group_id`) REFERENCES `product_custom_groups` (`id`) ON DELETE CASCADE,
  ADD CONSTRAINT `fk_pci_ingredient` FOREIGN KEY (`ingredient_id`) REFERENCES `ingredients` (`id`) ON DELETE SET NULL;

ALTER TABLE `users`
  ADD CONSTRAINT `users_ibfk_1` FOREIGN KEY (`company_id`) REFERENCES `companies` (`id`) ON DELETE SET NULL;

COMMIT;

/*!40101 SET CHARACTER_SET_CLIENT=@OLD_CHARACTER_SET_CLIENT */;
 /*!40101 SET CHARACTER_SET_RESULTS=@OLD_CHARACTER_SET_RESULTS */;
 /*!40101 SET COLLATION_CONNECTION=@OLD_COLLATION_CONNECTION */;<|MERGE_RESOLUTION|>--- conflicted
+++ resolved
@@ -199,11 +199,8 @@
   `simple_product_id` int(11) NOT NULL,
   `delta_price` decimal(10,2) DEFAULT 0.00,
   `is_default` tinyint(1) DEFAULT 0,
-<<<<<<< HEAD
   `allow_customize` tinyint(1) DEFAULT 0,
-=======
   `is_customizable` tinyint(1) DEFAULT 0,
->>>>>>> 4c0868a9
   `sort` int(11) DEFAULT 0,
   `created_at` timestamp NULL DEFAULT NULL,
   `updated_at` timestamp NULL DEFAULT NULL
