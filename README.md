--- conflicted
+++ resolved
@@ -1,17 +1,16 @@
 # multi-menu
 
-This repository now includes demo product pages.
+Este repositório agora inclui páginas de produto de demonstração.
 
-## Running locally
+## Requisitos
 
-Use PHP's built-in server to test:
+- PHP 8.1+  
+- Extensões padrão habilitadas  
+- (Opcional) MySQL/MariaDB se for usar seed real de banco
+
+## Rodando localmente
+
+Use o servidor embutido do PHP:
 
 ```bash
-php -S localhost:8000 -t public
-```
-
-<<<<<<< HEAD
-After seeding data, open `http://localhost:8000/{slug}/product/{id}` in your browser (replace the placeholders with a valid company slug and product ID). The “Personalizar ingredientes” button links to `/{slug}/product/{id}/customize`, and both forms post to simple endpoints that print the submitted data.
-=======
-Open [`http://localhost:8000/product.php`](http://localhost:8000/product.php) in your browser to view the product page. The "Customize ingredients" link leads to `customize.php`, and both forms post to simple endpoints that print the submitted data.
->>>>>>> be64ab9d
+php -S localhost:8000 -t public