# Multi Menu

Aplicação modular para gerenciamento de cardápios digitais seguindo as diretrizes de arquitetura em camadas (Controllers → Services → Repositories/Domain).

## Primeiros passos

Depois de clonar o repositório, execute um único comando para preparar o ambiente (macOS, Linux ou WSL):

```bash
make setup
```

O alvo `setup` cuida das seguintes etapas:

1. Instala dependências do macOS via Homebrew (definidas em `Brewfile`).
2. Garante que Docker Desktop ou Colima estejam prontos para uso.
3. Copia `.env.example` para `.env` e gera uma `APP_KEY` automaticamente.
4. Executa `composer install` e `npm install` (quando existir `package.json`).
5. Sobe os containers com `docker compose up -d --build`.
6. Executa migrações (`bin/migrate`) e seeds (`bin/seed`).
7. Configura os hooks do Git via GrumPHP para executar QA antes dos commits.

Após o `make setup` a aplicação estará disponível em [http://localhost:8000](http://localhost:8000).

- O cardápio de demonstração pode ser acessado diretamente em [`http://localhost:8000/wollburger`](http://localhost:8000/wollburger).

O stack também sobe um phpMyAdmin em [http://localhost:8081](http://localhost:8081) (configure `FORWARD_PHPMYADMIN_PORT` para alterar a porta) já apontando para o container MySQL utilizando as credenciais `DB_USERNAME`/`DB_PASSWORD` definidas no `.env` (por padrão `menu`/`secret`).

> **Observação:** em máquinas sem Docker Desktop o `make setup` tentará iniciar o Colima automaticamente. Caso nenhum engine esteja ativo, o comando instruirá a iniciar o serviço manualmente.

## Requisitos manuais (caso precise)

- PHP 8.1+ com extensões `pdo_mysql`, `intl`, `mbstring`, `zip`.
- Composer 2.6+.
- Node.js 18+ (opcional, apenas se houver assets front-end).
- Docker Desktop **ou** Colima + Docker CLI.
- Make.

Todas as dependências para macOS estão listadas no `Brewfile` e são instaladas automaticamente pelo `make setup`.

## Migrações e seeds

- `bin/migrate` cria/atualiza o schema usando os arquivos `database/migrations/*.sql`.
- `bin/seed` aplica os dados iniciais definidos em `database/seeds/*.sql`.

Ambos são executados pelo `make setup`, mas podem ser chamados manualmente via `docker compose run --rm app php bin/migrate` e `docker compose run --rm app php bin/seed`.

## Executando com Docker Desktop

1. Certifique-se de que o Docker esteja rodando.
2. Execute `make setup` (ou `make docker-up` para subir novamente depois de configurado).
3. Use `make logs` para acompanhar os logs em tempo real.
4. Para desligar os serviços utilize `make down`.

## Executando com Colima

O `make setup` já tenta inicializar o Colima automaticamente. Caso queira controlar manualmente:

```bash
colima start --cpu 4 --memory 4 --disk 40
make docker-up
```

Quando terminar o trabalho, desligue o ambiente com `make down` seguido de `colima stop`.

## Executando sem Docker (XAMPP/local)

1. Garanta que um servidor MySQL esteja disponível e atualize o `.env` com as credenciais locais.
2. Execute `composer install` manualmente.
3. Rode as migrações e seeds localmente:

   ```bash
   php bin/migrate
   php bin/seed
   ```

4. Sirva o projeto apontando para `public/`. Você pode usar:

   ```bash
   make xampp
   ```

   O alvo utiliza o servidor embutido do PHP (`php -S 127.0.0.1:8000 -t public`).

> Para ambientes XAMPP/MAMP basta apontar o DocumentRoot para o diretório `public/` e garantir que o PHP CLI utilize as mesmas extensões configuradas no servidor.


## Qualidade de código

- `composer lint` — verifica estilo com PHP-CS-Fixer (PSR-12)
- `composer analyse` — análise estática com PHPStan nível 8
- `composer test` — executa a suíte de testes (PHPUnit)
- `composer quality` — executa todos os comandos acima em sequência

Os hooks configurados via GrumPHP rodam `composer lint`, `composer analyse` e `composer test` automaticamente antes de cada commit.
## Estrutura

```
app/
  Application/Services   # Camada de serviços
  Core                   # Infraestrutura (Router, Controller, Database, Auth)
  Domain/Models          # Regras de negócio e repositórios
  Http/Controllers       # Camada de apresentação
  Support                # Utilidades, Config e helpers
config/                  # Arquivos de configuração centralizados
public/                  # Front controller
routes/                  # Definições de rotas
storage/logs             # Arquivos de log
tests/                   # Testes automatizados
```

## Scripts úteis

- `composer format` — aplica correções automáticas de estilo
- `vendor/bin/php-cs-fixer fix` — execução direta do fixer
- `vendor/bin/phpstan analyse` — análise estática manual
- `vendor/bin/phpunit` — executa os testes com cobertura

## Observabilidade e logs

Os logs são enviados para `storage/logs/app.log` via Monolog. Certifique-se de que o diretório possua permissões de escrita.

## Segurança

- Uso obrigatório de `password_hash()` e `password_verify()`
- Todas as consultas utilizam `PDO` com prepared statements
- Sanitização básica e validações com `respect/validation`

### Gerador de hash de senha

<<<<<<< HEAD
- Acesse [`http://localhost:8000/hash.php`](http://localhost:8000/hash.php) para utilizar a ferramenta pública que gera valores para o campo `password_hash` dos usuários.
=======
- Acesse [`http://localhost:8000/admin/hash`](http://localhost:8000/admin/hash) para utilizar a ferramenta que gera valores para o campo `password_hash` dos usuários.
>>>>>>> 5ba02b8d

## Documentação adicional

- `.env.example` descreve as variáveis suportadas
- `phpstan.neon` e `.php-cs-fixer.dist.php` definem as regras de qualidade
- `.pre-commit-config.yaml` garante a execução dos validadores antes de cada commit<|MERGE_RESOLUTION|>--- conflicted
+++ resolved
@@ -128,11 +128,8 @@
 
 ### Gerador de hash de senha
 
-<<<<<<< HEAD
 - Acesse [`http://localhost:8000/hash.php`](http://localhost:8000/hash.php) para utilizar a ferramenta pública que gera valores para o campo `password_hash` dos usuários.
-=======
-- Acesse [`http://localhost:8000/admin/hash`](http://localhost:8000/admin/hash) para utilizar a ferramenta que gera valores para o campo `password_hash` dos usuários.
->>>>>>> 5ba02b8d
+
 
 ## Documentação adicional
 
