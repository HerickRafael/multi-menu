<?php
// routes/web.php

/* ========= Rotas públicas (cardápio) ========= */
$router->get('/{slug}',                       'PublicHomeController@index');
$router->get('/{slug}/buscar',                'PublicHomeController@buscar');
$router->get('/{slug}/produto/{id}',          'PublicProductController@show');
$router->get('/{slug}/product/{id}',          'PublicProductController@show');

/* Personalização de produto */
$router->get('/{slug}/produto/{id}/customizar', 'PublicProductController@customize');
$router->post('/{slug}/produto/{id}/customizar','PublicProductController@saveCustomization');

/* Carrinho */
$router->get('/{slug}/cart',                  'PublicCartController@index');
$router->post('/{slug}/cart/add',             'PublicCartController@add');

/* ========= Rotas cliente ========= */
$router->post('/{slug}/customer-login',       'CustomerAuthController@login');
$router->post('/{slug}/customer-logout',      'CustomerAuthController@logout');
$router->get('/{slug}/customer-me',           'CustomerAuthController@me');

/* ========= Rotas admin ========= */
// Auth + Dashboard
$router->get('/admin/{slug}/login',           'AdminAuthController@loginForm');
$router->post('/admin/{slug}/login',          'AdminAuthController@login');
$router->get('/admin/{slug}/logout',          'AdminAuthController@logout');
$router->get('/admin/{slug}/dashboard',       'AdminDashboardController@index');

// Configurações
$router->get('/admin/{slug}/settings',        'AdminSettingsController@index');
$router->post('/admin/{slug}/settings',       'AdminSettingsController@save');

// Pedidos
$router->get('/admin/{slug}/orders',          'AdminOrdersController@index');
$router->get('/admin/{slug}/orders/show',     'AdminOrdersController@show');
$router->get('/admin/{slug}/orders/create',   'AdminOrdersController@create');
$router->post('/admin/{slug}/orders',         'AdminOrdersController@store');
$router->post('/admin/{slug}/orders/setStatus','AdminOrdersController@setStatus');
$router->post('/admin/{slug}/orders/{id}/del','AdminOrdersController@destroy');

// Categorias (CRUD)
$router->get('/admin/{slug}/categories',            'AdminCategoryController@index');
$router->get('/admin/{slug}/categories/create',     'AdminCategoryController@create');
$router->post('/admin/{slug}/categories',           'AdminCategoryController@store');
$router->get('/admin/{slug}/categories/{id}/edit',  'AdminCategoryController@edit');
$router->post('/admin/{slug}/categories/{id}',      'AdminCategoryController@update');
$router->post('/admin/{slug}/categories/{id}/del',  'AdminCategoryController@destroy');

// Produtos (CRUD)
$router->get('/admin/{slug}/products',              'AdminProductController@index');
$router->get('/admin/{slug}/products/create',       'AdminProductController@create');
$router->post('/admin/{slug}/products',             'AdminProductController@store');
$router->get('/admin/{slug}/products/{id}/edit',    'AdminProductController@edit');
$router->post('/admin/{slug}/products/{id}',        'AdminProductController@update');
$router->post('/admin/{slug}/products/{id}/del',    'AdminProductController@destroy');

// Ingredientes (CRUD)
$router->get('/admin/{slug}/ingredients',              'AdminIngredientController@index');
$router->get('/admin/{slug}/ingredients/create',       'AdminIngredientController@create');
$router->post('/admin/{slug}/ingredients',             'AdminIngredientController@store');
$router->get('/admin/{slug}/ingredients/{id}/edit',    'AdminIngredientController@edit');
$router->post('/admin/{slug}/ingredients/{id}',        'AdminIngredientController@update');
$router->post('/admin/{slug}/ingredients/{id}/del',    'AdminIngredientController@destroy');

// Taxas de entrega
<<<<<<< HEAD
$router->get('/admin/{slug}/delivery-fees',                   'AdminDeliveryFeeController@index');
$router->post('/admin/{slug}/delivery-fees/cities',      'AdminDeliveryFeeController@storeCity');
$router->post('/admin/{slug}/delivery-fees/cities/{id}/del','AdminDeliveryFeeController@destroyCity');
$router->post('/admin/{slug}/delivery-fees/zones',       'AdminDeliveryFeeController@storeZone');
$router->post('/admin/{slug}/delivery-fees/zones/{id}/del','AdminDeliveryFeeController@destroyZone');
=======
$router->get('/admin/{slug}/delivery-fees',             'AdminDeliveryFeeController@index');
$router->post('/admin/{slug}/delivery-fees',            'AdminDeliveryFeeController@store');
$router->post('/admin/{slug}/delivery-fees/{id}/del',   'AdminDeliveryFeeController@destroy');
>>>>>>> b5049a6c

/* ========= Constraints globais ========= */
if (method_exists($router, 'where')) {
  $router->where('slug', '[a-z0-9\-]+');
  $router->where('id',   '\d+');
}<|MERGE_RESOLUTION|>--- conflicted
+++ resolved
@@ -2,79 +2,73 @@
 // routes/web.php
 
 /* ========= Rotas públicas (cardápio) ========= */
-$router->get('/{slug}',                       'PublicHomeController@index');
-$router->get('/{slug}/buscar',                'PublicHomeController@buscar');
-$router->get('/{slug}/produto/{id}',          'PublicProductController@show');
-$router->get('/{slug}/product/{id}',          'PublicProductController@show');
+$router->get('/{slug}',                          'PublicHomeController@index');
+$router->get('/{slug}/buscar',                   'PublicHomeController@buscar');
+$router->get('/{slug}/produto/{id}',             'PublicProductController@show');
+$router->get('/{slug}/product/{id}',             'PublicProductController@show');
 
 /* Personalização de produto */
-$router->get('/{slug}/produto/{id}/customizar', 'PublicProductController@customize');
-$router->post('/{slug}/produto/{id}/customizar','PublicProductController@saveCustomization');
+$router->get('/{slug}/produto/{id}/customizar',  'PublicProductController@customize');
+$router->post('/{slug}/produto/{id}/customizar', 'PublicProductController@saveCustomization');
 
 /* Carrinho */
-$router->get('/{slug}/cart',                  'PublicCartController@index');
-$router->post('/{slug}/cart/add',             'PublicCartController@add');
+$router->get('/{slug}/cart',                     'PublicCartController@index');
+$router->post('/{slug}/cart/add',                'PublicCartController@add');
 
 /* ========= Rotas cliente ========= */
-$router->post('/{slug}/customer-login',       'CustomerAuthController@login');
-$router->post('/{slug}/customer-logout',      'CustomerAuthController@logout');
-$router->get('/{slug}/customer-me',           'CustomerAuthController@me');
+$router->post('/{slug}/customer-login',          'CustomerAuthController@login');
+$router->post('/{slug}/customer-logout',         'CustomerAuthController@logout');
+$router->get('/{slug}/customer-me',              'CustomerAuthController@me');
 
 /* ========= Rotas admin ========= */
 // Auth + Dashboard
-$router->get('/admin/{slug}/login',           'AdminAuthController@loginForm');
-$router->post('/admin/{slug}/login',          'AdminAuthController@login');
-$router->get('/admin/{slug}/logout',          'AdminAuthController@logout');
-$router->get('/admin/{slug}/dashboard',       'AdminDashboardController@index');
+$router->get('/admin/{slug}/login',              'AdminAuthController@loginForm');
+$router->post('/admin/{slug}/login',             'AdminAuthController@login');
+$router->get('/admin/{slug}/logout',             'AdminAuthController@logout');
+$router->get('/admin/{slug}/dashboard',          'AdminDashboardController@index');
 
 // Configurações
-$router->get('/admin/{slug}/settings',        'AdminSettingsController@index');
-$router->post('/admin/{slug}/settings',       'AdminSettingsController@save');
+$router->get('/admin/{slug}/settings',           'AdminSettingsController@index');
+$router->post('/admin/{slug}/settings',          'AdminSettingsController@save');
 
 // Pedidos
-$router->get('/admin/{slug}/orders',          'AdminOrdersController@index');
-$router->get('/admin/{slug}/orders/show',     'AdminOrdersController@show');
-$router->get('/admin/{slug}/orders/create',   'AdminOrdersController@create');
-$router->post('/admin/{slug}/orders',         'AdminOrdersController@store');
-$router->post('/admin/{slug}/orders/setStatus','AdminOrdersController@setStatus');
-$router->post('/admin/{slug}/orders/{id}/del','AdminOrdersController@destroy');
+$router->get('/admin/{slug}/orders',             'AdminOrdersController@index');
+$router->get('/admin/{slug}/orders/show',        'AdminOrdersController@show');
+$router->get('/admin/{slug}/orders/create',      'AdminOrdersController@create');
+$router->post('/admin/{slug}/orders',            'AdminOrdersController@store');
+$router->post('/admin/{slug}/orders/setStatus',  'AdminOrdersController@setStatus');
+$router->post('/admin/{slug}/orders/{id}/del',   'AdminOrdersController@destroy');
 
 // Categorias (CRUD)
-$router->get('/admin/{slug}/categories',            'AdminCategoryController@index');
-$router->get('/admin/{slug}/categories/create',     'AdminCategoryController@create');
-$router->post('/admin/{slug}/categories',           'AdminCategoryController@store');
-$router->get('/admin/{slug}/categories/{id}/edit',  'AdminCategoryController@edit');
-$router->post('/admin/{slug}/categories/{id}',      'AdminCategoryController@update');
-$router->post('/admin/{slug}/categories/{id}/del',  'AdminCategoryController@destroy');
+$router->get('/admin/{slug}/categories',             'AdminCategoryController@index');
+$router->get('/admin/{slug}/categories/create',      'AdminCategoryController@create');
+$router->post('/admin/{slug}/categories',            'AdminCategoryController@store');
+$router->get('/admin/{slug}/categories/{id}/edit',   'AdminCategoryController@edit');
+$router->post('/admin/{slug}/categories/{id}',       'AdminCategoryController@update');
+$router->post('/admin/{slug}/categories/{id}/del',   'AdminCategoryController@destroy');
 
 // Produtos (CRUD)
-$router->get('/admin/{slug}/products',              'AdminProductController@index');
-$router->get('/admin/{slug}/products/create',       'AdminProductController@create');
-$router->post('/admin/{slug}/products',             'AdminProductController@store');
-$router->get('/admin/{slug}/products/{id}/edit',    'AdminProductController@edit');
-$router->post('/admin/{slug}/products/{id}',        'AdminProductController@update');
-$router->post('/admin/{slug}/products/{id}/del',    'AdminProductController@destroy');
+$router->get('/admin/{slug}/products',               'AdminProductController@index');
+$router->get('/admin/{slug}/products/create',        'AdminProductController@create');
+$router->post('/admin/{slug}/products',              'AdminProductController@store');
+$router->get('/admin/{slug}/products/{id}/edit',     'AdminProductController@edit');
+$router->post('/admin/{slug}/products/{id}',         'AdminProductController@update');
+$router->post('/admin/{slug}/products/{id}/del',     'AdminProductController@destroy');
 
 // Ingredientes (CRUD)
-$router->get('/admin/{slug}/ingredients',              'AdminIngredientController@index');
-$router->get('/admin/{slug}/ingredients/create',       'AdminIngredientController@create');
-$router->post('/admin/{slug}/ingredients',             'AdminIngredientController@store');
-$router->get('/admin/{slug}/ingredients/{id}/edit',    'AdminIngredientController@edit');
-$router->post('/admin/{slug}/ingredients/{id}',        'AdminIngredientController@update');
-$router->post('/admin/{slug}/ingredients/{id}/del',    'AdminIngredientController@destroy');
+$router->get('/admin/{slug}/ingredients',            'AdminIngredientController@index');
+$router->get('/admin/{slug}/ingredients/create',     'AdminIngredientController@create');
+$router->post('/admin/{slug}/ingredients',           'AdminIngredientController@store');
+$router->get('/admin/{slug}/ingredients/{id}/edit',  'AdminIngredientController@edit');
+$router->post('/admin/{slug}/ingredients/{id}',      'AdminIngredientController@update');
+$router->post('/admin/{slug}/ingredients/{id}/del',  'AdminIngredientController@destroy');
 
-// Taxas de entrega
-<<<<<<< HEAD
+// Taxas de entrega (cidades + bairros)
 $router->get('/admin/{slug}/delivery-fees',                   'AdminDeliveryFeeController@index');
-$router->post('/admin/{slug}/delivery-fees/cities',      'AdminDeliveryFeeController@storeCity');
-$router->post('/admin/{slug}/delivery-fees/cities/{id}/del','AdminDeliveryFeeController@destroyCity');
-$router->post('/admin/{slug}/delivery-fees/zones',       'AdminDeliveryFeeController@storeZone');
-$router->post('/admin/{slug}/delivery-fees/zones/{id}/del','AdminDeliveryFeeController@destroyZone');
-=======
-$router->get('/admin/{slug}/delivery-fees',             'AdminDeliveryFeeController@index');
-$router->post('/admin/{slug}/delivery-fees',            'AdminDeliveryFeeController@store');
-$router->post('/admin/{slug}/delivery-fees/{id}/del',   'AdminDeliveryFeeController@destroy');
->>>>>>> b5049a6c
+$router->post('/admin/{slug}/delivery-fees/cities',           'AdminDeliveryFeeController@storeCity');
+$router->post('/admin/{slug}/delivery-fees/cities/{id}/del',  'AdminDeliveryFeeController@destroyCity');
+$router->post('/admin/{slug}/delivery-fees/zones',            'AdminDeliveryFeeController@storeZone');
+$router->post('/admin/{slug}/delivery-fees/zones/{id}/del',   'AdminDeliveryFeeController@destroyZone');
 
 /* ========= Constraints globais ========= */
 if (method_exists($router, 'where')) {
